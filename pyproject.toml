[build-system]
requires = ["hatchling"]
build-backend = "hatchling.build"

[project]
name = "yt-dlp"
maintainers = [
    {name = "pukkandan", email = "pukkandan.ytdlp@gmail.com"},
    {name = "Grub4K", email = "contact@grub4k.xyz"},
    {name = "bashonly", email = "bashonly@protonmail.com"},
    {name = "coletdjnz", email = "coletdjnz@protonmail.com"},
]
description = "A feature-rich command-line audio/video downloader"
readme = "README.md"
requires-python = ">=3.8"
keywords = [
    "youtube-dl",
    "video-downloader",
    "youtube-downloader",
    "sponsorblock",
    "youtube-dlc",
    "yt-dlp",
]
license = {file = "LICENSE"}
classifiers = [
    "Topic :: Multimedia :: Video",
    "Development Status :: 5 - Production/Stable",
    "Environment :: Console",
    "Programming Language :: Python",
    "Programming Language :: Python :: 3 :: Only",
    "Programming Language :: Python :: 3.8",
    "Programming Language :: Python :: 3.9",
    "Programming Language :: Python :: 3.10",
    "Programming Language :: Python :: 3.11",
    "Programming Language :: Python :: 3.12",
    "Programming Language :: Python :: Implementation",
    "Programming Language :: Python :: Implementation :: CPython",
    "Programming Language :: Python :: Implementation :: PyPy",
    "License :: OSI Approved :: The Unlicense (Unlicense)",
    "Operating System :: OS Independent",
]
dynamic = ["version"]
dependencies = [
    "brotli; implementation_name=='cpython'",
    "brotlicffi; implementation_name!='cpython'",
    "certifi",
    "mutagen",
    "pycryptodomex",
    "requests>=2.31.0,<3",
    "urllib3>=1.26.17,<3",
    "websockets>=12.0",
]

[project.optional-dependencies]
default = []
<<<<<<< HEAD
curl_cffi = ["curl-cffi==0.5.10; implementation_name=='cpython'"]
niquests = [
    "niquests>=3,<4"
]
=======
curl-cffi = ["curl-cffi==0.5.10; implementation_name=='cpython'"]
>>>>>>> 6b54cccd
secretstorage = [
    "cffi",
    "secretstorage",
]
build = [
    "build",
    "hatchling",
    "pip",
    "wheel",
]
dev = [
    "flake8",
    "isort",
    "pytest",
]
pyinstaller = [
    "pyinstaller>=6.3; sys_platform!='darwin'",
    "pyinstaller==5.13.2; sys_platform=='darwin'",  # needed for curl_cffi
]
py2exe = ["py2exe>=0.12"]

[project.urls]
Documentation = "https://github.com/yt-dlp/yt-dlp#readme"
Repository = "https://github.com/yt-dlp/yt-dlp"
Tracker = "https://github.com/yt-dlp/yt-dlp/issues"
Funding = "https://github.com/yt-dlp/yt-dlp/blob/master/Collaborators.md#collaborators"

[project.scripts]
yt-dlp = "yt_dlp:main"

[project.entry-points.pyinstaller40]
hook-dirs = "yt_dlp.__pyinstaller:get_hook_dirs"

[tool.hatch.build.targets.sdist]
include = [
    "/yt_dlp",
    "/devscripts",
    "/test",
    "/.gitignore",  # included by default, needed for auto-excludes
    "/Changelog.md",
    "/LICENSE",  # included as license
    "/pyproject.toml",  # included by default
    "/README.md",  # included as readme
    "/setup.cfg",
    "/supportedsites.md",
]
artifacts = [
    "/yt_dlp/extractor/lazy_extractors.py",
    "/completions",
    "/AUTHORS",  # included by default
    "/README.txt",
    "/yt-dlp.1",
]

[tool.hatch.build.targets.wheel]
packages = ["yt_dlp"]
artifacts = ["/yt_dlp/extractor/lazy_extractors.py"]

[tool.hatch.build.targets.wheel.shared-data]
"completions/bash/yt-dlp" = "share/bash-completion/completions/yt-dlp"
"completions/zsh/_yt-dlp" = "share/zsh/site-functions/_yt-dlp"
"completions/fish/yt-dlp.fish" = "share/fish/vendor_completions.d/yt-dlp.fish"
"README.txt" = "share/doc/yt_dlp/README.txt"
"yt-dlp.1" = "share/man/man1/yt-dlp.1"

[tool.hatch.version]
path = "yt_dlp/version.py"
pattern = "_pkg_version = '(?P<version>[^']+)'"<|MERGE_RESOLUTION|>--- conflicted
+++ resolved
@@ -53,14 +53,10 @@
 
 [project.optional-dependencies]
 default = []
-<<<<<<< HEAD
-curl_cffi = ["curl-cffi==0.5.10; implementation_name=='cpython'"]
+curl-cffi = ["curl-cffi==0.5.10; implementation_name=='cpython'"]
 niquests = [
     "niquests>=3,<4"
 ]
-=======
-curl-cffi = ["curl-cffi==0.5.10; implementation_name=='cpython'"]
->>>>>>> 6b54cccd
 secretstorage = [
     "cffi",
     "secretstorage",

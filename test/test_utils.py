#!/usr/bin/env python3

# Allow direct execution
import os
import sys
import unittest
import warnings

sys.path.insert(0, os.path.dirname(os.path.dirname(os.path.abspath(__file__))))


import contextlib
import io
import itertools
import json
import subprocess
import xml.etree.ElementTree

from yt_dlp.compat import (
    compat_etree_fromstring,
    compat_HTMLParseError,
    compat_os_name,
)
from yt_dlp.utils import (
    Config,
    DateRange,
    ExtractorError,
    InAdvancePagedList,
    LazyList,
    OnDemandPagedList,
    Popen,
    age_restricted,
    args_to_str,
    base_url,
    caesar,
    clean_html,
    clean_podcast_url,
    cli_bool_option,
    cli_option,
    cli_valueless_option,
    date_from_str,
    datetime_from_str,
    detect_exe_version,
    determine_ext,
    determine_file_encoding,
    dfxp2srt,
    encode_base_n,
    encode_compat_str,
    encodeFilename,
    expand_path,
    extract_attributes,
    extract_basic_auth,
    find_xpath_attr,
    fix_xml_ampersands,
    float_or_none,
    format_bytes,
    get_compatible_ext,
    get_element_by_attribute,
    get_element_by_class,
    get_element_html_by_attribute,
    get_element_html_by_class,
    get_element_text_and_html_by_tag,
    get_elements_by_attribute,
    get_elements_by_class,
    get_elements_html_by_attribute,
    get_elements_html_by_class,
    get_elements_text_and_html_by_attribute,
    int_or_none,
    intlist_to_bytes,
    iri_to_uri,
    is_html,
    js_to_json,
    limit_length,
    locked_file,
    lowercase_escape,
    match_str,
    merge_dicts,
    mimetype2ext,
    month_by_name,
    multipart_encode,
    ohdave_rsa_encrypt,
    orderedSet,
    parse_age_limit,
    parse_bitrate,
    parse_codecs,
    parse_count,
    parse_dfxp_time_expr,
    parse_duration,
    parse_filesize,
    parse_iso8601,
    parse_qs,
    parse_resolution,
    pkcs1pad,
    prepend_extension,
    read_batch_urls,
    remove_end,
    remove_quotes,
    remove_start,
    render_table,
    replace_extension,
    rot47,
    sanitize_filename,
    sanitize_path,
    sanitize_url,
    shell_quote,
    smuggle_url,
    str_to_int,
    strip_jsonp,
    strip_or_none,
    subtitles_filename,
    timeconvert,
    try_call,
    unescapeHTML,
    unified_strdate,
    unified_timestamp,
    unsmuggle_url,
    update_url_query,
    uppercase_escape,
    url_basename,
    url_or_none,
    urlencode_postdata,
    urljoin,
    urshift,
    variadic,
    version_tuple,
    xpath_attr,
    xpath_element,
    xpath_text,
    xpath_with_ns,
)
from yt_dlp.utils.networking import (
    HTTPHeaderDict,
    escape_rfc3986,
    normalize_url,
    remove_dot_segments,
)


class TestUtil(unittest.TestCase):
    def test_timeconvert(self):
        self.assertTrue(timeconvert('') is None)
        self.assertTrue(timeconvert('bougrg') is None)

    def test_sanitize_filename(self):
        self.assertEqual(sanitize_filename(''), '')
        self.assertEqual(sanitize_filename('abc'), 'abc')
        self.assertEqual(sanitize_filename('abc_d-e'), 'abc_d-e')

        self.assertEqual(sanitize_filename('123'), '123')

        self.assertEqual('abc⧸de', sanitize_filename('abc/de'))
        self.assertFalse('/' in sanitize_filename('abc/de///'))

        self.assertEqual('abc_de', sanitize_filename('abc/<>\\*|de', is_id=False))
        self.assertEqual('xxx', sanitize_filename('xxx/<>\\*|', is_id=False))
        self.assertEqual('yes no', sanitize_filename('yes? no', is_id=False))
        self.assertEqual('this - that', sanitize_filename('this: that', is_id=False))

        self.assertEqual(sanitize_filename('AT&T'), 'AT&T')
        aumlaut = 'ä'
        self.assertEqual(sanitize_filename(aumlaut), aumlaut)
        tests = '\u043a\u0438\u0440\u0438\u043b\u043b\u0438\u0446\u0430'
        self.assertEqual(sanitize_filename(tests), tests)

        self.assertEqual(
            sanitize_filename('New World record at 0:12:34'),
            'New World record at 0_12_34')

        self.assertEqual(sanitize_filename('--gasdgf'), '--gasdgf')
        self.assertEqual(sanitize_filename('--gasdgf', is_id=True), '--gasdgf')
        self.assertEqual(sanitize_filename('--gasdgf', is_id=False), '_-gasdgf')
        self.assertEqual(sanitize_filename('.gasdgf'), '.gasdgf')
        self.assertEqual(sanitize_filename('.gasdgf', is_id=True), '.gasdgf')
        self.assertEqual(sanitize_filename('.gasdgf', is_id=False), 'gasdgf')

        forbidden = '"\0\\/'
        for fc in forbidden:
            for fbc in forbidden:
                self.assertTrue(fbc not in sanitize_filename(fc))

    def test_sanitize_filename_restricted(self):
        self.assertEqual(sanitize_filename('abc', restricted=True), 'abc')
        self.assertEqual(sanitize_filename('abc_d-e', restricted=True), 'abc_d-e')

        self.assertEqual(sanitize_filename('123', restricted=True), '123')

        self.assertEqual('abc_de', sanitize_filename('abc/de', restricted=True))
        self.assertFalse('/' in sanitize_filename('abc/de///', restricted=True))

        self.assertEqual('abc_de', sanitize_filename('abc/<>\\*|de', restricted=True))
        self.assertEqual('xxx', sanitize_filename('xxx/<>\\*|', restricted=True))
        self.assertEqual('yes_no', sanitize_filename('yes? no', restricted=True))
        self.assertEqual('this_-_that', sanitize_filename('this: that', restricted=True))

        tests = 'aäb\u4e2d\u56fd\u7684c'
        self.assertEqual(sanitize_filename(tests, restricted=True), 'aab_c')
        self.assertTrue(sanitize_filename('\xf6', restricted=True) != '')  # No empty filename

        forbidden = '"\0\\/&!: \'\t\n()[]{}$;`^,#'
        for fc in forbidden:
            for fbc in forbidden:
                self.assertTrue(fbc not in sanitize_filename(fc, restricted=True))

        # Handle a common case more neatly
        self.assertEqual(sanitize_filename('\u5927\u58f0\u5e26 - Song', restricted=True), 'Song')
        self.assertEqual(sanitize_filename('\u603b\u7edf: Speech', restricted=True), 'Speech')
        # .. but make sure the file name is never empty
        self.assertTrue(sanitize_filename('-', restricted=True) != '')
        self.assertTrue(sanitize_filename(':', restricted=True) != '')

        self.assertEqual(sanitize_filename(
            'ÂÃÄÀÁÅÆÇÈÉÊËÌÍÎÏÐÑÒÓÔÕÖŐØŒÙÚÛÜŰÝÞßàáâãäåæçèéêëìíîïðñòóôõöőøœùúûüűýþÿ', restricted=True),
            'AAAAAAAECEEEEIIIIDNOOOOOOOOEUUUUUYTHssaaaaaaaeceeeeiiiionooooooooeuuuuuythy')

    def test_sanitize_ids(self):
        self.assertEqual(sanitize_filename('_n_cd26wFpw', is_id=True), '_n_cd26wFpw')
        self.assertEqual(sanitize_filename('_BD_eEpuzXw', is_id=True), '_BD_eEpuzXw')
        self.assertEqual(sanitize_filename('N0Y__7-UOdI', is_id=True), 'N0Y__7-UOdI')

    def test_sanitize_path(self):
        if sys.platform != 'win32':
            return

        self.assertEqual(sanitize_path('abc'), 'abc')
        self.assertEqual(sanitize_path('abc/def'), 'abc\\def')
        self.assertEqual(sanitize_path('abc\\def'), 'abc\\def')
        self.assertEqual(sanitize_path('abc|def'), 'abc#def')
        self.assertEqual(sanitize_path('<>:"|?*'), '#######')
        self.assertEqual(sanitize_path('C:/abc/def'), 'C:\\abc\\def')
        self.assertEqual(sanitize_path('C?:/abc/def'), 'C##\\abc\\def')

        self.assertEqual(sanitize_path('\\\\?\\UNC\\ComputerName\\abc'), '\\\\?\\UNC\\ComputerName\\abc')
        self.assertEqual(sanitize_path('\\\\?\\UNC/ComputerName/abc'), '\\\\?\\UNC\\ComputerName\\abc')

        self.assertEqual(sanitize_path('\\\\?\\C:\\abc'), '\\\\?\\C:\\abc')
        self.assertEqual(sanitize_path('\\\\?\\C:/abc'), '\\\\?\\C:\\abc')
        self.assertEqual(sanitize_path('\\\\?\\C:\\ab?c\\de:f'), '\\\\?\\C:\\ab#c\\de#f')
        self.assertEqual(sanitize_path('\\\\?\\C:\\abc'), '\\\\?\\C:\\abc')

        self.assertEqual(
            sanitize_path('youtube/%(uploader)s/%(autonumber)s-%(title)s-%(upload_date)s.%(ext)s'),
            'youtube\\%(uploader)s\\%(autonumber)s-%(title)s-%(upload_date)s.%(ext)s')

        self.assertEqual(
            sanitize_path('youtube/TheWreckingYard ./00001-Not bad, Especially for Free! (1987 Yamaha 700)-20141116.mp4.part'),
            'youtube\\TheWreckingYard #\\00001-Not bad, Especially for Free! (1987 Yamaha 700)-20141116.mp4.part')
        self.assertEqual(sanitize_path('abc/def...'), 'abc\\def..#')
        self.assertEqual(sanitize_path('abc.../def'), 'abc..#\\def')
        self.assertEqual(sanitize_path('abc.../def...'), 'abc..#\\def..#')

        self.assertEqual(sanitize_path('../abc'), '..\\abc')
        self.assertEqual(sanitize_path('../../abc'), '..\\..\\abc')
        self.assertEqual(sanitize_path('./abc'), 'abc')
        self.assertEqual(sanitize_path('./../abc'), '..\\abc')

    def test_sanitize_url(self):
        self.assertEqual(sanitize_url('//foo.bar'), 'http://foo.bar')
        self.assertEqual(sanitize_url('httpss://foo.bar'), 'https://foo.bar')
        self.assertEqual(sanitize_url('rmtps://foo.bar'), 'rtmps://foo.bar')
        self.assertEqual(sanitize_url('https://foo.bar'), 'https://foo.bar')
        self.assertEqual(sanitize_url('foo bar'), 'foo bar')

    def test_expand_path(self):
        def env(var):
            return f'%{var}%' if sys.platform == 'win32' else f'${var}'

        os.environ['yt_dlp_EXPATH_PATH'] = 'expanded'
        self.assertEqual(expand_path(env('yt_dlp_EXPATH_PATH')), 'expanded')

        old_home = os.environ.get('HOME')
        test_str = R'C:\Documents and Settings\тест\Application Data'
        try:
            os.environ['HOME'] = test_str
            self.assertEqual(expand_path(env('HOME')), os.getenv('HOME'))
            self.assertEqual(expand_path('~'), os.getenv('HOME'))
            self.assertEqual(
                expand_path('~/%s' % env('yt_dlp_EXPATH_PATH')),
                '%s/expanded' % os.getenv('HOME'))
        finally:
            os.environ['HOME'] = old_home or ''

    def test_prepend_extension(self):
        self.assertEqual(prepend_extension('abc.ext', 'temp'), 'abc.temp.ext')
        self.assertEqual(prepend_extension('abc.ext', 'temp', 'ext'), 'abc.temp.ext')
        self.assertEqual(prepend_extension('abc.unexpected_ext', 'temp', 'ext'), 'abc.unexpected_ext.temp')
        self.assertEqual(prepend_extension('abc', 'temp'), 'abc.temp')
        self.assertEqual(prepend_extension('.abc', 'temp'), '.abc.temp')
        self.assertEqual(prepend_extension('.abc.ext', 'temp'), '.abc.temp.ext')

    def test_replace_extension(self):
        self.assertEqual(replace_extension('abc.ext', 'temp'), 'abc.temp')
        self.assertEqual(replace_extension('abc.ext', 'temp', 'ext'), 'abc.temp')
        self.assertEqual(replace_extension('abc.unexpected_ext', 'temp', 'ext'), 'abc.unexpected_ext.temp')
        self.assertEqual(replace_extension('abc', 'temp'), 'abc.temp')
        self.assertEqual(replace_extension('.abc', 'temp'), '.abc.temp')
        self.assertEqual(replace_extension('.abc.ext', 'temp'), '.abc.temp')

    def test_subtitles_filename(self):
        self.assertEqual(subtitles_filename('abc.ext', 'en', 'vtt'), 'abc.en.vtt')
        self.assertEqual(subtitles_filename('abc.ext', 'en', 'vtt', 'ext'), 'abc.en.vtt')
        self.assertEqual(subtitles_filename('abc.unexpected_ext', 'en', 'vtt', 'ext'), 'abc.unexpected_ext.en.vtt')

    def test_remove_start(self):
        self.assertEqual(remove_start(None, 'A - '), None)
        self.assertEqual(remove_start('A - B', 'A - '), 'B')
        self.assertEqual(remove_start('B - A', 'A - '), 'B - A')

    def test_remove_end(self):
        self.assertEqual(remove_end(None, ' - B'), None)
        self.assertEqual(remove_end('A - B', ' - B'), 'A')
        self.assertEqual(remove_end('B - A', ' - B'), 'B - A')

    def test_remove_quotes(self):
        self.assertEqual(remove_quotes(None), None)
        self.assertEqual(remove_quotes('"'), '"')
        self.assertEqual(remove_quotes("'"), "'")
        self.assertEqual(remove_quotes(';'), ';')
        self.assertEqual(remove_quotes('";'), '";')
        self.assertEqual(remove_quotes('""'), '')
        self.assertEqual(remove_quotes('";"'), ';')

    def test_ordered_set(self):
        self.assertEqual(orderedSet([1, 1, 2, 3, 4, 4, 5, 6, 7, 3, 5]), [1, 2, 3, 4, 5, 6, 7])
        self.assertEqual(orderedSet([]), [])
        self.assertEqual(orderedSet([1]), [1])
        # keep the list ordered
        self.assertEqual(orderedSet([135, 1, 1, 1]), [135, 1])

    def test_unescape_html(self):
        self.assertEqual(unescapeHTML('%20;'), '%20;')
        self.assertEqual(unescapeHTML('&#x2F;'), '/')
        self.assertEqual(unescapeHTML('&#47;'), '/')
        self.assertEqual(unescapeHTML('&eacute;'), 'é')
        self.assertEqual(unescapeHTML('&#2013266066;'), '&#2013266066;')
        self.assertEqual(unescapeHTML('&a&quot;'), '&a"')
        # HTML5 entities
        self.assertEqual(unescapeHTML('&period;&apos;'), '.\'')

    def test_date_from_str(self):
        self.assertEqual(date_from_str('yesterday'), date_from_str('now-1day'))
        self.assertEqual(date_from_str('now+7day'), date_from_str('now+1week'))
        self.assertEqual(date_from_str('now+14day'), date_from_str('now+2week'))
        self.assertEqual(date_from_str('20200229+365day'), date_from_str('20200229+1year'))
        self.assertEqual(date_from_str('20210131+28day'), date_from_str('20210131+1month'))

    def test_datetime_from_str(self):
        self.assertEqual(datetime_from_str('yesterday', precision='day'), datetime_from_str('now-1day', precision='auto'))
        self.assertEqual(datetime_from_str('now+7day', precision='day'), datetime_from_str('now+1week', precision='auto'))
        self.assertEqual(datetime_from_str('now+14day', precision='day'), datetime_from_str('now+2week', precision='auto'))
        self.assertEqual(datetime_from_str('20200229+365day', precision='day'), datetime_from_str('20200229+1year', precision='auto'))
        self.assertEqual(datetime_from_str('20210131+28day', precision='day'), datetime_from_str('20210131+1month', precision='auto'))
        self.assertEqual(datetime_from_str('20210131+59day', precision='day'), datetime_from_str('20210131+2month', precision='auto'))
        self.assertEqual(datetime_from_str('now+1day', precision='hour'), datetime_from_str('now+24hours', precision='auto'))
        self.assertEqual(datetime_from_str('now+23hours', precision='hour'), datetime_from_str('now+23hours', precision='auto'))

    def test_daterange(self):
        _20century = DateRange("19000101", "20000101")
        self.assertFalse("17890714" in _20century)
        _ac = DateRange("00010101")
        self.assertTrue("19690721" in _ac)
        _firstmilenium = DateRange(end="10000101")
        self.assertTrue("07110427" in _firstmilenium)

    def test_unified_dates(self):
        self.assertEqual(unified_strdate('December 21, 2010'), '20101221')
        self.assertEqual(unified_strdate('8/7/2009'), '20090708')
        self.assertEqual(unified_strdate('Dec 14, 2012'), '20121214')
        self.assertEqual(unified_strdate('2012/10/11 01:56:38 +0000'), '20121011')
        self.assertEqual(unified_strdate('1968 12 10'), '19681210')
        self.assertEqual(unified_strdate('1968-12-10'), '19681210')
        self.assertEqual(unified_strdate('31-07-2022 20:00'), '20220731')
        self.assertEqual(unified_strdate('28/01/2014 21:00:00 +0100'), '20140128')
        self.assertEqual(
            unified_strdate('11/26/2014 11:30:00 AM PST', day_first=False),
            '20141126')
        self.assertEqual(
            unified_strdate('2/2/2015 6:47:40 PM', day_first=False),
            '20150202')
        self.assertEqual(unified_strdate('Feb 14th 2016 5:45PM'), '20160214')
        self.assertEqual(unified_strdate('25-09-2014'), '20140925')
        self.assertEqual(unified_strdate('27.02.2016 17:30'), '20160227')
        self.assertEqual(unified_strdate('UNKNOWN DATE FORMAT'), None)
        self.assertEqual(unified_strdate('Feb 7, 2016 at 6:35 pm'), '20160207')
        self.assertEqual(unified_strdate('July 15th, 2013'), '20130715')
        self.assertEqual(unified_strdate('September 1st, 2013'), '20130901')
        self.assertEqual(unified_strdate('Sep 2nd, 2013'), '20130902')
        self.assertEqual(unified_strdate('November 3rd, 2019'), '20191103')
        self.assertEqual(unified_strdate('October 23rd, 2005'), '20051023')

    def test_unified_timestamps(self):
        self.assertEqual(unified_timestamp('December 21, 2010'), 1292889600)
        self.assertEqual(unified_timestamp('8/7/2009'), 1247011200)
        self.assertEqual(unified_timestamp('Dec 14, 2012'), 1355443200)
        self.assertEqual(unified_timestamp('2012/10/11 01:56:38 +0000'), 1349920598)
        self.assertEqual(unified_timestamp('1968 12 10'), -33436800)
        self.assertEqual(unified_timestamp('1968-12-10'), -33436800)
        self.assertEqual(unified_timestamp('28/01/2014 21:00:00 +0100'), 1390939200)
        self.assertEqual(
            unified_timestamp('11/26/2014 11:30:00 AM PST', day_first=False),
            1417001400)
        self.assertEqual(
            unified_timestamp('2/2/2015 6:47:40 PM', day_first=False),
            1422902860)
        self.assertEqual(unified_timestamp('Feb 14th 2016 5:45PM'), 1455471900)
        self.assertEqual(unified_timestamp('25-09-2014'), 1411603200)
        self.assertEqual(unified_timestamp('27.02.2016 17:30'), 1456594200)
        self.assertEqual(unified_timestamp('UNKNOWN DATE FORMAT'), None)
        self.assertEqual(unified_timestamp('May 16, 2016 11:15 PM'), 1463440500)
        self.assertEqual(unified_timestamp('Feb 7, 2016 at 6:35 pm'), 1454870100)
        self.assertEqual(unified_timestamp('2017-03-30T17:52:41Q'), 1490896361)
        self.assertEqual(unified_timestamp('Sep 11, 2013 | 5:49 AM'), 1378878540)
        self.assertEqual(unified_timestamp('December 15, 2017 at 7:49 am'), 1513324140)
        self.assertEqual(unified_timestamp('2018-03-14T08:32:43.1493874+00:00'), 1521016363)

        self.assertEqual(unified_timestamp('December 31 1969 20:00:01 EDT'), 1)
        self.assertEqual(unified_timestamp('Wednesday 31 December 1969 18:01:26 MDT'), 86)
        self.assertEqual(unified_timestamp('12/31/1969 20:01:18 EDT', False), 78)

    def test_determine_ext(self):
        self.assertEqual(determine_ext('http://example.com/foo/bar.mp4/?download'), 'mp4')
        self.assertEqual(determine_ext('http://example.com/foo/bar/?download', None), None)
        self.assertEqual(determine_ext('http://example.com/foo/bar.nonext/?download', None), None)
        self.assertEqual(determine_ext('http://example.com/foo/bar/mp4?download', None), None)
        self.assertEqual(determine_ext('http://example.com/foo/bar.m3u8//?download'), 'm3u8')
        self.assertEqual(determine_ext('foobar', None), None)

    def test_find_xpath_attr(self):
        testxml = '''<root>
            <node/>
            <node x="a"/>
            <node x="a" y="c" />
            <node x="b" y="d" />
            <node x="" />
        </root>'''
        doc = compat_etree_fromstring(testxml)

        self.assertEqual(find_xpath_attr(doc, './/fourohfour', 'n'), None)
        self.assertEqual(find_xpath_attr(doc, './/fourohfour', 'n', 'v'), None)
        self.assertEqual(find_xpath_attr(doc, './/node', 'n'), None)
        self.assertEqual(find_xpath_attr(doc, './/node', 'n', 'v'), None)
        self.assertEqual(find_xpath_attr(doc, './/node', 'x'), doc[1])
        self.assertEqual(find_xpath_attr(doc, './/node', 'x', 'a'), doc[1])
        self.assertEqual(find_xpath_attr(doc, './/node', 'x', 'b'), doc[3])
        self.assertEqual(find_xpath_attr(doc, './/node', 'y'), doc[2])
        self.assertEqual(find_xpath_attr(doc, './/node', 'y', 'c'), doc[2])
        self.assertEqual(find_xpath_attr(doc, './/node', 'y', 'd'), doc[3])
        self.assertEqual(find_xpath_attr(doc, './/node', 'x', ''), doc[4])

    def test_xpath_with_ns(self):
        testxml = '''<root xmlns:media="http://example.com/">
            <media:song>
                <media:author>The Author</media:author>
                <url>http://server.com/download.mp3</url>
            </media:song>
        </root>'''
        doc = compat_etree_fromstring(testxml)
        find = lambda p: doc.find(xpath_with_ns(p, {'media': 'http://example.com/'}))
        self.assertTrue(find('media:song') is not None)
        self.assertEqual(find('media:song/media:author').text, 'The Author')
        self.assertEqual(find('media:song/url').text, 'http://server.com/download.mp3')

    def test_xpath_element(self):
        doc = xml.etree.ElementTree.Element('root')
        div = xml.etree.ElementTree.SubElement(doc, 'div')
        p = xml.etree.ElementTree.SubElement(div, 'p')
        p.text = 'Foo'
        self.assertEqual(xpath_element(doc, 'div/p'), p)
        self.assertEqual(xpath_element(doc, ['div/p']), p)
        self.assertEqual(xpath_element(doc, ['div/bar', 'div/p']), p)
        self.assertEqual(xpath_element(doc, 'div/bar', default='default'), 'default')
        self.assertEqual(xpath_element(doc, ['div/bar'], default='default'), 'default')
        self.assertTrue(xpath_element(doc, 'div/bar') is None)
        self.assertTrue(xpath_element(doc, ['div/bar']) is None)
        self.assertTrue(xpath_element(doc, ['div/bar'], 'div/baz') is None)
        self.assertRaises(ExtractorError, xpath_element, doc, 'div/bar', fatal=True)
        self.assertRaises(ExtractorError, xpath_element, doc, ['div/bar'], fatal=True)
        self.assertRaises(ExtractorError, xpath_element, doc, ['div/bar', 'div/baz'], fatal=True)

    def test_xpath_text(self):
        testxml = '''<root>
            <div>
                <p>Foo</p>
            </div>
        </root>'''
        doc = compat_etree_fromstring(testxml)
        self.assertEqual(xpath_text(doc, 'div/p'), 'Foo')
        self.assertEqual(xpath_text(doc, 'div/bar', default='default'), 'default')
        self.assertTrue(xpath_text(doc, 'div/bar') is None)
        self.assertRaises(ExtractorError, xpath_text, doc, 'div/bar', fatal=True)

    def test_xpath_attr(self):
        testxml = '''<root>
            <div>
                <p x="a">Foo</p>
            </div>
        </root>'''
        doc = compat_etree_fromstring(testxml)
        self.assertEqual(xpath_attr(doc, 'div/p', 'x'), 'a')
        self.assertEqual(xpath_attr(doc, 'div/bar', 'x'), None)
        self.assertEqual(xpath_attr(doc, 'div/p', 'y'), None)
        self.assertEqual(xpath_attr(doc, 'div/bar', 'x', default='default'), 'default')
        self.assertEqual(xpath_attr(doc, 'div/p', 'y', default='default'), 'default')
        self.assertRaises(ExtractorError, xpath_attr, doc, 'div/bar', 'x', fatal=True)
        self.assertRaises(ExtractorError, xpath_attr, doc, 'div/p', 'y', fatal=True)

    def test_smuggle_url(self):
        data = {"ö": "ö", "abc": [3]}
        url = 'https://foo.bar/baz?x=y#a'
        smug_url = smuggle_url(url, data)
        unsmug_url, unsmug_data = unsmuggle_url(smug_url)
        self.assertEqual(url, unsmug_url)
        self.assertEqual(data, unsmug_data)

        res_url, res_data = unsmuggle_url(url)
        self.assertEqual(res_url, url)
        self.assertEqual(res_data, None)

        smug_url = smuggle_url(url, {'a': 'b'})
        smug_smug_url = smuggle_url(smug_url, {'c': 'd'})
        res_url, res_data = unsmuggle_url(smug_smug_url)
        self.assertEqual(res_url, url)
        self.assertEqual(res_data, {'a': 'b', 'c': 'd'})

    def test_shell_quote(self):
        args = ['ffmpeg', '-i', encodeFilename('ñ€ß\'.mp4')]
        self.assertEqual(
            shell_quote(args),
            """ffmpeg -i 'ñ€ß'"'"'.mp4'""" if compat_os_name != 'nt' else '''ffmpeg -i "ñ€ß'.mp4"''')

    def test_float_or_none(self):
        self.assertEqual(float_or_none('42.42'), 42.42)
        self.assertEqual(float_or_none('42'), 42.0)
        self.assertEqual(float_or_none(''), None)
        self.assertEqual(float_or_none(None), None)
        self.assertEqual(float_or_none([]), None)
        self.assertEqual(float_or_none(set()), None)

    def test_int_or_none(self):
        self.assertEqual(int_or_none('42'), 42)
        self.assertEqual(int_or_none(''), None)
        self.assertEqual(int_or_none(None), None)
        self.assertEqual(int_or_none([]), None)
        self.assertEqual(int_or_none(set()), None)

    def test_str_to_int(self):
        self.assertEqual(str_to_int('123,456'), 123456)
        self.assertEqual(str_to_int('123.456'), 123456)
        self.assertEqual(str_to_int(523), 523)
        self.assertEqual(str_to_int('noninteger'), None)
        self.assertEqual(str_to_int([]), None)

    def test_url_basename(self):
        self.assertEqual(url_basename('http://foo.de/'), '')
        self.assertEqual(url_basename('http://foo.de/bar/baz'), 'baz')
        self.assertEqual(url_basename('http://foo.de/bar/baz?x=y'), 'baz')
        self.assertEqual(url_basename('http://foo.de/bar/baz#x=y'), 'baz')
        self.assertEqual(url_basename('http://foo.de/bar/baz/'), 'baz')
        self.assertEqual(
            url_basename('http://media.w3.org/2010/05/sintel/trailer.mp4'),
            'trailer.mp4')

    def test_base_url(self):
        self.assertEqual(base_url('http://foo.de/'), 'http://foo.de/')
        self.assertEqual(base_url('http://foo.de/bar'), 'http://foo.de/')
        self.assertEqual(base_url('http://foo.de/bar/'), 'http://foo.de/bar/')
        self.assertEqual(base_url('http://foo.de/bar/baz'), 'http://foo.de/bar/')
        self.assertEqual(base_url('http://foo.de/bar/baz?x=z/x/c'), 'http://foo.de/bar/')
        self.assertEqual(base_url('http://foo.de/bar/baz&x=z&w=y/x/c'), 'http://foo.de/bar/baz&x=z&w=y/x/')

    def test_urljoin(self):
        self.assertEqual(urljoin('http://foo.de/', '/a/b/c.txt'), 'http://foo.de/a/b/c.txt')
        self.assertEqual(urljoin(b'http://foo.de/', '/a/b/c.txt'), 'http://foo.de/a/b/c.txt')
        self.assertEqual(urljoin('http://foo.de/', b'/a/b/c.txt'), 'http://foo.de/a/b/c.txt')
        self.assertEqual(urljoin(b'http://foo.de/', b'/a/b/c.txt'), 'http://foo.de/a/b/c.txt')
        self.assertEqual(urljoin('//foo.de/', '/a/b/c.txt'), '//foo.de/a/b/c.txt')
        self.assertEqual(urljoin('http://foo.de/', 'a/b/c.txt'), 'http://foo.de/a/b/c.txt')
        self.assertEqual(urljoin('http://foo.de', '/a/b/c.txt'), 'http://foo.de/a/b/c.txt')
        self.assertEqual(urljoin('http://foo.de', 'a/b/c.txt'), 'http://foo.de/a/b/c.txt')
        self.assertEqual(urljoin('http://foo.de/', 'http://foo.de/a/b/c.txt'), 'http://foo.de/a/b/c.txt')
        self.assertEqual(urljoin('http://foo.de/', '//foo.de/a/b/c.txt'), '//foo.de/a/b/c.txt')
        self.assertEqual(urljoin(None, 'http://foo.de/a/b/c.txt'), 'http://foo.de/a/b/c.txt')
        self.assertEqual(urljoin(None, '//foo.de/a/b/c.txt'), '//foo.de/a/b/c.txt')
        self.assertEqual(urljoin('', 'http://foo.de/a/b/c.txt'), 'http://foo.de/a/b/c.txt')
        self.assertEqual(urljoin(['foobar'], 'http://foo.de/a/b/c.txt'), 'http://foo.de/a/b/c.txt')
        self.assertEqual(urljoin('http://foo.de/', None), None)
        self.assertEqual(urljoin('http://foo.de/', ''), None)
        self.assertEqual(urljoin('http://foo.de/', ['foobar']), None)
        self.assertEqual(urljoin('http://foo.de/a/b/c.txt', '.././../d.txt'), 'http://foo.de/d.txt')
        self.assertEqual(urljoin('http://foo.de/a/b/c.txt', 'rtmp://foo.de'), 'rtmp://foo.de')
        self.assertEqual(urljoin(None, 'rtmp://foo.de'), 'rtmp://foo.de')

    def test_url_or_none(self):
        self.assertEqual(url_or_none(None), None)
        self.assertEqual(url_or_none(''), None)
        self.assertEqual(url_or_none('foo'), None)
        self.assertEqual(url_or_none('http://foo.de'), 'http://foo.de')
        self.assertEqual(url_or_none('https://foo.de'), 'https://foo.de')
        self.assertEqual(url_or_none('http$://foo.de'), None)
        self.assertEqual(url_or_none('http://foo.de'), 'http://foo.de')
        self.assertEqual(url_or_none('//foo.de'), '//foo.de')
        self.assertEqual(url_or_none('s3://foo.de'), None)
        self.assertEqual(url_or_none('rtmpte://foo.de'), 'rtmpte://foo.de')
        self.assertEqual(url_or_none('mms://foo.de'), 'mms://foo.de')
        self.assertEqual(url_or_none('rtspu://foo.de'), 'rtspu://foo.de')
        self.assertEqual(url_or_none('ftps://foo.de'), 'ftps://foo.de')

    def test_parse_age_limit(self):
        self.assertEqual(parse_age_limit(None), None)
        self.assertEqual(parse_age_limit(False), None)
        self.assertEqual(parse_age_limit('invalid'), None)
        self.assertEqual(parse_age_limit(0), 0)
        self.assertEqual(parse_age_limit(18), 18)
        self.assertEqual(parse_age_limit(21), 21)
        self.assertEqual(parse_age_limit(22), None)
        self.assertEqual(parse_age_limit('18'), 18)
        self.assertEqual(parse_age_limit('18+'), 18)
        self.assertEqual(parse_age_limit('PG-13'), 13)
        self.assertEqual(parse_age_limit('TV-14'), 14)
        self.assertEqual(parse_age_limit('TV-MA'), 17)
        self.assertEqual(parse_age_limit('TV14'), 14)
        self.assertEqual(parse_age_limit('TV_G'), 0)

    def test_parse_duration(self):
        self.assertEqual(parse_duration(None), None)
        self.assertEqual(parse_duration(False), None)
        self.assertEqual(parse_duration('invalid'), None)
        self.assertEqual(parse_duration('1'), 1)
        self.assertEqual(parse_duration('1337:12'), 80232)
        self.assertEqual(parse_duration('9:12:43'), 33163)
        self.assertEqual(parse_duration('12:00'), 720)
        self.assertEqual(parse_duration('00:01:01'), 61)
        self.assertEqual(parse_duration('x:y'), None)
        self.assertEqual(parse_duration('3h11m53s'), 11513)
        self.assertEqual(parse_duration('3h 11m 53s'), 11513)
        self.assertEqual(parse_duration('3 hours 11 minutes 53 seconds'), 11513)
        self.assertEqual(parse_duration('3 hours 11 mins 53 secs'), 11513)
        self.assertEqual(parse_duration('3 hours, 11 minutes, 53 seconds'), 11513)
        self.assertEqual(parse_duration('3 hours, 11 mins, 53 secs'), 11513)
        self.assertEqual(parse_duration('62m45s'), 3765)
        self.assertEqual(parse_duration('6m59s'), 419)
        self.assertEqual(parse_duration('49s'), 49)
        self.assertEqual(parse_duration('0h0m0s'), 0)
        self.assertEqual(parse_duration('0m0s'), 0)
        self.assertEqual(parse_duration('0s'), 0)
        self.assertEqual(parse_duration('01:02:03.05'), 3723.05)
        self.assertEqual(parse_duration('T30M38S'), 1838)
        self.assertEqual(parse_duration('5 s'), 5)
        self.assertEqual(parse_duration('3 min'), 180)
        self.assertEqual(parse_duration('2.5 hours'), 9000)
        self.assertEqual(parse_duration('02:03:04'), 7384)
        self.assertEqual(parse_duration('01:02:03:04'), 93784)
        self.assertEqual(parse_duration('1 hour 3 minutes'), 3780)
        self.assertEqual(parse_duration('87 Min.'), 5220)
        self.assertEqual(parse_duration('PT1H0.040S'), 3600.04)
        self.assertEqual(parse_duration('PT00H03M30SZ'), 210)
        self.assertEqual(parse_duration('P0Y0M0DT0H4M20.880S'), 260.88)
        self.assertEqual(parse_duration('01:02:03:050'), 3723.05)
        self.assertEqual(parse_duration('103:050'), 103.05)
        self.assertEqual(parse_duration('1HR 3MIN'), 3780)
        self.assertEqual(parse_duration('2hrs 3mins'), 7380)

    def test_fix_xml_ampersands(self):
        self.assertEqual(
            fix_xml_ampersands('"&x=y&z=a'), '"&amp;x=y&amp;z=a')
        self.assertEqual(
            fix_xml_ampersands('"&amp;x=y&wrong;&z=a'),
            '"&amp;x=y&amp;wrong;&amp;z=a')
        self.assertEqual(
            fix_xml_ampersands('&amp;&apos;&gt;&lt;&quot;'),
            '&amp;&apos;&gt;&lt;&quot;')
        self.assertEqual(
            fix_xml_ampersands('&#1234;&#x1abC;'), '&#1234;&#x1abC;')
        self.assertEqual(fix_xml_ampersands('&#&#'), '&amp;#&amp;#')

    def test_paged_list(self):
        def testPL(size, pagesize, sliceargs, expected):
            def get_page(pagenum):
                firstid = pagenum * pagesize
                upto = min(size, pagenum * pagesize + pagesize)
                yield from range(firstid, upto)

            pl = OnDemandPagedList(get_page, pagesize)
            got = pl.getslice(*sliceargs)
            self.assertEqual(got, expected)

            iapl = InAdvancePagedList(get_page, size // pagesize + 1, pagesize)
            got = iapl.getslice(*sliceargs)
            self.assertEqual(got, expected)

        testPL(5, 2, (), [0, 1, 2, 3, 4])
        testPL(5, 2, (1,), [1, 2, 3, 4])
        testPL(5, 2, (2,), [2, 3, 4])
        testPL(5, 2, (4,), [4])
        testPL(5, 2, (0, 3), [0, 1, 2])
        testPL(5, 2, (1, 4), [1, 2, 3])
        testPL(5, 2, (2, 99), [2, 3, 4])
        testPL(5, 2, (20, 99), [])

    def test_read_batch_urls(self):
        f = io.StringIO('''\xef\xbb\xbf foo
            bar\r
            baz
            # More after this line\r
            ; or after this
            bam''')
        self.assertEqual(read_batch_urls(f), ['foo', 'bar', 'baz', 'bam'])

    def test_urlencode_postdata(self):
        data = urlencode_postdata({'username': 'foo@bar.com', 'password': '1234'})
        self.assertTrue(isinstance(data, bytes))

    def test_update_url_query(self):
        self.assertEqual(parse_qs(update_url_query(
            'http://example.com/path', {'quality': ['HD'], 'format': ['mp4']})),
            parse_qs('http://example.com/path?quality=HD&format=mp4'))
        self.assertEqual(parse_qs(update_url_query(
            'http://example.com/path', {'system': ['LINUX', 'WINDOWS']})),
            parse_qs('http://example.com/path?system=LINUX&system=WINDOWS'))
        self.assertEqual(parse_qs(update_url_query(
            'http://example.com/path', {'fields': 'id,formats,subtitles'})),
            parse_qs('http://example.com/path?fields=id,formats,subtitles'))
        self.assertEqual(parse_qs(update_url_query(
            'http://example.com/path', {'fields': ('id,formats,subtitles', 'thumbnails')})),
            parse_qs('http://example.com/path?fields=id,formats,subtitles&fields=thumbnails'))
        self.assertEqual(parse_qs(update_url_query(
            'http://example.com/path?manifest=f4m', {'manifest': []})),
            parse_qs('http://example.com/path'))
        self.assertEqual(parse_qs(update_url_query(
            'http://example.com/path?system=LINUX&system=WINDOWS', {'system': 'LINUX'})),
            parse_qs('http://example.com/path?system=LINUX'))
        self.assertEqual(parse_qs(update_url_query(
            'http://example.com/path', {'fields': b'id,formats,subtitles'})),
            parse_qs('http://example.com/path?fields=id,formats,subtitles'))
        self.assertEqual(parse_qs(update_url_query(
            'http://example.com/path', {'width': 1080, 'height': 720})),
            parse_qs('http://example.com/path?width=1080&height=720'))
        self.assertEqual(parse_qs(update_url_query(
            'http://example.com/path', {'bitrate': 5020.43})),
            parse_qs('http://example.com/path?bitrate=5020.43'))
        self.assertEqual(parse_qs(update_url_query(
            'http://example.com/path', {'test': '第二行тест'})),
            parse_qs('http://example.com/path?test=%E7%AC%AC%E4%BA%8C%E8%A1%8C%D1%82%D0%B5%D1%81%D1%82'))

    def test_multipart_encode(self):
        self.assertEqual(
            multipart_encode({b'field': b'value'}, boundary='AAAAAA')[0],
            b'--AAAAAA\r\nContent-Disposition: form-data; name="field"\r\n\r\nvalue\r\n--AAAAAA--\r\n')
        self.assertEqual(
            multipart_encode({'欄位'.encode(): '值'.encode()}, boundary='AAAAAA')[0],
            b'--AAAAAA\r\nContent-Disposition: form-data; name="\xe6\xac\x84\xe4\xbd\x8d"\r\n\r\n\xe5\x80\xbc\r\n--AAAAAA--\r\n')
        self.assertRaises(
            ValueError, multipart_encode, {b'field': b'value'}, boundary='value')

    def test_merge_dicts(self):
        self.assertEqual(merge_dicts({'a': 1}, {'b': 2}), {'a': 1, 'b': 2})
        self.assertEqual(merge_dicts({'a': 1}, {'a': 2}), {'a': 1})
        self.assertEqual(merge_dicts({'a': 1}, {'a': None}), {'a': 1})
        self.assertEqual(merge_dicts({'a': 1}, {'a': ''}), {'a': 1})
        self.assertEqual(merge_dicts({'a': 1}, {}), {'a': 1})
        self.assertEqual(merge_dicts({'a': None}, {'a': 1}), {'a': 1})
        self.assertEqual(merge_dicts({'a': ''}, {'a': 1}), {'a': ''})
        self.assertEqual(merge_dicts({'a': ''}, {'a': 'abc'}), {'a': 'abc'})
        self.assertEqual(merge_dicts({'a': None}, {'a': ''}, {'a': 'abc'}), {'a': 'abc'})

    def test_encode_compat_str(self):
        self.assertEqual(encode_compat_str(b'\xd1\x82\xd0\xb5\xd1\x81\xd1\x82', 'utf-8'), 'тест')
        self.assertEqual(encode_compat_str('тест', 'utf-8'), 'тест')

    def test_parse_iso8601(self):
        self.assertEqual(parse_iso8601('2014-03-23T23:04:26+0100'), 1395612266)
        self.assertEqual(parse_iso8601('2014-03-23T22:04:26+0000'), 1395612266)
        self.assertEqual(parse_iso8601('2014-03-23T22:04:26Z'), 1395612266)
        self.assertEqual(parse_iso8601('2014-03-23T22:04:26.1234Z'), 1395612266)
        self.assertEqual(parse_iso8601('2015-09-29T08:27:31.727'), 1443515251)
        self.assertEqual(parse_iso8601('2015-09-29T08-27-31.727'), None)

    def test_strip_jsonp(self):
        stripped = strip_jsonp('cb ([ {"id":"532cb",\n\n\n"x":\n3}\n]\n);')
        d = json.loads(stripped)
        self.assertEqual(d, [{"id": "532cb", "x": 3}])

        stripped = strip_jsonp('parseMetadata({"STATUS":"OK"})\n\n\n//epc')
        d = json.loads(stripped)
        self.assertEqual(d, {'STATUS': 'OK'})

        stripped = strip_jsonp('ps.embedHandler({"status": "success"});')
        d = json.loads(stripped)
        self.assertEqual(d, {'status': 'success'})

        stripped = strip_jsonp('window.cb && window.cb({"status": "success"});')
        d = json.loads(stripped)
        self.assertEqual(d, {'status': 'success'})

        stripped = strip_jsonp('window.cb && cb({"status": "success"});')
        d = json.loads(stripped)
        self.assertEqual(d, {'status': 'success'})

        stripped = strip_jsonp('({"status": "success"});')
        d = json.loads(stripped)
        self.assertEqual(d, {'status': 'success'})

    def test_strip_or_none(self):
        self.assertEqual(strip_or_none(' abc'), 'abc')
        self.assertEqual(strip_or_none('abc '), 'abc')
        self.assertEqual(strip_or_none(' abc '), 'abc')
        self.assertEqual(strip_or_none('\tabc\t'), 'abc')
        self.assertEqual(strip_or_none('\n\tabc\n\t'), 'abc')
        self.assertEqual(strip_or_none('abc'), 'abc')
        self.assertEqual(strip_or_none(''), '')
        self.assertEqual(strip_or_none(None), None)
        self.assertEqual(strip_or_none(42), None)
        self.assertEqual(strip_or_none([]), None)

    def test_uppercase_escape(self):
        self.assertEqual(uppercase_escape('aä'), 'aä')
        self.assertEqual(uppercase_escape('\\U0001d550'), '𝕐')

    def test_lowercase_escape(self):
        self.assertEqual(lowercase_escape('aä'), 'aä')
        self.assertEqual(lowercase_escape('\\u0026'), '&')

    def test_limit_length(self):
        self.assertEqual(limit_length(None, 12), None)
        self.assertEqual(limit_length('foo', 12), 'foo')
        self.assertTrue(
            limit_length('foo bar baz asd', 12).startswith('foo bar'))
        self.assertTrue('...' in limit_length('foo bar baz asd', 12))

    def test_mimetype2ext(self):
        self.assertEqual(mimetype2ext(None), None)
        self.assertEqual(mimetype2ext('video/x-flv'), 'flv')
        self.assertEqual(mimetype2ext('application/x-mpegURL'), 'm3u8')
        self.assertEqual(mimetype2ext('text/vtt'), 'vtt')
        self.assertEqual(mimetype2ext('text/vtt;charset=utf-8'), 'vtt')
        self.assertEqual(mimetype2ext('text/html; charset=utf-8'), 'html')
        self.assertEqual(mimetype2ext('audio/x-wav'), 'wav')
        self.assertEqual(mimetype2ext('audio/x-wav;codec=pcm'), 'wav')

    def test_month_by_name(self):
        self.assertEqual(month_by_name(None), None)
        self.assertEqual(month_by_name('December', 'en'), 12)
        self.assertEqual(month_by_name('décembre', 'fr'), 12)
        self.assertEqual(month_by_name('December'), 12)
        self.assertEqual(month_by_name('décembre'), None)
        self.assertEqual(month_by_name('Unknown', 'unknown'), None)

    def test_parse_codecs(self):
        self.assertEqual(parse_codecs(''), {})
        self.assertEqual(parse_codecs('avc1.77.30, mp4a.40.2'), {
            'vcodec': 'avc1.77.30',
            'acodec': 'mp4a.40.2',
            'dynamic_range': None,
        })
        self.assertEqual(parse_codecs('mp4a.40.2'), {
            'vcodec': 'none',
            'acodec': 'mp4a.40.2',
            'dynamic_range': None,
        })
        self.assertEqual(parse_codecs('mp4a.40.5,avc1.42001e'), {
            'vcodec': 'avc1.42001e',
            'acodec': 'mp4a.40.5',
            'dynamic_range': None,
        })
        self.assertEqual(parse_codecs('avc3.640028'), {
            'vcodec': 'avc3.640028',
            'acodec': 'none',
            'dynamic_range': None,
        })
        self.assertEqual(parse_codecs(', h264,,newcodec,aac'), {
            'vcodec': 'h264',
            'acodec': 'aac',
            'dynamic_range': None,
        })
        self.assertEqual(parse_codecs('av01.0.05M.08'), {
            'vcodec': 'av01.0.05M.08',
            'acodec': 'none',
            'dynamic_range': None,
        })
        self.assertEqual(parse_codecs('vp9.2'), {
            'vcodec': 'vp9.2',
            'acodec': 'none',
            'dynamic_range': 'HDR10',
        })
        self.assertEqual(parse_codecs('av01.0.12M.10.0.110.09.16.09.0'), {
            'vcodec': 'av01.0.12M.10.0.110.09.16.09.0',
            'acodec': 'none',
            'dynamic_range': 'HDR10',
        })
        self.assertEqual(parse_codecs('dvhe'), {
            'vcodec': 'dvhe',
            'acodec': 'none',
            'dynamic_range': 'DV',
        })
        self.assertEqual(parse_codecs('theora, vorbis'), {
            'vcodec': 'theora',
            'acodec': 'vorbis',
            'dynamic_range': None,
        })
        self.assertEqual(parse_codecs('unknownvcodec, unknownacodec'), {
            'vcodec': 'unknownvcodec',
            'acodec': 'unknownacodec',
        })
        self.assertEqual(parse_codecs('unknown'), {})

    def test_escape_rfc3986(self):
        reserved = "!*'();:@&=+$,/?#[]"
        unreserved = 'ABCDEFGHIJKLMNOPQRSTUVWXYZabcdefghijklmnopqrstuvwxyz0123456789-_.~'
        self.assertEqual(escape_rfc3986(reserved), reserved)
        self.assertEqual(escape_rfc3986(unreserved), unreserved)
        self.assertEqual(escape_rfc3986('тест'), '%D1%82%D0%B5%D1%81%D1%82')
        self.assertEqual(escape_rfc3986('%D1%82%D0%B5%D1%81%D1%82'), '%D1%82%D0%B5%D1%81%D1%82')
        self.assertEqual(escape_rfc3986('foo bar'), 'foo%20bar')
        self.assertEqual(escape_rfc3986('foo%20bar'), 'foo%20bar')

    def test_normalize_url(self):
        self.assertEqual(
            normalize_url('http://wowza.imust.org/srv/vod/telemb/new/UPLOAD/UPLOAD/20224_IncendieHavré_FD.mp4'),
            'http://wowza.imust.org/srv/vod/telemb/new/UPLOAD/UPLOAD/20224_IncendieHavre%CC%81_FD.mp4'
        )
        self.assertEqual(
            normalize_url('http://www.ardmediathek.de/tv/Sturm-der-Liebe/Folge-2036-Zu-Mann-und-Frau-erklärt/Das-Erste/Video?documentId=22673108&bcastId=5290'),
            'http://www.ardmediathek.de/tv/Sturm-der-Liebe/Folge-2036-Zu-Mann-und-Frau-erkl%C3%A4rt/Das-Erste/Video?documentId=22673108&bcastId=5290'
        )
        self.assertEqual(
            normalize_url('http://тест.рф/фрагмент'),
            'http://xn--e1aybc.xn--p1ai/%D1%84%D1%80%D0%B0%D0%B3%D0%BC%D0%B5%D0%BD%D1%82'
        )
        self.assertEqual(
            normalize_url('http://тест.рф/абв?абв=абв#абв'),
            'http://xn--e1aybc.xn--p1ai/%D0%B0%D0%B1%D0%B2?%D0%B0%D0%B1%D0%B2=%D0%B0%D0%B1%D0%B2#%D0%B0%D0%B1%D0%B2'
        )
        self.assertEqual(normalize_url('http://vimeo.com/56015672#at=0'), 'http://vimeo.com/56015672#at=0')

        self.assertEqual(normalize_url('http://www.example.com/../a/b/../c/./d.html'), 'http://www.example.com/a/c/d.html')

    def test_remove_dot_segments(self):
        self.assertEqual(remove_dot_segments('/a/b/c/./../../g'), '/a/g')
        self.assertEqual(remove_dot_segments('mid/content=5/../6'), 'mid/6')
        self.assertEqual(remove_dot_segments('/ad/../cd'), '/cd')
        self.assertEqual(remove_dot_segments('/ad/../cd/'), '/cd/')
        self.assertEqual(remove_dot_segments('/..'), '/')
        self.assertEqual(remove_dot_segments('/./'), '/')
        self.assertEqual(remove_dot_segments('/./a'), '/a')
        self.assertEqual(remove_dot_segments('/abc/./.././d/././e/.././f/./../../ghi'), '/ghi')
        self.assertEqual(remove_dot_segments('/'), '/')
        self.assertEqual(remove_dot_segments('/t'), '/t')
        self.assertEqual(remove_dot_segments('t'), 't')
        self.assertEqual(remove_dot_segments(''), '')
        self.assertEqual(remove_dot_segments('/../a/b/c'), '/a/b/c')
        self.assertEqual(remove_dot_segments('../a'), 'a')
        self.assertEqual(remove_dot_segments('./a'), 'a')
        self.assertEqual(remove_dot_segments('.'), '')
        self.assertEqual(remove_dot_segments('////'), '////')

    def test_js_to_json_vars_strings(self):
        self.assertDictEqual(
            json.loads(js_to_json(
                '''{
                    'null': a,
                    'nullStr': b,
                    'true': c,
                    'trueStr': d,
                    'false': e,
                    'falseStr': f,
                    'unresolvedVar': g,
                }''',
                {
                    'a': 'null',
                    'b': '"null"',
                    'c': 'true',
                    'd': '"true"',
                    'e': 'false',
                    'f': '"false"',
                    'g': 'var',
                }
            )),
            {
                'null': None,
                'nullStr': 'null',
                'true': True,
                'trueStr': 'true',
                'false': False,
                'falseStr': 'false',
                'unresolvedVar': 'var'
            }
        )

        self.assertDictEqual(
            json.loads(js_to_json(
                '''{
                    'int': a,
                    'intStr': b,
                    'float': c,
                    'floatStr': d,
                }''',
                {
                    'a': '123',
                    'b': '"123"',
                    'c': '1.23',
                    'd': '"1.23"',
                }
            )),
            {
                'int': 123,
                'intStr': '123',
                'float': 1.23,
                'floatStr': '1.23',
            }
        )

        self.assertDictEqual(
            json.loads(js_to_json(
                '''{
                    'object': a,
                    'objectStr': b,
                    'array': c,
                    'arrayStr': d,
                }''',
                {
                    'a': '{}',
                    'b': '"{}"',
                    'c': '[]',
                    'd': '"[]"',
                }
            )),
            {
                'object': {},
                'objectStr': '{}',
                'array': [],
                'arrayStr': '[]',
            }
        )

    def test_js_to_json_realworld(self):
        inp = '''{
            'clip':{'provider':'pseudo'}
        }'''
        self.assertEqual(js_to_json(inp), '''{
            "clip":{"provider":"pseudo"}
        }''')
        json.loads(js_to_json(inp))

        inp = '''{
            'playlist':[{'controls':{'all':null}}]
        }'''
        self.assertEqual(js_to_json(inp), '''{
            "playlist":[{"controls":{"all":null}}]
        }''')

        inp = '''"The CW\\'s \\'Crazy Ex-Girlfriend\\'"'''
        self.assertEqual(js_to_json(inp), '''"The CW's 'Crazy Ex-Girlfriend'"''')

        inp = '"SAND Number: SAND 2013-7800P\\nPresenter: Tom Russo\\nHabanero Software Training - Xyce Software\\nXyce, Sandia\\u0027s"'
        json_code = js_to_json(inp)
        self.assertEqual(json.loads(json_code), json.loads(inp))

        inp = '''{
            0:{src:'skipped', type: 'application/dash+xml'},
            1:{src:'skipped', type: 'application/vnd.apple.mpegURL'},
        }'''
        self.assertEqual(js_to_json(inp), '''{
            "0":{"src":"skipped", "type": "application/dash+xml"},
            "1":{"src":"skipped", "type": "application/vnd.apple.mpegURL"}
        }''')

        inp = '''{"foo":101}'''
        self.assertEqual(js_to_json(inp), '''{"foo":101}''')

        inp = '''{"duration": "00:01:07"}'''
        self.assertEqual(js_to_json(inp), '''{"duration": "00:01:07"}''')

        inp = '''{segments: [{"offset":-3.885780586188048e-16,"duration":39.75000000000001}]}'''
        self.assertEqual(js_to_json(inp), '''{"segments": [{"offset":-3.885780586188048e-16,"duration":39.75000000000001}]}''')

    def test_js_to_json_edgecases(self):
        on = js_to_json("{abc_def:'1\\'\\\\2\\\\\\'3\"4'}")
        self.assertEqual(json.loads(on), {"abc_def": "1'\\2\\'3\"4"})

        on = js_to_json('{"abc": true}')
        self.assertEqual(json.loads(on), {'abc': True})

        # Ignore JavaScript code as well
        on = js_to_json('''{
            "x": 1,
            y: "a",
            z: some.code
        }''')
        d = json.loads(on)
        self.assertEqual(d['x'], 1)
        self.assertEqual(d['y'], 'a')

        # Just drop ! prefix for now though this results in a wrong value
        on = js_to_json('''{
            a: !0,
            b: !1,
            c: !!0,
            d: !!42.42,
            e: !!![],
            f: !"abc",
            g: !"",
            !42: 42
        }''')
        self.assertEqual(json.loads(on), {
            'a': 0,
            'b': 1,
            'c': 0,
            'd': 42.42,
            'e': [],
            'f': "abc",
            'g': "",
            '42': 42
        })

        on = js_to_json('["abc", "def",]')
        self.assertEqual(json.loads(on), ['abc', 'def'])

        on = js_to_json('[/*comment\n*/"abc"/*comment\n*/,/*comment\n*/"def",/*comment\n*/]')
        self.assertEqual(json.loads(on), ['abc', 'def'])

        on = js_to_json('[//comment\n"abc" //comment\n,//comment\n"def",//comment\n]')
        self.assertEqual(json.loads(on), ['abc', 'def'])

        on = js_to_json('{"abc": "def",}')
        self.assertEqual(json.loads(on), {'abc': 'def'})

        on = js_to_json('{/*comment\n*/"abc"/*comment\n*/:/*comment\n*/"def"/*comment\n*/,/*comment\n*/}')
        self.assertEqual(json.loads(on), {'abc': 'def'})

        on = js_to_json('{ 0: /* " \n */ ",]" , }')
        self.assertEqual(json.loads(on), {'0': ',]'})

        on = js_to_json('{ /*comment\n*/0/*comment\n*/: /* " \n */ ",]" , }')
        self.assertEqual(json.loads(on), {'0': ',]'})

        on = js_to_json('{ 0: // comment\n1 }')
        self.assertEqual(json.loads(on), {'0': 1})

        on = js_to_json(r'["<p>x<\/p>"]')
        self.assertEqual(json.loads(on), ['<p>x</p>'])

        on = js_to_json(r'["\xaa"]')
        self.assertEqual(json.loads(on), ['\u00aa'])

        on = js_to_json("['a\\\nb']")
        self.assertEqual(json.loads(on), ['ab'])

        on = js_to_json("/*comment\n*/[/*comment\n*/'a\\\nb'/*comment\n*/]/*comment\n*/")
        self.assertEqual(json.loads(on), ['ab'])

        on = js_to_json('{0xff:0xff}')
        self.assertEqual(json.loads(on), {'255': 255})

        on = js_to_json('{/*comment\n*/0xff/*comment\n*/:/*comment\n*/0xff/*comment\n*/}')
        self.assertEqual(json.loads(on), {'255': 255})

        on = js_to_json('{077:077}')
        self.assertEqual(json.loads(on), {'63': 63})

        on = js_to_json('{/*comment\n*/077/*comment\n*/:/*comment\n*/077/*comment\n*/}')
        self.assertEqual(json.loads(on), {'63': 63})

        on = js_to_json('{42:42}')
        self.assertEqual(json.loads(on), {'42': 42})

        on = js_to_json('{/*comment\n*/42/*comment\n*/:/*comment\n*/42/*comment\n*/}')
        self.assertEqual(json.loads(on), {'42': 42})

        on = js_to_json('{42:4.2e1}')
        self.assertEqual(json.loads(on), {'42': 42.0})

        on = js_to_json('{ "0x40": "0x40" }')
        self.assertEqual(json.loads(on), {'0x40': '0x40'})

        on = js_to_json('{ "040": "040" }')
        self.assertEqual(json.loads(on), {'040': '040'})

        on = js_to_json('[1,//{},\n2]')
        self.assertEqual(json.loads(on), [1, 2])

        on = js_to_json(R'"\^\$\#"')
        self.assertEqual(json.loads(on), R'^$#', msg='Unnecessary escapes should be stripped')

        on = js_to_json('\'"\\""\'')
        self.assertEqual(json.loads(on), '"""', msg='Unnecessary quote escape should be escaped')

        on = js_to_json('[new Date("spam"), \'("eggs")\']')
        self.assertEqual(json.loads(on), ['spam', '("eggs")'], msg='Date regex should match a single string')

    def test_js_to_json_malformed(self):
        self.assertEqual(js_to_json('42a1'), '42"a1"')
        self.assertEqual(js_to_json('42a-1'), '42"a"-1')

    def test_js_to_json_template_literal(self):
        self.assertEqual(js_to_json('`Hello ${name}`', {'name': '"world"'}), '"Hello world"')
        self.assertEqual(js_to_json('`${name}${name}`', {'name': '"X"'}), '"XX"')
        self.assertEqual(js_to_json('`${name}${name}`', {'name': '5'}), '"55"')
        self.assertEqual(js_to_json('`${name}"${name}"`', {'name': '5'}), '"5\\"5\\""')
        self.assertEqual(js_to_json('`${name}`', {}), '"name"')

    def test_js_to_json_common_constructors(self):
        self.assertEqual(json.loads(js_to_json('new Map([["a", 5]])')), {'a': 5})
        self.assertEqual(json.loads(js_to_json('Array(5, 10)')), [5, 10])
        self.assertEqual(json.loads(js_to_json('new Array(15,5)')), [15, 5])
        self.assertEqual(json.loads(js_to_json('new Map([Array(5, 10),new Array(15,5)])')), {'5': 10, '15': 5})
        self.assertEqual(json.loads(js_to_json('new Date("123")')), "123")
        self.assertEqual(json.loads(js_to_json('new Date(\'2023-10-19\')')), "2023-10-19")

    def test_extract_attributes(self):
        self.assertEqual(extract_attributes('<e x="y">'), {'x': 'y'})
        self.assertEqual(extract_attributes("<e x='y'>"), {'x': 'y'})
        self.assertEqual(extract_attributes('<e x=y>'), {'x': 'y'})
        self.assertEqual(extract_attributes('<e x="a \'b\' c">'), {'x': "a 'b' c"})
        self.assertEqual(extract_attributes('<e x=\'a "b" c\'>'), {'x': 'a "b" c'})
        self.assertEqual(extract_attributes('<e x="&#121;">'), {'x': 'y'})
        self.assertEqual(extract_attributes('<e x="&#x79;">'), {'x': 'y'})
        self.assertEqual(extract_attributes('<e x="&amp;">'), {'x': '&'})  # XML
        self.assertEqual(extract_attributes('<e x="&quot;">'), {'x': '"'})
        self.assertEqual(extract_attributes('<e x="&pound;">'), {'x': '£'})  # HTML 3.2
        self.assertEqual(extract_attributes('<e x="&lambda;">'), {'x': 'λ'})  # HTML 4.0
        self.assertEqual(extract_attributes('<e x="&foo">'), {'x': '&foo'})
        self.assertEqual(extract_attributes('<e x="\'">'), {'x': "'"})
        self.assertEqual(extract_attributes('<e x=\'"\'>'), {'x': '"'})
        self.assertEqual(extract_attributes('<e x >'), {'x': None})
        self.assertEqual(extract_attributes('<e x=y a>'), {'x': 'y', 'a': None})
        self.assertEqual(extract_attributes('<e x= y>'), {'x': 'y'})
        self.assertEqual(extract_attributes('<e x=1 y=2 x=3>'), {'y': '2', 'x': '3'})
        self.assertEqual(extract_attributes('<e \nx=\ny\n>'), {'x': 'y'})
        self.assertEqual(extract_attributes('<e \nx=\n"y"\n>'), {'x': 'y'})
        self.assertEqual(extract_attributes("<e \nx=\n'y'\n>"), {'x': 'y'})
        self.assertEqual(extract_attributes('<e \nx="\ny\n">'), {'x': '\ny\n'})
        self.assertEqual(extract_attributes('<e CAPS=x>'), {'caps': 'x'})  # Names lowercased
        self.assertEqual(extract_attributes('<e x=1 X=2>'), {'x': '2'})
        self.assertEqual(extract_attributes('<e X=1 x=2>'), {'x': '2'})
        self.assertEqual(extract_attributes('<e _:funny-name1=1>'), {'_:funny-name1': '1'})
        self.assertEqual(extract_attributes('<e x="Fáilte 世界 \U0001f600">'), {'x': 'Fáilte 世界 \U0001f600'})
        self.assertEqual(extract_attributes('<e x="décompose&#769;">'), {'x': 'décompose\u0301'})
        # "Narrow" Python builds don't support unicode code points outside BMP.
        try:
            chr(0x10000)
            supports_outside_bmp = True
        except ValueError:
            supports_outside_bmp = False
        if supports_outside_bmp:
            self.assertEqual(extract_attributes('<e x="Smile &#128512;!">'), {'x': 'Smile \U0001f600!'})
        # Malformed HTML should not break attributes extraction on older Python
        self.assertEqual(extract_attributes('<mal"formed/>'), {})

    def test_clean_html(self):
        self.assertEqual(clean_html('a:\nb'), 'a: b')
        self.assertEqual(clean_html('a:\n   "b"'), 'a: "b"')
        self.assertEqual(clean_html('a<br>\xa0b'), 'a\nb')

    def test_intlist_to_bytes(self):
        self.assertEqual(
            intlist_to_bytes([0, 1, 127, 128, 255]),
            b'\x00\x01\x7f\x80\xff')

    def test_args_to_str(self):
        self.assertEqual(
            args_to_str(['foo', 'ba/r', '-baz', '2 be', '']),
            'foo ba/r -baz \'2 be\' \'\'' if compat_os_name != 'nt' else 'foo ba/r -baz "2 be" ""'
        )

    def test_parse_filesize(self):
        self.assertEqual(parse_filesize(None), None)
        self.assertEqual(parse_filesize(''), None)
        self.assertEqual(parse_filesize('91 B'), 91)
        self.assertEqual(parse_filesize('foobar'), None)
        self.assertEqual(parse_filesize('2 MiB'), 2097152)
        self.assertEqual(parse_filesize('5 GB'), 5000000000)
        self.assertEqual(parse_filesize('1.2Tb'), 1200000000000)
        self.assertEqual(parse_filesize('1.2tb'), 1200000000000)
        self.assertEqual(parse_filesize('1,24 KB'), 1240)
        self.assertEqual(parse_filesize('1,24 kb'), 1240)
        self.assertEqual(parse_filesize('8.5 megabytes'), 8500000)

    def test_parse_count(self):
        self.assertEqual(parse_count(None), None)
        self.assertEqual(parse_count(''), None)
        self.assertEqual(parse_count('0'), 0)
        self.assertEqual(parse_count('1000'), 1000)
        self.assertEqual(parse_count('1.000'), 1000)
        self.assertEqual(parse_count('1.1k'), 1100)
        self.assertEqual(parse_count('1.1 k'), 1100)
        self.assertEqual(parse_count('1,1 k'), 1100)
        self.assertEqual(parse_count('1.1kk'), 1100000)
        self.assertEqual(parse_count('1.1kk '), 1100000)
        self.assertEqual(parse_count('1,1kk'), 1100000)
        self.assertEqual(parse_count('100 views'), 100)
        self.assertEqual(parse_count('1,100 views'), 1100)
        self.assertEqual(parse_count('1.1kk views'), 1100000)
        self.assertEqual(parse_count('10M views'), 10000000)
        self.assertEqual(parse_count('has 10M views'), 10000000)

    def test_parse_resolution(self):
        self.assertEqual(parse_resolution(None), {})
        self.assertEqual(parse_resolution(''), {})
        self.assertEqual(parse_resolution(' 1920x1080'), {'width': 1920, 'height': 1080})
        self.assertEqual(parse_resolution('1920×1080 '), {'width': 1920, 'height': 1080})
        self.assertEqual(parse_resolution('1920 x 1080'), {'width': 1920, 'height': 1080})
        self.assertEqual(parse_resolution('720p'), {'height': 720})
        self.assertEqual(parse_resolution('4k'), {'height': 2160})
        self.assertEqual(parse_resolution('8K'), {'height': 4320})
        self.assertEqual(parse_resolution('pre_1920x1080_post'), {'width': 1920, 'height': 1080})
        self.assertEqual(parse_resolution('ep1x2'), {})
        self.assertEqual(parse_resolution('1920, 1080'), {'width': 1920, 'height': 1080})

    def test_parse_bitrate(self):
        self.assertEqual(parse_bitrate(None), None)
        self.assertEqual(parse_bitrate(''), None)
        self.assertEqual(parse_bitrate('300kbps'), 300)
        self.assertEqual(parse_bitrate('1500kbps'), 1500)
        self.assertEqual(parse_bitrate('300 kbps'), 300)

    def test_version_tuple(self):
        self.assertEqual(version_tuple('1'), (1,))
        self.assertEqual(version_tuple('10.23.344'), (10, 23, 344))
        self.assertEqual(version_tuple('10.1-6'), (10, 1, 6))  # avconv style

    def test_detect_exe_version(self):
        self.assertEqual(detect_exe_version('''ffmpeg version 1.2.1
built on May 27 2013 08:37:26 with gcc 4.7 (Debian 4.7.3-4)
configuration: --prefix=/usr --extra-'''), '1.2.1')
        self.assertEqual(detect_exe_version('''ffmpeg version N-63176-g1fb4685
built on May 15 2014 22:09:06 with gcc 4.8.2 (GCC)'''), 'N-63176-g1fb4685')
        self.assertEqual(detect_exe_version('''X server found. dri2 connection failed!
Trying to open render node...
Success at /dev/dri/renderD128.
ffmpeg version 2.4.4 Copyright (c) 2000-2014 the FFmpeg ...'''), '2.4.4')

    def test_age_restricted(self):
        self.assertFalse(age_restricted(None, 10))  # unrestricted content
        self.assertFalse(age_restricted(1, None))  # unrestricted policy
        self.assertFalse(age_restricted(8, 10))
        self.assertTrue(age_restricted(18, 14))
        self.assertFalse(age_restricted(18, 18))

    def test_is_html(self):
        self.assertFalse(is_html(b'\x49\x44\x43<html'))
        self.assertTrue(is_html(b'<!DOCTYPE foo>\xaaa'))
        self.assertTrue(is_html(  # UTF-8 with BOM
            b'\xef\xbb\xbf<!DOCTYPE foo>\xaaa'))
        self.assertTrue(is_html(  # UTF-16-LE
            b'\xff\xfe<\x00h\x00t\x00m\x00l\x00>\x00\xe4\x00'
        ))
        self.assertTrue(is_html(  # UTF-16-BE
            b'\xfe\xff\x00<\x00h\x00t\x00m\x00l\x00>\x00\xe4'
        ))
        self.assertTrue(is_html(  # UTF-32-BE
            b'\x00\x00\xFE\xFF\x00\x00\x00<\x00\x00\x00h\x00\x00\x00t\x00\x00\x00m\x00\x00\x00l\x00\x00\x00>\x00\x00\x00\xe4'))
        self.assertTrue(is_html(  # UTF-32-LE
            b'\xFF\xFE\x00\x00<\x00\x00\x00h\x00\x00\x00t\x00\x00\x00m\x00\x00\x00l\x00\x00\x00>\x00\x00\x00\xe4\x00\x00\x00'))

    def test_render_table(self):
        self.assertEqual(
            render_table(
                ['a', 'empty', 'bcd'],
                [[123, '', 4], [9999, '', 51]]),
            'a    empty bcd\n'
            '123        4\n'
            '9999       51')

        self.assertEqual(
            render_table(
                ['a', 'empty', 'bcd'],
                [[123, '', 4], [9999, '', 51]],
                hide_empty=True),
            'a    bcd\n'
            '123  4\n'
            '9999 51')

        self.assertEqual(
            render_table(
                ['\ta', 'bcd'],
                [['1\t23', 4], ['\t9999', 51]]),
            '   a bcd\n'
            '1 23 4\n'
            '9999 51')

        self.assertEqual(
            render_table(
                ['a', 'bcd'],
                [[123, 4], [9999, 51]],
                delim='-'),
            'a    bcd\n'
            '--------\n'
            '123  4\n'
            '9999 51')

        self.assertEqual(
            render_table(
                ['a', 'bcd'],
                [[123, 4], [9999, 51]],
                delim='-', extra_gap=2),
            'a      bcd\n'
            '----------\n'
            '123    4\n'
            '9999   51')

    def test_match_str(self):
        # Unary
        self.assertFalse(match_str('xy', {'x': 1200}))
        self.assertTrue(match_str('!xy', {'x': 1200}))
        self.assertTrue(match_str('x', {'x': 1200}))
        self.assertFalse(match_str('!x', {'x': 1200}))
        self.assertTrue(match_str('x', {'x': 0}))
        self.assertTrue(match_str('is_live', {'is_live': True}))
        self.assertFalse(match_str('is_live', {'is_live': False}))
        self.assertFalse(match_str('is_live', {'is_live': None}))
        self.assertFalse(match_str('is_live', {}))
        self.assertFalse(match_str('!is_live', {'is_live': True}))
        self.assertTrue(match_str('!is_live', {'is_live': False}))
        self.assertTrue(match_str('!is_live', {'is_live': None}))
        self.assertTrue(match_str('!is_live', {}))
        self.assertTrue(match_str('title', {'title': 'abc'}))
        self.assertTrue(match_str('title', {'title': ''}))
        self.assertFalse(match_str('!title', {'title': 'abc'}))
        self.assertFalse(match_str('!title', {'title': ''}))

        # Numeric
        self.assertFalse(match_str('x>0', {'x': 0}))
        self.assertFalse(match_str('x>0', {}))
        self.assertTrue(match_str('x>?0', {}))
        self.assertTrue(match_str('x>1K', {'x': 1200}))
        self.assertFalse(match_str('x>2K', {'x': 1200}))
        self.assertTrue(match_str('x>=1200 & x < 1300', {'x': 1200}))
        self.assertFalse(match_str('x>=1100 & x < 1200', {'x': 1200}))
        self.assertTrue(match_str('x > 1:0:0', {'x': 3700}))

        # String
        self.assertFalse(match_str('y=a212', {'y': 'foobar42'}))
        self.assertTrue(match_str('y=foobar42', {'y': 'foobar42'}))
        self.assertFalse(match_str('y!=foobar42', {'y': 'foobar42'}))
        self.assertTrue(match_str('y!=foobar2', {'y': 'foobar42'}))
        self.assertTrue(match_str('y^=foo', {'y': 'foobar42'}))
        self.assertFalse(match_str('y!^=foo', {'y': 'foobar42'}))
        self.assertFalse(match_str('y^=bar', {'y': 'foobar42'}))
        self.assertTrue(match_str('y!^=bar', {'y': 'foobar42'}))
        self.assertRaises(ValueError, match_str, 'x^=42', {'x': 42})
        self.assertTrue(match_str('y*=bar', {'y': 'foobar42'}))
        self.assertFalse(match_str('y!*=bar', {'y': 'foobar42'}))
        self.assertFalse(match_str('y*=baz', {'y': 'foobar42'}))
        self.assertTrue(match_str('y!*=baz', {'y': 'foobar42'}))
        self.assertTrue(match_str('y$=42', {'y': 'foobar42'}))
        self.assertFalse(match_str('y$=43', {'y': 'foobar42'}))

        # And
        self.assertFalse(match_str(
            'like_count > 100 & dislike_count <? 50 & description',
            {'like_count': 90, 'description': 'foo'}))
        self.assertTrue(match_str(
            'like_count > 100 & dislike_count <? 50 & description',
            {'like_count': 190, 'description': 'foo'}))
        self.assertFalse(match_str(
            'like_count > 100 & dislike_count <? 50 & description',
            {'like_count': 190, 'dislike_count': 60, 'description': 'foo'}))
        self.assertFalse(match_str(
            'like_count > 100 & dislike_count <? 50 & description',
            {'like_count': 190, 'dislike_count': 10}))

        # Regex
        self.assertTrue(match_str(r'x~=\bbar', {'x': 'foo bar'}))
        self.assertFalse(match_str(r'x~=\bbar.+', {'x': 'foo bar'}))
        self.assertFalse(match_str(r'x~=^FOO', {'x': 'foo bar'}))
        self.assertTrue(match_str(r'x~=(?i)^FOO', {'x': 'foo bar'}))

        # Quotes
        self.assertTrue(match_str(r'x^="foo"', {'x': 'foo "bar"'}))
        self.assertFalse(match_str(r'x^="foo  "', {'x': 'foo "bar"'}))
        self.assertFalse(match_str(r'x$="bar"', {'x': 'foo "bar"'}))
        self.assertTrue(match_str(r'x$=" \"bar\""', {'x': 'foo "bar"'}))

        # Escaping &
        self.assertFalse(match_str(r'x=foo & bar', {'x': 'foo & bar'}))
        self.assertTrue(match_str(r'x=foo \& bar', {'x': 'foo & bar'}))
        self.assertTrue(match_str(r'x=foo \& bar & x^=foo', {'x': 'foo & bar'}))
        self.assertTrue(match_str(r'x="foo \& bar" & x^=foo', {'x': 'foo & bar'}))

        # Example from docs
        self.assertTrue(match_str(
            r"!is_live & like_count>?100 & description~='(?i)\bcats \& dogs\b'",
            {'description': 'Raining Cats & Dogs'}))

        # Incomplete
        self.assertFalse(match_str('id!=foo', {'id': 'foo'}, True))
        self.assertTrue(match_str('x', {'id': 'foo'}, True))
        self.assertTrue(match_str('!x', {'id': 'foo'}, True))
        self.assertFalse(match_str('x', {'id': 'foo'}, False))

    def test_parse_dfxp_time_expr(self):
        self.assertEqual(parse_dfxp_time_expr(None), None)
        self.assertEqual(parse_dfxp_time_expr(''), None)
        self.assertEqual(parse_dfxp_time_expr('0.1'), 0.1)
        self.assertEqual(parse_dfxp_time_expr('0.1s'), 0.1)
        self.assertEqual(parse_dfxp_time_expr('00:00:01'), 1.0)
        self.assertEqual(parse_dfxp_time_expr('00:00:01.100'), 1.1)
        self.assertEqual(parse_dfxp_time_expr('00:00:01:100'), 1.1)

    def test_dfxp2srt(self):
        dfxp_data = '''<?xml version="1.0" encoding="UTF-8"?>
            <tt xmlns="http://www.w3.org/ns/ttml" xml:lang="en" xmlns:tts="http://www.w3.org/ns/ttml#parameter">
            <body>
                <div xml:lang="en">
                    <p begin="0" end="1">The following line contains Chinese characters and special symbols</p>
                    <p begin="1" end="2">第二行<br/>♪♪</p>
                    <p begin="2" dur="1"><span>Third<br/>Line</span></p>
                    <p begin="3" end="-1">Lines with invalid timestamps are ignored</p>
                    <p begin="-1" end="-1">Ignore, two</p>
                    <p begin="3" dur="-1">Ignored, three</p>
                </div>
            </body>
            </tt>'''.encode()
        srt_data = '''1
00:00:00,000 --> 00:00:01,000
The following line contains Chinese characters and special symbols

2
00:00:01,000 --> 00:00:02,000
第二行
♪♪

3
00:00:02,000 --> 00:00:03,000
Third
Line

'''
        self.assertEqual(dfxp2srt(dfxp_data), srt_data)

        dfxp_data_no_default_namespace = b'''<?xml version="1.0" encoding="UTF-8"?>
            <tt xml:lang="en" xmlns:tts="http://www.w3.org/ns/ttml#parameter">
            <body>
                <div xml:lang="en">
                    <p begin="0" end="1">The first line</p>
                </div>
            </body>
            </tt>'''
        srt_data = '''1
00:00:00,000 --> 00:00:01,000
The first line

'''
        self.assertEqual(dfxp2srt(dfxp_data_no_default_namespace), srt_data)

        dfxp_data_with_style = b'''<?xml version="1.0" encoding="utf-8"?>
<tt xmlns="http://www.w3.org/2006/10/ttaf1" xmlns:ttp="http://www.w3.org/2006/10/ttaf1#parameter" ttp:timeBase="media" xmlns:tts="http://www.w3.org/2006/10/ttaf1#style" xml:lang="en" xmlns:ttm="http://www.w3.org/2006/10/ttaf1#metadata">
  <head>
    <styling>
      <style id="s2" style="s0" tts:color="cyan" tts:fontWeight="bold" />
      <style id="s1" style="s0" tts:color="yellow" tts:fontStyle="italic" />
      <style id="s3" style="s0" tts:color="lime" tts:textDecoration="underline" />
      <style id="s0" tts:backgroundColor="black" tts:fontStyle="normal" tts:fontSize="16" tts:fontFamily="sansSerif" tts:color="white" />
    </styling>
  </head>
  <body tts:textAlign="center" style="s0">
    <div>
      <p begin="00:00:02.08" id="p0" end="00:00:05.84">default style<span tts:color="red">custom style</span></p>
      <p style="s2" begin="00:00:02.08" id="p0" end="00:00:05.84"><span tts:color="lime">part 1<br /></span><span tts:color="cyan">part 2</span></p>
      <p style="s3" begin="00:00:05.84" id="p1" end="00:00:09.56">line 3<br />part 3</p>
      <p style="s1" tts:textDecoration="underline" begin="00:00:09.56" id="p2" end="00:00:12.36"><span style="s2" tts:color="lime">inner<br /> </span>style</p>
    </div>
  </body>
</tt>'''
        srt_data = '''1
00:00:02,080 --> 00:00:05,840
<font color="white" face="sansSerif" size="16">default style<font color="red">custom style</font></font>

2
00:00:02,080 --> 00:00:05,840
<b><font color="cyan" face="sansSerif" size="16"><font color="lime">part 1
</font>part 2</font></b>

3
00:00:05,840 --> 00:00:09,560
<u><font color="lime">line 3
part 3</font></u>

4
00:00:09,560 --> 00:00:12,360
<i><u><font color="yellow"><font color="lime">inner
 </font>style</font></u></i>

'''
        self.assertEqual(dfxp2srt(dfxp_data_with_style), srt_data)

        dfxp_data_non_utf8 = '''<?xml version="1.0" encoding="UTF-16"?>
            <tt xmlns="http://www.w3.org/ns/ttml" xml:lang="en" xmlns:tts="http://www.w3.org/ns/ttml#parameter">
            <body>
                <div xml:lang="en">
                    <p begin="0" end="1">Line 1</p>
                    <p begin="1" end="2">第二行</p>
                </div>
            </body>
            </tt>'''.encode('utf-16')
        srt_data = '''1
00:00:00,000 --> 00:00:01,000
Line 1

2
00:00:01,000 --> 00:00:02,000
第二行

'''
        self.assertEqual(dfxp2srt(dfxp_data_non_utf8), srt_data)

    def test_cli_option(self):
        self.assertEqual(cli_option({'proxy': '127.0.0.1:3128'}, '--proxy', 'proxy'), ['--proxy', '127.0.0.1:3128'])
        self.assertEqual(cli_option({'proxy': None}, '--proxy', 'proxy'), [])
        self.assertEqual(cli_option({}, '--proxy', 'proxy'), [])
        self.assertEqual(cli_option({'retries': 10}, '--retries', 'retries'), ['--retries', '10'])

    def test_cli_valueless_option(self):
        self.assertEqual(cli_valueless_option(
            {'downloader': 'external'}, '--external-downloader', 'downloader', 'external'), ['--external-downloader'])
        self.assertEqual(cli_valueless_option(
            {'downloader': 'internal'}, '--external-downloader', 'downloader', 'external'), [])
        self.assertEqual(cli_valueless_option(
            {'nocheckcertificate': True}, '--no-check-certificate', 'nocheckcertificate'), ['--no-check-certificate'])
        self.assertEqual(cli_valueless_option(
            {'nocheckcertificate': False}, '--no-check-certificate', 'nocheckcertificate'), [])
        self.assertEqual(cli_valueless_option(
            {'checkcertificate': True}, '--no-check-certificate', 'checkcertificate', False), [])
        self.assertEqual(cli_valueless_option(
            {'checkcertificate': False}, '--no-check-certificate', 'checkcertificate', False), ['--no-check-certificate'])

    def test_cli_bool_option(self):
        self.assertEqual(
            cli_bool_option(
                {'nocheckcertificate': True}, '--no-check-certificate', 'nocheckcertificate'),
            ['--no-check-certificate', 'true'])
        self.assertEqual(
            cli_bool_option(
                {'nocheckcertificate': True}, '--no-check-certificate', 'nocheckcertificate', separator='='),
            ['--no-check-certificate=true'])
        self.assertEqual(
            cli_bool_option(
                {'nocheckcertificate': True}, '--check-certificate', 'nocheckcertificate', 'false', 'true'),
            ['--check-certificate', 'false'])
        self.assertEqual(
            cli_bool_option(
                {'nocheckcertificate': True}, '--check-certificate', 'nocheckcertificate', 'false', 'true', '='),
            ['--check-certificate=false'])
        self.assertEqual(
            cli_bool_option(
                {'nocheckcertificate': False}, '--check-certificate', 'nocheckcertificate', 'false', 'true'),
            ['--check-certificate', 'true'])
        self.assertEqual(
            cli_bool_option(
                {'nocheckcertificate': False}, '--check-certificate', 'nocheckcertificate', 'false', 'true', '='),
            ['--check-certificate=true'])
        self.assertEqual(
            cli_bool_option(
                {}, '--check-certificate', 'nocheckcertificate', 'false', 'true', '='),
            [])

    def test_ohdave_rsa_encrypt(self):
        N = 0xab86b6371b5318aaa1d3c9e612a9f1264f372323c8c0f19875b5fc3b3fd3afcc1e5bec527aa94bfa85bffc157e4245aebda05389a5357b75115ac94f074aefcd
        e = 65537

        self.assertEqual(
            ohdave_rsa_encrypt(b'aa111222', e, N),
            '726664bd9a23fd0c70f9f1b84aab5e3905ce1e45a584e9cbcf9bcc7510338fc1986d6c599ff990d923aa43c51c0d9013cd572e13bc58f4ae48f2ed8c0b0ba881')

    def test_pkcs1pad(self):
        data = [1, 2, 3]
        padded_data = pkcs1pad(data, 32)
        self.assertEqual(padded_data[:2], [0, 2])
        self.assertEqual(padded_data[28:], [0, 1, 2, 3])

        self.assertRaises(ValueError, pkcs1pad, data, 8)

    def test_encode_base_n(self):
        self.assertEqual(encode_base_n(0, 30), '0')
        self.assertEqual(encode_base_n(80, 30), '2k')

        custom_table = '9876543210ZYXWVUTSRQPONMLKJIHGFEDCBA'
        self.assertEqual(encode_base_n(0, 30, custom_table), '9')
        self.assertEqual(encode_base_n(80, 30, custom_table), '7P')

        self.assertRaises(ValueError, encode_base_n, 0, 70)
        self.assertRaises(ValueError, encode_base_n, 0, 60, custom_table)

    def test_caesar(self):
        self.assertEqual(caesar('ace', 'abcdef', 2), 'cea')
        self.assertEqual(caesar('cea', 'abcdef', -2), 'ace')
        self.assertEqual(caesar('ace', 'abcdef', -2), 'eac')
        self.assertEqual(caesar('eac', 'abcdef', 2), 'ace')
        self.assertEqual(caesar('ace', 'abcdef', 0), 'ace')
        self.assertEqual(caesar('xyz', 'abcdef', 2), 'xyz')
        self.assertEqual(caesar('abc', 'acegik', 2), 'ebg')
        self.assertEqual(caesar('ebg', 'acegik', -2), 'abc')

    def test_rot47(self):
        self.assertEqual(rot47('yt-dlp'), r'JE\5=A')
        self.assertEqual(rot47('YT-DLP'), r'*%\s{!')

    def test_urshift(self):
        self.assertEqual(urshift(3, 1), 1)
        self.assertEqual(urshift(-3, 1), 2147483646)

    GET_ELEMENT_BY_CLASS_TEST_STRING = '''
        <span class="foo bar">nice</span>
    '''

    def test_get_element_by_class(self):
        html = self.GET_ELEMENT_BY_CLASS_TEST_STRING

        self.assertEqual(get_element_by_class('foo', html), 'nice')
        self.assertEqual(get_element_by_class('no-such-class', html), None)

    def test_get_element_html_by_class(self):
        html = self.GET_ELEMENT_BY_CLASS_TEST_STRING

        self.assertEqual(get_element_html_by_class('foo', html), html.strip())
        self.assertEqual(get_element_by_class('no-such-class', html), None)

    GET_ELEMENT_BY_ATTRIBUTE_TEST_STRING = '''
        <div itemprop="author" itemscope>foo</div>
    '''

    def test_get_element_by_attribute(self):
        html = self.GET_ELEMENT_BY_CLASS_TEST_STRING

        self.assertEqual(get_element_by_attribute('class', 'foo bar', html), 'nice')
        self.assertEqual(get_element_by_attribute('class', 'foo', html), None)
        self.assertEqual(get_element_by_attribute('class', 'no-such-foo', html), None)

        html = self.GET_ELEMENT_BY_ATTRIBUTE_TEST_STRING

        self.assertEqual(get_element_by_attribute('itemprop', 'author', html), 'foo')

    def test_get_element_html_by_attribute(self):
        html = self.GET_ELEMENT_BY_CLASS_TEST_STRING

        self.assertEqual(get_element_html_by_attribute('class', 'foo bar', html), html.strip())
        self.assertEqual(get_element_html_by_attribute('class', 'foo', html), None)
        self.assertEqual(get_element_html_by_attribute('class', 'no-such-foo', html), None)

        html = self.GET_ELEMENT_BY_ATTRIBUTE_TEST_STRING

        self.assertEqual(get_element_html_by_attribute('itemprop', 'author', html), html.strip())

    GET_ELEMENTS_BY_CLASS_TEST_STRING = '''
        <span class="foo bar">nice</span><span class="foo bar">also nice</span>
    '''
    GET_ELEMENTS_BY_CLASS_RES = ['<span class="foo bar">nice</span>', '<span class="foo bar">also nice</span>']

    def test_get_elements_by_class(self):
        html = self.GET_ELEMENTS_BY_CLASS_TEST_STRING

        self.assertEqual(get_elements_by_class('foo', html), ['nice', 'also nice'])
        self.assertEqual(get_elements_by_class('no-such-class', html), [])

    def test_get_elements_html_by_class(self):
        html = self.GET_ELEMENTS_BY_CLASS_TEST_STRING

        self.assertEqual(get_elements_html_by_class('foo', html), self.GET_ELEMENTS_BY_CLASS_RES)
        self.assertEqual(get_elements_html_by_class('no-such-class', html), [])

    def test_get_elements_by_attribute(self):
        html = self.GET_ELEMENTS_BY_CLASS_TEST_STRING

        self.assertEqual(get_elements_by_attribute('class', 'foo bar', html), ['nice', 'also nice'])
        self.assertEqual(get_elements_by_attribute('class', 'foo', html), [])
        self.assertEqual(get_elements_by_attribute('class', 'no-such-foo', html), [])

    def test_get_elements_html_by_attribute(self):
        html = self.GET_ELEMENTS_BY_CLASS_TEST_STRING

        self.assertEqual(get_elements_html_by_attribute('class', 'foo bar', html), self.GET_ELEMENTS_BY_CLASS_RES)
        self.assertEqual(get_elements_html_by_attribute('class', 'foo', html), [])
        self.assertEqual(get_elements_html_by_attribute('class', 'no-such-foo', html), [])

    def test_get_elements_text_and_html_by_attribute(self):
        html = self.GET_ELEMENTS_BY_CLASS_TEST_STRING

        self.assertEqual(
            list(get_elements_text_and_html_by_attribute('class', 'foo bar', html)),
            list(zip(['nice', 'also nice'], self.GET_ELEMENTS_BY_CLASS_RES)))
        self.assertEqual(list(get_elements_text_and_html_by_attribute('class', 'foo', html)), [])
        self.assertEqual(list(get_elements_text_and_html_by_attribute('class', 'no-such-foo', html)), [])

        self.assertEqual(list(get_elements_text_and_html_by_attribute(
            'class', 'foo', '<a class="foo">nice</a><span class="foo">nice</span>', tag='a')), [('nice', '<a class="foo">nice</a>')])

    GET_ELEMENT_BY_TAG_TEST_STRING = '''
    random text lorem ipsum</p>
    <div>
        this should be returned
        <span>this should also be returned</span>
        <div>
            this should also be returned
        </div>
        closing tag above should not trick, so this should also be returned
    </div>
    but this text should not be returned
    '''
    GET_ELEMENT_BY_TAG_RES_OUTERDIV_HTML = GET_ELEMENT_BY_TAG_TEST_STRING.strip()[32:276]
    GET_ELEMENT_BY_TAG_RES_OUTERDIV_TEXT = GET_ELEMENT_BY_TAG_RES_OUTERDIV_HTML[5:-6]
    GET_ELEMENT_BY_TAG_RES_INNERSPAN_HTML = GET_ELEMENT_BY_TAG_TEST_STRING.strip()[78:119]
    GET_ELEMENT_BY_TAG_RES_INNERSPAN_TEXT = GET_ELEMENT_BY_TAG_RES_INNERSPAN_HTML[6:-7]

    def test_get_element_text_and_html_by_tag(self):
        html = self.GET_ELEMENT_BY_TAG_TEST_STRING

        self.assertEqual(
            get_element_text_and_html_by_tag('div', html),
            (self.GET_ELEMENT_BY_TAG_RES_OUTERDIV_TEXT, self.GET_ELEMENT_BY_TAG_RES_OUTERDIV_HTML))
        self.assertEqual(
            get_element_text_and_html_by_tag('span', html),
            (self.GET_ELEMENT_BY_TAG_RES_INNERSPAN_TEXT, self.GET_ELEMENT_BY_TAG_RES_INNERSPAN_HTML))
        self.assertRaises(compat_HTMLParseError, get_element_text_and_html_by_tag, 'article', html)

    def test_iri_to_uri(self):
        self.assertEqual(
            iri_to_uri('https://www.google.com/search?q=foo&ie=utf-8&oe=utf-8&client=firefox-b'),
            'https://www.google.com/search?q=foo&ie=utf-8&oe=utf-8&client=firefox-b')  # Same
        self.assertEqual(
            iri_to_uri('https://www.google.com/search?q=Käsesoßenrührlöffel'),  # German for cheese sauce stirring spoon
            'https://www.google.com/search?q=K%C3%A4seso%C3%9Fenr%C3%BChrl%C3%B6ffel')
        self.assertEqual(
            iri_to_uri('https://www.google.com/search?q=lt<+gt>+eq%3D+amp%26+percent%25+hash%23+colon%3A+tilde~#trash=?&garbage=#'),
            'https://www.google.com/search?q=lt%3C+gt%3E+eq%3D+amp%26+percent%25+hash%23+colon%3A+tilde~#trash=?&garbage=#')
        self.assertEqual(
            iri_to_uri('http://правозащита38.рф/category/news/'),
            'http://xn--38-6kcaak9aj5chl4a3g.xn--p1ai/category/news/')
        self.assertEqual(
            iri_to_uri('http://www.правозащита38.рф/category/news/'),
            'http://www.xn--38-6kcaak9aj5chl4a3g.xn--p1ai/category/news/')
        self.assertEqual(
            iri_to_uri('https://i❤.ws/emojidomain/👍👏🤝💪'),
            'https://xn--i-7iq.ws/emojidomain/%F0%9F%91%8D%F0%9F%91%8F%F0%9F%A4%9D%F0%9F%92%AA')
        self.assertEqual(
            iri_to_uri('http://日本語.jp/'),
            'http://xn--wgv71a119e.jp/')
        self.assertEqual(
            iri_to_uri('http://导航.中国/'),
            'http://xn--fet810g.xn--fiqs8s/')

    def test_clean_podcast_url(self):
        self.assertEqual(clean_podcast_url('https://www.podtrac.com/pts/redirect.mp3/chtbl.com/track/5899E/traffic.megaphone.fm/HSW7835899191.mp3'), 'https://traffic.megaphone.fm/HSW7835899191.mp3')
        self.assertEqual(clean_podcast_url('https://play.podtrac.com/npr-344098539/edge1.pod.npr.org/anon.npr-podcasts/podcast/npr/waitwait/2020/10/20201003_waitwait_wwdtmpodcast201003-015621a5-f035-4eca-a9a1-7c118d90bc3c.mp3'), 'https://edge1.pod.npr.org/anon.npr-podcasts/podcast/npr/waitwait/2020/10/20201003_waitwait_wwdtmpodcast201003-015621a5-f035-4eca-a9a1-7c118d90bc3c.mp3')
        self.assertEqual(clean_podcast_url('https://pdst.fm/e/2.gum.fm/chtbl.com/track/chrt.fm/track/34D33/pscrb.fm/rss/p/traffic.megaphone.fm/ITLLC7765286967.mp3?updated=1687282661'), 'https://traffic.megaphone.fm/ITLLC7765286967.mp3?updated=1687282661')
        self.assertEqual(clean_podcast_url('https://pdst.fm/e/https://mgln.ai/e/441/www.buzzsprout.com/1121972/13019085-ep-252-the-deep-life-stack.mp3'), 'https://www.buzzsprout.com/1121972/13019085-ep-252-the-deep-life-stack.mp3')

    def test_LazyList(self):
        it = list(range(10))

        self.assertEqual(list(LazyList(it)), it)
        self.assertEqual(LazyList(it).exhaust(), it)
        self.assertEqual(LazyList(it)[5], it[5])

        self.assertEqual(LazyList(it)[5:], it[5:])
        self.assertEqual(LazyList(it)[:5], it[:5])
        self.assertEqual(LazyList(it)[::2], it[::2])
        self.assertEqual(LazyList(it)[1::2], it[1::2])
        self.assertEqual(LazyList(it)[5::-1], it[5::-1])
        self.assertEqual(LazyList(it)[6:2:-2], it[6:2:-2])
        self.assertEqual(LazyList(it)[::-1], it[::-1])

        self.assertTrue(LazyList(it))
        self.assertFalse(LazyList(range(0)))
        self.assertEqual(len(LazyList(it)), len(it))
        self.assertEqual(repr(LazyList(it)), repr(it))
        self.assertEqual(str(LazyList(it)), str(it))

        self.assertEqual(list(LazyList(it, reverse=True)), it[::-1])
        self.assertEqual(list(reversed(LazyList(it))[::-1]), it)
        self.assertEqual(list(reversed(LazyList(it))[1:3:7]), it[::-1][1:3:7])

    def test_LazyList_laziness(self):

        def test(ll, idx, val, cache):
            self.assertEqual(ll[idx], val)
            self.assertEqual(ll._cache, list(cache))

        ll = LazyList(range(10))
        test(ll, 0, 0, range(1))
        test(ll, 5, 5, range(6))
        test(ll, -3, 7, range(10))

        ll = LazyList(range(10), reverse=True)
        test(ll, -1, 0, range(1))
        test(ll, 3, 6, range(10))

        ll = LazyList(itertools.count())
        test(ll, 10, 10, range(11))
        ll = reversed(ll)
        test(ll, -15, 14, range(15))

    def test_format_bytes(self):
        self.assertEqual(format_bytes(0), '0.00B')
        self.assertEqual(format_bytes(1000), '1000.00B')
        self.assertEqual(format_bytes(1024), '1.00KiB')
        self.assertEqual(format_bytes(1024**2), '1.00MiB')
        self.assertEqual(format_bytes(1024**3), '1.00GiB')
        self.assertEqual(format_bytes(1024**4), '1.00TiB')
        self.assertEqual(format_bytes(1024**5), '1.00PiB')
        self.assertEqual(format_bytes(1024**6), '1.00EiB')
        self.assertEqual(format_bytes(1024**7), '1.00ZiB')
        self.assertEqual(format_bytes(1024**8), '1.00YiB')
        self.assertEqual(format_bytes(1024**9), '1024.00YiB')

    def test_hide_login_info(self):
        self.assertEqual(Config.hide_login_info(['-u', 'foo', '-p', 'bar']),
                         ['-u', 'PRIVATE', '-p', 'PRIVATE'])
        self.assertEqual(Config.hide_login_info(['-u']), ['-u'])
        self.assertEqual(Config.hide_login_info(['-u', 'foo', '-u', 'bar']),
                         ['-u', 'PRIVATE', '-u', 'PRIVATE'])
        self.assertEqual(Config.hide_login_info(['--username=foo']),
                         ['--username=PRIVATE'])

    def test_locked_file(self):
        TEXT = 'test_locked_file\n'
        FILE = 'test_locked_file.ytdl'
        MODES = 'war'  # Order is important

        try:
            for lock_mode in MODES:
                with locked_file(FILE, lock_mode, False) as f:
                    if lock_mode == 'r':
                        self.assertEqual(f.read(), TEXT * 2, 'Wrong file content')
                    else:
                        f.write(TEXT)
                    for test_mode in MODES:
                        testing_write = test_mode != 'r'
                        try:
                            with locked_file(FILE, test_mode, False):
                                pass
                        except (BlockingIOError, PermissionError):
                            if not testing_write:  # FIXME
                                print(f'Known issue: Exclusive lock ({lock_mode}) blocks read access ({test_mode})')
                                continue
                            self.assertTrue(testing_write, f'{test_mode} is blocked by {lock_mode}')
                        else:
                            self.assertFalse(testing_write, f'{test_mode} is not blocked by {lock_mode}')
        finally:
            with contextlib.suppress(OSError):
                os.remove(FILE)

    def test_determine_file_encoding(self):
        self.assertEqual(determine_file_encoding(b''), (None, 0))
        self.assertEqual(determine_file_encoding(b'--verbose -x --audio-format mkv\n'), (None, 0))

        self.assertEqual(determine_file_encoding(b'\xef\xbb\xbf'), ('utf-8', 3))
        self.assertEqual(determine_file_encoding(b'\x00\x00\xfe\xff'), ('utf-32-be', 4))
        self.assertEqual(determine_file_encoding(b'\xff\xfe'), ('utf-16-le', 2))

        self.assertEqual(determine_file_encoding(b'\xff\xfe# coding: utf-8\n--verbose'), ('utf-16-le', 2))

        self.assertEqual(determine_file_encoding(b'# coding: utf-8\n--verbose'), ('utf-8', 0))
        self.assertEqual(determine_file_encoding(b'# coding: someencodinghere-12345\n--verbose'), ('someencodinghere-12345', 0))

        self.assertEqual(determine_file_encoding(b'#coding:utf-8\n--verbose'), ('utf-8', 0))
        self.assertEqual(determine_file_encoding(b'#  coding:   utf-8   \r\n--verbose'), ('utf-8', 0))

        self.assertEqual(determine_file_encoding('# coding: utf-32-be'.encode('utf-32-be')), ('utf-32-be', 0))
        self.assertEqual(determine_file_encoding('# coding: utf-16-le'.encode('utf-16-le')), ('utf-16-le', 0))

    def test_get_compatible_ext(self):
        self.assertEqual(get_compatible_ext(
            vcodecs=[None], acodecs=[None, None], vexts=['mp4'], aexts=['m4a', 'm4a']), 'mkv')
        self.assertEqual(get_compatible_ext(
            vcodecs=[None], acodecs=[None], vexts=['flv'], aexts=['flv']), 'flv')

        self.assertEqual(get_compatible_ext(
            vcodecs=[None], acodecs=[None], vexts=['mp4'], aexts=['m4a']), 'mp4')
        self.assertEqual(get_compatible_ext(
            vcodecs=[None], acodecs=[None], vexts=['mp4'], aexts=['webm']), 'mkv')
        self.assertEqual(get_compatible_ext(
            vcodecs=[None], acodecs=[None], vexts=['webm'], aexts=['m4a']), 'mkv')
        self.assertEqual(get_compatible_ext(
            vcodecs=[None], acodecs=[None], vexts=['webm'], aexts=['webm']), 'webm')
        self.assertEqual(get_compatible_ext(
            vcodecs=[None], acodecs=[None], vexts=['webm'], aexts=['weba']), 'webm')

        self.assertEqual(get_compatible_ext(
            vcodecs=['h264'], acodecs=['mp4a'], vexts=['mov'], aexts=['m4a']), 'mp4')
        self.assertEqual(get_compatible_ext(
            vcodecs=['av01.0.12M.08'], acodecs=['opus'], vexts=['mp4'], aexts=['webm']), 'webm')

        self.assertEqual(get_compatible_ext(
            vcodecs=['vp9'], acodecs=['opus'], vexts=['webm'], aexts=['webm'], preferences=['flv', 'mp4']), 'mp4')
        self.assertEqual(get_compatible_ext(
            vcodecs=['av1'], acodecs=['mp4a'], vexts=['webm'], aexts=['m4a'], preferences=('webm', 'mkv')), 'mkv')

    def test_try_call(self):
        def total(*x, **kwargs):
            return sum(x) + sum(kwargs.values())

        self.assertEqual(try_call(None), None,
                         msg='not a fn should give None')
        self.assertEqual(try_call(lambda: 1), 1,
                         msg='int fn with no expected_type should give int')
        self.assertEqual(try_call(lambda: 1, expected_type=int), 1,
                         msg='int fn with expected_type int should give int')
        self.assertEqual(try_call(lambda: 1, expected_type=dict), None,
                         msg='int fn with wrong expected_type should give None')
        self.assertEqual(try_call(total, args=(0, 1, 0, ), expected_type=int), 1,
                         msg='fn should accept arglist')
        self.assertEqual(try_call(total, kwargs={'a': 0, 'b': 1, 'c': 0}, expected_type=int), 1,
                         msg='fn should accept kwargs')
        self.assertEqual(try_call(lambda: 1, expected_type=dict), None,
                         msg='int fn with no expected_type should give None')
        self.assertEqual(try_call(lambda x: {}, total, args=(42, ), expected_type=int), 42,
                         msg='expect first int result with expected_type int')

    def test_variadic(self):
        self.assertEqual(variadic(None), (None, ))
        self.assertEqual(variadic('spam'), ('spam', ))
        self.assertEqual(variadic('spam', allowed_types=dict), 'spam')
        with warnings.catch_warnings():
            warnings.simplefilter('ignore')
            self.assertEqual(variadic('spam', allowed_types=[dict]), 'spam')

<<<<<<< HEAD
    def test_traverse_obj(self):
        _TEST_DATA = {
            100: 100,
            1.2: 1.2,
            'str': 'str',
            'None': None,
            '...': ...,
            'urls': [
                {'index': 0, 'url': 'https://www.example.com/0'},
                {'index': 1, 'url': 'https://www.example.com/1'},
            ],
            'data': (
                {'index': 2},
                {'index': 3},
            ),
            'dict': {},
        }

        # Test base functionality
        self.assertEqual(traverse_obj(_TEST_DATA, ('str',)), 'str',
                         msg='allow tuple path')
        self.assertEqual(traverse_obj(_TEST_DATA, ['str']), 'str',
                         msg='allow list path')
        self.assertEqual(traverse_obj(_TEST_DATA, (value for value in ("str",))), 'str',
                         msg='allow iterable path')
        self.assertEqual(traverse_obj(_TEST_DATA, 'str'), 'str',
                         msg='single items should be treated as a path')
        self.assertEqual(traverse_obj(_TEST_DATA, None), _TEST_DATA)
        self.assertEqual(traverse_obj(_TEST_DATA, 100), 100)
        self.assertEqual(traverse_obj(_TEST_DATA, 1.2), 1.2)

        # Test Ellipsis behavior
        self.assertCountEqual(traverse_obj(_TEST_DATA, ...),
                              (item for item in _TEST_DATA.values() if item not in (None, {})),
                              msg='`...` should give all non discarded values')
        self.assertCountEqual(traverse_obj(_TEST_DATA, ('urls', 0, ...)), _TEST_DATA['urls'][0].values(),
                              msg='`...` selection for dicts should select all values')
        self.assertEqual(traverse_obj(_TEST_DATA, (..., ..., 'url')),
                         ['https://www.example.com/0', 'https://www.example.com/1'],
                         msg='nested `...` queries should work')
        self.assertCountEqual(traverse_obj(_TEST_DATA, (..., ..., 'index')), range(4),
                              msg='`...` query result should be flattened')
        self.assertEqual(traverse_obj(iter(range(4)), ...), list(range(4)),
                         msg='`...` should accept iterables')

        # Test function as key
        self.assertEqual(traverse_obj(_TEST_DATA, lambda x, y: x == 'urls' and isinstance(y, list)),
                         [_TEST_DATA['urls']],
                         msg='function as query key should perform a filter based on (key, value)')
        self.assertCountEqual(traverse_obj(_TEST_DATA, lambda _, x: isinstance(x[0], str)), {'str'},
                              msg='exceptions in the query function should be catched')
        self.assertEqual(traverse_obj(iter(range(4)), lambda _, x: x % 2 == 0), [0, 2],
                         msg='function key should accept iterables')
        if __debug__:
            with self.assertRaises(Exception, msg='Wrong function signature should raise in debug'):
                traverse_obj(_TEST_DATA, lambda a: ...)
            with self.assertRaises(Exception, msg='Wrong function signature should raise in debug'):
                traverse_obj(_TEST_DATA, lambda a, b, c: ...)

        # Test set as key (transformation/type, like `expected_type`)
        self.assertEqual(traverse_obj(_TEST_DATA, (..., {str.upper}, )), ['STR'],
                         msg='Function in set should be a transformation')
        self.assertEqual(traverse_obj(_TEST_DATA, (..., {str})), ['str'],
                         msg='Type in set should be a type filter')
        self.assertEqual(traverse_obj(_TEST_DATA, {dict}), _TEST_DATA,
                         msg='A single set should be wrapped into a path')
        self.assertEqual(traverse_obj(_TEST_DATA, (..., {str.upper})), ['STR'],
                         msg='Transformation function should not raise')
        self.assertEqual(traverse_obj(_TEST_DATA, (..., {str_or_none})),
                         [item for item in map(str_or_none, _TEST_DATA.values()) if item is not None],
                         msg='Function in set should be a transformation')
        self.assertEqual(traverse_obj(_TEST_DATA, ('fail', {lambda _: 'const'})), 'const',
                         msg='Function in set should always be called')
        if __debug__:
            with self.assertRaises(Exception, msg='Sets with length != 1 should raise in debug'):
                traverse_obj(_TEST_DATA, set())
            with self.assertRaises(Exception, msg='Sets with length != 1 should raise in debug'):
                traverse_obj(_TEST_DATA, {str.upper, str})

        # Test `slice` as a key
        _SLICE_DATA = [0, 1, 2, 3, 4]
        self.assertEqual(traverse_obj(_TEST_DATA, ('dict', slice(1))), None,
                         msg='slice on a dictionary should not throw')
        self.assertEqual(traverse_obj(_SLICE_DATA, slice(1)), _SLICE_DATA[:1],
                         msg='slice key should apply slice to sequence')
        self.assertEqual(traverse_obj(_SLICE_DATA, slice(1, 2)), _SLICE_DATA[1:2],
                         msg='slice key should apply slice to sequence')
        self.assertEqual(traverse_obj(_SLICE_DATA, slice(1, 4, 2)), _SLICE_DATA[1:4:2],
                         msg='slice key should apply slice to sequence')

        # Test alternative paths
        self.assertEqual(traverse_obj(_TEST_DATA, 'fail', 'str'), 'str',
                         msg='multiple `paths` should be treated as alternative paths')
        self.assertEqual(traverse_obj(_TEST_DATA, 'str', 100), 'str',
                         msg='alternatives should exit early')
        self.assertEqual(traverse_obj(_TEST_DATA, 'fail', 'fail'), None,
                         msg='alternatives should return `default` if exhausted')
        self.assertEqual(traverse_obj(_TEST_DATA, (..., 'fail'), 100), 100,
                         msg='alternatives should track their own branching return')
        self.assertEqual(traverse_obj(_TEST_DATA, ('dict', ...), ('data', ...)), list(_TEST_DATA['data']),
                         msg='alternatives on empty objects should search further')

        # Test branch and path nesting
        self.assertEqual(traverse_obj(_TEST_DATA, ('urls', (3, 0), 'url')), ['https://www.example.com/0'],
                         msg='tuple as key should be treated as branches')
        self.assertEqual(traverse_obj(_TEST_DATA, ('urls', [3, 0], 'url')), ['https://www.example.com/0'],
                         msg='list as key should be treated as branches')
        self.assertEqual(traverse_obj(_TEST_DATA, ('urls', ((1, 'fail'), (0, 'url')))), ['https://www.example.com/0'],
                         msg='double nesting in path should be treated as paths')
        self.assertEqual(traverse_obj(['0', [1, 2]], [(0, 1), 0]), [1],
                         msg='do not fail early on branching')
        self.assertCountEqual(traverse_obj(_TEST_DATA, ('urls', ((1, ('fail', 'url')), (0, 'url')))),
                              ['https://www.example.com/0', 'https://www.example.com/1'],
                              msg='tripple nesting in path should be treated as branches')
        self.assertEqual(traverse_obj(_TEST_DATA, ('urls', ('fail', (..., 'url')))),
                         ['https://www.example.com/0', 'https://www.example.com/1'],
                         msg='ellipsis as branch path start gets flattened')

        # Test dictionary as key
        self.assertEqual(traverse_obj(_TEST_DATA, {0: 100, 1: 1.2}), {0: 100, 1: 1.2},
                         msg='dict key should result in a dict with the same keys')
        self.assertEqual(traverse_obj(_TEST_DATA, {0: ('urls', 0, 'url')}),
                         {0: 'https://www.example.com/0'},
                         msg='dict key should allow paths')
        self.assertEqual(traverse_obj(_TEST_DATA, {0: ('urls', (3, 0), 'url')}),
                         {0: ['https://www.example.com/0']},
                         msg='tuple in dict path should be treated as branches')
        self.assertEqual(traverse_obj(_TEST_DATA, {0: ('urls', ((1, 'fail'), (0, 'url')))}),
                         {0: ['https://www.example.com/0']},
                         msg='double nesting in dict path should be treated as paths')
        self.assertEqual(traverse_obj(_TEST_DATA, {0: ('urls', ((1, ('fail', 'url')), (0, 'url')))}),
                         {0: ['https://www.example.com/1', 'https://www.example.com/0']},
                         msg='tripple nesting in dict path should be treated as branches')
        self.assertEqual(traverse_obj(_TEST_DATA, {0: 'fail'}), {},
                         msg='remove `None` values when top level dict key fails')
        self.assertEqual(traverse_obj(_TEST_DATA, {0: 'fail'}, default=...), {0: ...},
                         msg='use `default` if key fails and `default`')
        self.assertEqual(traverse_obj(_TEST_DATA, {0: 'dict'}), {},
                         msg='remove empty values when dict key')
        self.assertEqual(traverse_obj(_TEST_DATA, {0: 'dict'}, default=...), {0: ...},
                         msg='use `default` when dict key and `default`')
        self.assertEqual(traverse_obj(_TEST_DATA, {0: {0: 'fail'}}), {},
                         msg='remove empty values when nested dict key fails')
        self.assertEqual(traverse_obj(None, {0: 'fail'}), {},
                         msg='default to dict if pruned')
        self.assertEqual(traverse_obj(None, {0: 'fail'}, default=...), {0: ...},
                         msg='default to dict if pruned and default is given')
        self.assertEqual(traverse_obj(_TEST_DATA, {0: {0: 'fail'}}, default=...), {0: {0: ...}},
                         msg='use nested `default` when nested dict key fails and `default`')
        self.assertEqual(traverse_obj(_TEST_DATA, {0: ('dict', ...)}), {},
                         msg='remove key if branch in dict key not successful')

        # Testing default parameter behavior
        _DEFAULT_DATA = {'None': None, 'int': 0, 'list': []}
        self.assertEqual(traverse_obj(_DEFAULT_DATA, 'fail'), None,
                         msg='default value should be `None`')
        self.assertEqual(traverse_obj(_DEFAULT_DATA, 'fail', 'fail', default=...), ...,
                         msg='chained fails should result in default')
        self.assertEqual(traverse_obj(_DEFAULT_DATA, 'None', 'int'), 0,
                         msg='should not short cirquit on `None`')
        self.assertEqual(traverse_obj(_DEFAULT_DATA, 'fail', default=1), 1,
                         msg='invalid dict key should result in `default`')
        self.assertEqual(traverse_obj(_DEFAULT_DATA, 'None', default=1), 1,
                         msg='`None` is a deliberate sentinel and should become `default`')
        self.assertEqual(traverse_obj(_DEFAULT_DATA, ('list', 10)), None,
                         msg='`IndexError` should result in `default`')
        self.assertEqual(traverse_obj(_DEFAULT_DATA, (..., 'fail'), default=1), 1,
                         msg='if branched but not successful return `default` if defined, not `[]`')
        self.assertEqual(traverse_obj(_DEFAULT_DATA, (..., 'fail'), default=None), None,
                         msg='if branched but not successful return `default` even if `default` is `None`')
        self.assertEqual(traverse_obj(_DEFAULT_DATA, (..., 'fail')), [],
                         msg='if branched but not successful return `[]`, not `default`')
        self.assertEqual(traverse_obj(_DEFAULT_DATA, ('list', ...)), [],
                         msg='if branched but object is empty return `[]`, not `default`')
        self.assertEqual(traverse_obj(None, ...), [],
                         msg='if branched but object is `None` return `[]`, not `default`')
        self.assertEqual(traverse_obj({0: None}, (0, ...)), [],
                         msg='if branched but state is `None` return `[]`, not `default`')

        branching_paths = [
            ('fail', ...),
            (..., 'fail'),
            100 * ('fail',) + (...,),
            (...,) + 100 * ('fail',),
        ]
        for branching_path in branching_paths:
            self.assertEqual(traverse_obj({}, branching_path), [],
                             msg='if branched but state is `None`, return `[]` (not `default`)')
            self.assertEqual(traverse_obj({}, 'fail', branching_path), [],
                             msg='if branching in last alternative and previous did not match, return `[]` (not `default`)')
            self.assertEqual(traverse_obj({0: 'x'}, 0, branching_path), 'x',
                             msg='if branching in last alternative and previous did match, return single value')
            self.assertEqual(traverse_obj({0: 'x'}, branching_path, 0), 'x',
                             msg='if branching in first alternative and non-branching path does match, return single value')
            self.assertEqual(traverse_obj({}, branching_path, 'fail'), None,
                             msg='if branching in first alternative and non-branching path does not match, return `default`')

        # Testing expected_type behavior
        _EXPECTED_TYPE_DATA = {'str': 'str', 'int': 0}
        self.assertEqual(traverse_obj(_EXPECTED_TYPE_DATA, 'str', expected_type=str),
                         'str', msg='accept matching `expected_type` type')
        self.assertEqual(traverse_obj(_EXPECTED_TYPE_DATA, 'str', expected_type=int),
                         None, msg='reject non matching `expected_type` type')
        self.assertEqual(traverse_obj(_EXPECTED_TYPE_DATA, 'int', expected_type=lambda x: str(x)),
                         '0', msg='transform type using type function')
        self.assertEqual(traverse_obj(_EXPECTED_TYPE_DATA, 'str', expected_type=lambda _: 1 / 0),
                         None, msg='wrap expected_type fuction in try_call')
        self.assertEqual(traverse_obj(_EXPECTED_TYPE_DATA, ..., expected_type=str),
                         ['str'], msg='eliminate items that expected_type fails on')
        self.assertEqual(traverse_obj(_TEST_DATA, {0: 100, 1: 1.2}, expected_type=int),
                         {0: 100}, msg='type as expected_type should filter dict values')
        self.assertEqual(traverse_obj(_TEST_DATA, {0: 100, 1: 1.2, 2: 'None'}, expected_type=str_or_none),
                         {0: '100', 1: '1.2'}, msg='function as expected_type should transform dict values')
        self.assertEqual(traverse_obj(_TEST_DATA, ({0: 1.2}, 0, {int_or_none}), expected_type=int),
                         1, msg='expected_type should not filter non final dict values')
        self.assertEqual(traverse_obj(_TEST_DATA, {0: {0: 100, 1: 'str'}}, expected_type=int),
                         {0: {0: 100}}, msg='expected_type should transform deep dict values')
        self.assertEqual(traverse_obj(_TEST_DATA, [({0: '...'}, {0: '...'})], expected_type=type(...)),
                         [{0: ...}, {0: ...}], msg='expected_type should transform branched dict values')
        self.assertEqual(traverse_obj({1: {3: 4}}, [(1, 2), 3], expected_type=int),
                         [4], msg='expected_type regression for type matching in tuple branching')
        self.assertEqual(traverse_obj(_TEST_DATA, ['data', ...], expected_type=int),
                         [], msg='expected_type regression for type matching in dict result')

        # Test get_all behavior
        _GET_ALL_DATA = {'key': [0, 1, 2]}
        self.assertEqual(traverse_obj(_GET_ALL_DATA, ('key', ...), get_all=False), 0,
                         msg='if not `get_all`, return only first matching value')
        self.assertEqual(traverse_obj(_GET_ALL_DATA, ..., get_all=False), [0, 1, 2],
                         msg='do not overflatten if not `get_all`')

        # Test casesense behavior
        _CASESENSE_DATA = {
            'KeY': 'value0',
            0: {
                'KeY': 'value1',
                0: {'KeY': 'value2'},
            },
        }
        self.assertEqual(traverse_obj(_CASESENSE_DATA, 'key'), None,
                         msg='dict keys should be case sensitive unless `casesense`')
        self.assertEqual(traverse_obj(_CASESENSE_DATA, 'keY',
                                      casesense=False), 'value0',
                         msg='allow non matching key case if `casesense`')
        self.assertEqual(traverse_obj(_CASESENSE_DATA, (0, ('keY',)),
                                      casesense=False), ['value1'],
                         msg='allow non matching key case in branch if `casesense`')
        self.assertEqual(traverse_obj(_CASESENSE_DATA, (0, ((0, 'keY'),)),
                                      casesense=False), ['value2'],
                         msg='allow non matching key case in branch path if `casesense`')

        # Test traverse_string behavior
        _TRAVERSE_STRING_DATA = {'str': 'str', 1.2: 1.2}
        self.assertEqual(traverse_obj(_TRAVERSE_STRING_DATA, ('str', 0)), None,
                         msg='do not traverse into string if not `traverse_string`')
        self.assertEqual(traverse_obj(_TRAVERSE_STRING_DATA, ('str', 0),
                                      traverse_string=True), 's',
                         msg='traverse into string if `traverse_string`')
        self.assertEqual(traverse_obj(_TRAVERSE_STRING_DATA, (1.2, 1),
                                      traverse_string=True), '.',
                         msg='traverse into converted data if `traverse_string`')
        self.assertEqual(traverse_obj(_TRAVERSE_STRING_DATA, ('str', ...),
                                      traverse_string=True), 'str',
                         msg='`...` should result in string (same value) if `traverse_string`')
        self.assertEqual(traverse_obj(_TRAVERSE_STRING_DATA, ('str', slice(0, None, 2)),
                                      traverse_string=True), 'sr',
                         msg='`slice` should result in string if `traverse_string`')
        self.assertEqual(traverse_obj(_TRAVERSE_STRING_DATA, ('str', lambda i, v: i or v == "s"),
                                      traverse_string=True), 'str',
                         msg='function should result in string if `traverse_string`')
        self.assertEqual(traverse_obj(_TRAVERSE_STRING_DATA, ('str', (0, 2)),
                                      traverse_string=True), ['s', 'r'],
                         msg='branching should result in list if `traverse_string`')
        self.assertEqual(traverse_obj({}, (0, ...), traverse_string=True), [],
                         msg='branching should result in list if `traverse_string`')
        self.assertEqual(traverse_obj({}, (0, lambda x, y: True), traverse_string=True), [],
                         msg='branching should result in list if `traverse_string`')
        self.assertEqual(traverse_obj({}, (0, slice(1)), traverse_string=True), [],
                         msg='branching should result in list if `traverse_string`')

        # Test re.Match as input obj
        mobj = re.fullmatch(r'0(12)(?P<group>3)(4)?', '0123')
        self.assertEqual(traverse_obj(mobj, ...), [x for x in mobj.groups() if x is not None],
                         msg='`...` on a `re.Match` should give its `groups()`')
        self.assertEqual(traverse_obj(mobj, lambda k, _: k in (0, 2)), ['0123', '3'],
                         msg='function on a `re.Match` should give groupno, value starting at 0')
        self.assertEqual(traverse_obj(mobj, 'group'), '3',
                         msg='str key on a `re.Match` should give group with that name')
        self.assertEqual(traverse_obj(mobj, 2), '3',
                         msg='int key on a `re.Match` should give group with that name')
        self.assertEqual(traverse_obj(mobj, 'gRoUp', casesense=False), '3',
                         msg='str key on a `re.Match` should respect casesense')
        self.assertEqual(traverse_obj(mobj, 'fail'), None,
                         msg='failing str key on a `re.Match` should return `default`')
        self.assertEqual(traverse_obj(mobj, 'gRoUpS', casesense=False), None,
                         msg='failing str key on a `re.Match` should return `default`')
        self.assertEqual(traverse_obj(mobj, 8), None,
                         msg='failing int key on a `re.Match` should return `default`')
        self.assertEqual(traverse_obj(mobj, lambda k, _: k in (0, 'group')), ['0123', '3'],
                         msg='function on a `re.Match` should give group name as well')

        # Test xml.etree.ElementTree.Element as input obj
        etree = xml.etree.ElementTree.fromstring('''<?xml version="1.0"?>
        <data>
            <country name="Liechtenstein">
                <rank>1</rank>
                <year>2008</year>
                <gdppc>141100</gdppc>
                <neighbor name="Austria" direction="E"/>
                <neighbor name="Switzerland" direction="W"/>
            </country>
            <country name="Singapore">
                <rank>4</rank>
                <year>2011</year>
                <gdppc>59900</gdppc>
                <neighbor name="Malaysia" direction="N"/>
            </country>
            <country name="Panama">
                <rank>68</rank>
                <year>2011</year>
                <gdppc>13600</gdppc>
                <neighbor name="Costa Rica" direction="W"/>
                <neighbor name="Colombia" direction="E"/>
            </country>
        </data>''')
        self.assertEqual(traverse_obj(etree, ''), etree,
                         msg='empty str key should return the element itself')
        self.assertEqual(traverse_obj(etree, 'country'), list(etree),
                         msg='str key should lead all children with that tag name')
        self.assertEqual(traverse_obj(etree, ...), list(etree),
                         msg='`...` as key should return all children')
        self.assertEqual(traverse_obj(etree, lambda _, x: x[0].text == '4'), [etree[1]],
                         msg='function as key should get element as value')
        self.assertEqual(traverse_obj(etree, lambda i, _: i == 1), [etree[1]],
                         msg='function as key should get index as key')
        self.assertEqual(traverse_obj(etree, 0), etree[0],
                         msg='int key should return the nth child')
        self.assertEqual(traverse_obj(etree, './/neighbor/@name'),
                         ['Austria', 'Switzerland', 'Malaysia', 'Costa Rica', 'Colombia'],
                         msg='`@<attribute>` at end of path should give that attribute')
        self.assertEqual(traverse_obj(etree, '//neighbor/@fail'), [None, None, None, None, None],
                         msg='`@<nonexistant>` at end of path should give `None`')
        self.assertEqual(traverse_obj(etree, ('//neighbor/@', 2)), {'name': 'Malaysia', 'direction': 'N'},
                         msg='`@` should give the full attribute dict')
        self.assertEqual(traverse_obj(etree, '//year/text()'), ['2008', '2011', '2011'],
                         msg='`text()` at end of path should give the inner text')
        self.assertEqual(traverse_obj(etree, '//*[@direction]/@direction'), ['E', 'W', 'N', 'W', 'E'],
                         msg='full Python xpath features should be supported')
        self.assertEqual(traverse_obj(etree, (0, '@name')), 'Liechtenstein',
                         msg='special transformations should act on current element')
        self.assertEqual(traverse_obj(etree, ('country', 0, ..., 'text()', {int_or_none})), [1, 2008, 141100],
                         msg='special transformations should act on current element')

        self.assertEqual(traverse_obj(_TEST_DATA, [(100, 1.2), all]), [100, 1.2],
                         msg='`all` should give all results as list')
        self.assertEqual(traverse_obj(_TEST_DATA, [(100, 1.2), any]), 100,
                         msg='`any` should give the first result')
        self.assertEqual(traverse_obj(_TEST_DATA, [100, all]), [100],
                         msg='`all` should give list if non branching')
        self.assertEqual(traverse_obj(_TEST_DATA, [100, any]), 100,
                         msg='`any` should give single item if non branching')
        self.assertEqual(traverse_obj(_TEST_DATA, [('dict', 'None', 100), all]), [100],
                         msg='`all` should filter `None` and empty dict')
        self.assertEqual(traverse_obj(_TEST_DATA, [('dict', 'None', 100), any]), 100,
                         msg='`any` should filter `None` and empty dict')
        self.assertEqual(traverse_obj(_TEST_DATA, [{
                         'all': [('dict', 'None', 100, 1.2), all],
                         'any': [('dict', 'None', 100, 1.2), any],
                         }]), {'all': [100, 1.2], 'any': 100},
                         msg='`all`/`any` should apply to each dict path separately')
        self.assertEqual(traverse_obj(_TEST_DATA, [{
                         'all': [('dict', 'None', 100, 1.2), all],
                         'any': [('dict', 'None', 100, 1.2), any],
                         }], get_all=False), {'all': [100, 1.2], 'any': 100},
                         msg='`all`/`any` should apply to dict regardless of `get_all`')
        self.assertEqual(traverse_obj(_TEST_DATA, [('dict', 'None', 100, 1.2), all, {float}]), None,
                         msg='`all` should reset branching status')
        self.assertEqual(traverse_obj(_TEST_DATA, [('dict', 'None', 100, 1.2), any, {float}]), None,
                         msg='`any` should reset branching status')
        self.assertEqual(traverse_obj(_TEST_DATA, [('dict', 'None', 100, 1.2), all, ..., {float}]), [1.2],
                         msg='`all` should allow further branching')
        self.assertEqual(traverse_obj(_TEST_DATA, [('dict', 'None', 'urls', 'data'), any, ..., 'index']), [0, 1],
                         msg='`any` should allow further branching')

=======
>>>>>>> 979ce2e7
    def test_http_header_dict(self):
        headers = HTTPHeaderDict()
        headers['ytdl-test'] = b'0'
        self.assertEqual(list(headers.items()), [('Ytdl-Test', '0')])
        headers['ytdl-test'] = 1
        self.assertEqual(list(headers.items()), [('Ytdl-Test', '1')])
        headers['Ytdl-test'] = '2'
        self.assertEqual(list(headers.items()), [('Ytdl-Test', '2')])
        self.assertTrue('ytDl-Test' in headers)
        self.assertEqual(str(headers), str(dict(headers)))
        self.assertEqual(repr(headers), str(dict(headers)))

        headers.update({'X-dlp': 'data'})
        self.assertEqual(set(headers.items()), {('Ytdl-Test', '2'), ('X-Dlp', 'data')})
        self.assertEqual(dict(headers), {'Ytdl-Test': '2', 'X-Dlp': 'data'})
        self.assertEqual(len(headers), 2)
        self.assertEqual(headers.copy(), headers)
        headers2 = HTTPHeaderDict({'X-dlp': 'data3'}, **headers, **{'X-dlp': 'data2'})
        self.assertEqual(set(headers2.items()), {('Ytdl-Test', '2'), ('X-Dlp', 'data2')})
        self.assertEqual(len(headers2), 2)
        headers2.clear()
        self.assertEqual(len(headers2), 0)

        # ensure we prefer latter headers
        headers3 = HTTPHeaderDict({'Ytdl-TeSt': 1}, {'Ytdl-test': 2})
        self.assertEqual(set(headers3.items()), {('Ytdl-Test', '2')})
        del headers3['ytdl-tesT']
        self.assertEqual(dict(headers3), {})

        headers4 = HTTPHeaderDict({'ytdl-test': 'data;'})
        self.assertEqual(set(headers4.items()), {('Ytdl-Test', 'data;')})

        # common mistake: strip whitespace from values
        # https://github.com/yt-dlp/yt-dlp/issues/8729
        headers5 = HTTPHeaderDict({'ytdl-test': ' data; '})
        self.assertEqual(set(headers5.items()), {('Ytdl-Test', 'data;')})

    def test_extract_basic_auth(self):
        assert extract_basic_auth('http://:foo.bar') == ('http://:foo.bar', None)
        assert extract_basic_auth('http://foo.bar') == ('http://foo.bar', None)
        assert extract_basic_auth('http://@foo.bar') == ('http://foo.bar', 'Basic Og==')
        assert extract_basic_auth('http://:pass@foo.bar') == ('http://foo.bar', 'Basic OnBhc3M=')
        assert extract_basic_auth('http://user:@foo.bar') == ('http://foo.bar', 'Basic dXNlcjo=')
        assert extract_basic_auth('http://user:pass@foo.bar') == ('http://foo.bar', 'Basic dXNlcjpwYXNz')

    @unittest.skipUnless(compat_os_name == 'nt', 'Only relevant on Windows')
    def test_Popen_windows_escaping(self):
        def run_shell(args):
            stdout, stderr, error = Popen.run(
                args, text=True, shell=True, stdout=subprocess.PIPE, stderr=subprocess.PIPE)
            assert not stderr
            assert not error
            return stdout

        # Test escaping
        assert run_shell(['echo', 'test"&']) == '"test""&"\n'
        # Test if delayed expansion is disabled
        assert run_shell(['echo', '^!']) == '"^!"\n'
        assert run_shell('echo "^!"') == '"^!"\n'


if __name__ == '__main__':
    unittest.main()<|MERGE_RESOLUTION|>--- conflicted
+++ resolved
@@ -2013,393 +2013,6 @@
             warnings.simplefilter('ignore')
             self.assertEqual(variadic('spam', allowed_types=[dict]), 'spam')
 
-<<<<<<< HEAD
-    def test_traverse_obj(self):
-        _TEST_DATA = {
-            100: 100,
-            1.2: 1.2,
-            'str': 'str',
-            'None': None,
-            '...': ...,
-            'urls': [
-                {'index': 0, 'url': 'https://www.example.com/0'},
-                {'index': 1, 'url': 'https://www.example.com/1'},
-            ],
-            'data': (
-                {'index': 2},
-                {'index': 3},
-            ),
-            'dict': {},
-        }
-
-        # Test base functionality
-        self.assertEqual(traverse_obj(_TEST_DATA, ('str',)), 'str',
-                         msg='allow tuple path')
-        self.assertEqual(traverse_obj(_TEST_DATA, ['str']), 'str',
-                         msg='allow list path')
-        self.assertEqual(traverse_obj(_TEST_DATA, (value for value in ("str",))), 'str',
-                         msg='allow iterable path')
-        self.assertEqual(traverse_obj(_TEST_DATA, 'str'), 'str',
-                         msg='single items should be treated as a path')
-        self.assertEqual(traverse_obj(_TEST_DATA, None), _TEST_DATA)
-        self.assertEqual(traverse_obj(_TEST_DATA, 100), 100)
-        self.assertEqual(traverse_obj(_TEST_DATA, 1.2), 1.2)
-
-        # Test Ellipsis behavior
-        self.assertCountEqual(traverse_obj(_TEST_DATA, ...),
-                              (item for item in _TEST_DATA.values() if item not in (None, {})),
-                              msg='`...` should give all non discarded values')
-        self.assertCountEqual(traverse_obj(_TEST_DATA, ('urls', 0, ...)), _TEST_DATA['urls'][0].values(),
-                              msg='`...` selection for dicts should select all values')
-        self.assertEqual(traverse_obj(_TEST_DATA, (..., ..., 'url')),
-                         ['https://www.example.com/0', 'https://www.example.com/1'],
-                         msg='nested `...` queries should work')
-        self.assertCountEqual(traverse_obj(_TEST_DATA, (..., ..., 'index')), range(4),
-                              msg='`...` query result should be flattened')
-        self.assertEqual(traverse_obj(iter(range(4)), ...), list(range(4)),
-                         msg='`...` should accept iterables')
-
-        # Test function as key
-        self.assertEqual(traverse_obj(_TEST_DATA, lambda x, y: x == 'urls' and isinstance(y, list)),
-                         [_TEST_DATA['urls']],
-                         msg='function as query key should perform a filter based on (key, value)')
-        self.assertCountEqual(traverse_obj(_TEST_DATA, lambda _, x: isinstance(x[0], str)), {'str'},
-                              msg='exceptions in the query function should be catched')
-        self.assertEqual(traverse_obj(iter(range(4)), lambda _, x: x % 2 == 0), [0, 2],
-                         msg='function key should accept iterables')
-        if __debug__:
-            with self.assertRaises(Exception, msg='Wrong function signature should raise in debug'):
-                traverse_obj(_TEST_DATA, lambda a: ...)
-            with self.assertRaises(Exception, msg='Wrong function signature should raise in debug'):
-                traverse_obj(_TEST_DATA, lambda a, b, c: ...)
-
-        # Test set as key (transformation/type, like `expected_type`)
-        self.assertEqual(traverse_obj(_TEST_DATA, (..., {str.upper}, )), ['STR'],
-                         msg='Function in set should be a transformation')
-        self.assertEqual(traverse_obj(_TEST_DATA, (..., {str})), ['str'],
-                         msg='Type in set should be a type filter')
-        self.assertEqual(traverse_obj(_TEST_DATA, {dict}), _TEST_DATA,
-                         msg='A single set should be wrapped into a path')
-        self.assertEqual(traverse_obj(_TEST_DATA, (..., {str.upper})), ['STR'],
-                         msg='Transformation function should not raise')
-        self.assertEqual(traverse_obj(_TEST_DATA, (..., {str_or_none})),
-                         [item for item in map(str_or_none, _TEST_DATA.values()) if item is not None],
-                         msg='Function in set should be a transformation')
-        self.assertEqual(traverse_obj(_TEST_DATA, ('fail', {lambda _: 'const'})), 'const',
-                         msg='Function in set should always be called')
-        if __debug__:
-            with self.assertRaises(Exception, msg='Sets with length != 1 should raise in debug'):
-                traverse_obj(_TEST_DATA, set())
-            with self.assertRaises(Exception, msg='Sets with length != 1 should raise in debug'):
-                traverse_obj(_TEST_DATA, {str.upper, str})
-
-        # Test `slice` as a key
-        _SLICE_DATA = [0, 1, 2, 3, 4]
-        self.assertEqual(traverse_obj(_TEST_DATA, ('dict', slice(1))), None,
-                         msg='slice on a dictionary should not throw')
-        self.assertEqual(traverse_obj(_SLICE_DATA, slice(1)), _SLICE_DATA[:1],
-                         msg='slice key should apply slice to sequence')
-        self.assertEqual(traverse_obj(_SLICE_DATA, slice(1, 2)), _SLICE_DATA[1:2],
-                         msg='slice key should apply slice to sequence')
-        self.assertEqual(traverse_obj(_SLICE_DATA, slice(1, 4, 2)), _SLICE_DATA[1:4:2],
-                         msg='slice key should apply slice to sequence')
-
-        # Test alternative paths
-        self.assertEqual(traverse_obj(_TEST_DATA, 'fail', 'str'), 'str',
-                         msg='multiple `paths` should be treated as alternative paths')
-        self.assertEqual(traverse_obj(_TEST_DATA, 'str', 100), 'str',
-                         msg='alternatives should exit early')
-        self.assertEqual(traverse_obj(_TEST_DATA, 'fail', 'fail'), None,
-                         msg='alternatives should return `default` if exhausted')
-        self.assertEqual(traverse_obj(_TEST_DATA, (..., 'fail'), 100), 100,
-                         msg='alternatives should track their own branching return')
-        self.assertEqual(traverse_obj(_TEST_DATA, ('dict', ...), ('data', ...)), list(_TEST_DATA['data']),
-                         msg='alternatives on empty objects should search further')
-
-        # Test branch and path nesting
-        self.assertEqual(traverse_obj(_TEST_DATA, ('urls', (3, 0), 'url')), ['https://www.example.com/0'],
-                         msg='tuple as key should be treated as branches')
-        self.assertEqual(traverse_obj(_TEST_DATA, ('urls', [3, 0], 'url')), ['https://www.example.com/0'],
-                         msg='list as key should be treated as branches')
-        self.assertEqual(traverse_obj(_TEST_DATA, ('urls', ((1, 'fail'), (0, 'url')))), ['https://www.example.com/0'],
-                         msg='double nesting in path should be treated as paths')
-        self.assertEqual(traverse_obj(['0', [1, 2]], [(0, 1), 0]), [1],
-                         msg='do not fail early on branching')
-        self.assertCountEqual(traverse_obj(_TEST_DATA, ('urls', ((1, ('fail', 'url')), (0, 'url')))),
-                              ['https://www.example.com/0', 'https://www.example.com/1'],
-                              msg='tripple nesting in path should be treated as branches')
-        self.assertEqual(traverse_obj(_TEST_DATA, ('urls', ('fail', (..., 'url')))),
-                         ['https://www.example.com/0', 'https://www.example.com/1'],
-                         msg='ellipsis as branch path start gets flattened')
-
-        # Test dictionary as key
-        self.assertEqual(traverse_obj(_TEST_DATA, {0: 100, 1: 1.2}), {0: 100, 1: 1.2},
-                         msg='dict key should result in a dict with the same keys')
-        self.assertEqual(traverse_obj(_TEST_DATA, {0: ('urls', 0, 'url')}),
-                         {0: 'https://www.example.com/0'},
-                         msg='dict key should allow paths')
-        self.assertEqual(traverse_obj(_TEST_DATA, {0: ('urls', (3, 0), 'url')}),
-                         {0: ['https://www.example.com/0']},
-                         msg='tuple in dict path should be treated as branches')
-        self.assertEqual(traverse_obj(_TEST_DATA, {0: ('urls', ((1, 'fail'), (0, 'url')))}),
-                         {0: ['https://www.example.com/0']},
-                         msg='double nesting in dict path should be treated as paths')
-        self.assertEqual(traverse_obj(_TEST_DATA, {0: ('urls', ((1, ('fail', 'url')), (0, 'url')))}),
-                         {0: ['https://www.example.com/1', 'https://www.example.com/0']},
-                         msg='tripple nesting in dict path should be treated as branches')
-        self.assertEqual(traverse_obj(_TEST_DATA, {0: 'fail'}), {},
-                         msg='remove `None` values when top level dict key fails')
-        self.assertEqual(traverse_obj(_TEST_DATA, {0: 'fail'}, default=...), {0: ...},
-                         msg='use `default` if key fails and `default`')
-        self.assertEqual(traverse_obj(_TEST_DATA, {0: 'dict'}), {},
-                         msg='remove empty values when dict key')
-        self.assertEqual(traverse_obj(_TEST_DATA, {0: 'dict'}, default=...), {0: ...},
-                         msg='use `default` when dict key and `default`')
-        self.assertEqual(traverse_obj(_TEST_DATA, {0: {0: 'fail'}}), {},
-                         msg='remove empty values when nested dict key fails')
-        self.assertEqual(traverse_obj(None, {0: 'fail'}), {},
-                         msg='default to dict if pruned')
-        self.assertEqual(traverse_obj(None, {0: 'fail'}, default=...), {0: ...},
-                         msg='default to dict if pruned and default is given')
-        self.assertEqual(traverse_obj(_TEST_DATA, {0: {0: 'fail'}}, default=...), {0: {0: ...}},
-                         msg='use nested `default` when nested dict key fails and `default`')
-        self.assertEqual(traverse_obj(_TEST_DATA, {0: ('dict', ...)}), {},
-                         msg='remove key if branch in dict key not successful')
-
-        # Testing default parameter behavior
-        _DEFAULT_DATA = {'None': None, 'int': 0, 'list': []}
-        self.assertEqual(traverse_obj(_DEFAULT_DATA, 'fail'), None,
-                         msg='default value should be `None`')
-        self.assertEqual(traverse_obj(_DEFAULT_DATA, 'fail', 'fail', default=...), ...,
-                         msg='chained fails should result in default')
-        self.assertEqual(traverse_obj(_DEFAULT_DATA, 'None', 'int'), 0,
-                         msg='should not short cirquit on `None`')
-        self.assertEqual(traverse_obj(_DEFAULT_DATA, 'fail', default=1), 1,
-                         msg='invalid dict key should result in `default`')
-        self.assertEqual(traverse_obj(_DEFAULT_DATA, 'None', default=1), 1,
-                         msg='`None` is a deliberate sentinel and should become `default`')
-        self.assertEqual(traverse_obj(_DEFAULT_DATA, ('list', 10)), None,
-                         msg='`IndexError` should result in `default`')
-        self.assertEqual(traverse_obj(_DEFAULT_DATA, (..., 'fail'), default=1), 1,
-                         msg='if branched but not successful return `default` if defined, not `[]`')
-        self.assertEqual(traverse_obj(_DEFAULT_DATA, (..., 'fail'), default=None), None,
-                         msg='if branched but not successful return `default` even if `default` is `None`')
-        self.assertEqual(traverse_obj(_DEFAULT_DATA, (..., 'fail')), [],
-                         msg='if branched but not successful return `[]`, not `default`')
-        self.assertEqual(traverse_obj(_DEFAULT_DATA, ('list', ...)), [],
-                         msg='if branched but object is empty return `[]`, not `default`')
-        self.assertEqual(traverse_obj(None, ...), [],
-                         msg='if branched but object is `None` return `[]`, not `default`')
-        self.assertEqual(traverse_obj({0: None}, (0, ...)), [],
-                         msg='if branched but state is `None` return `[]`, not `default`')
-
-        branching_paths = [
-            ('fail', ...),
-            (..., 'fail'),
-            100 * ('fail',) + (...,),
-            (...,) + 100 * ('fail',),
-        ]
-        for branching_path in branching_paths:
-            self.assertEqual(traverse_obj({}, branching_path), [],
-                             msg='if branched but state is `None`, return `[]` (not `default`)')
-            self.assertEqual(traverse_obj({}, 'fail', branching_path), [],
-                             msg='if branching in last alternative and previous did not match, return `[]` (not `default`)')
-            self.assertEqual(traverse_obj({0: 'x'}, 0, branching_path), 'x',
-                             msg='if branching in last alternative and previous did match, return single value')
-            self.assertEqual(traverse_obj({0: 'x'}, branching_path, 0), 'x',
-                             msg='if branching in first alternative and non-branching path does match, return single value')
-            self.assertEqual(traverse_obj({}, branching_path, 'fail'), None,
-                             msg='if branching in first alternative and non-branching path does not match, return `default`')
-
-        # Testing expected_type behavior
-        _EXPECTED_TYPE_DATA = {'str': 'str', 'int': 0}
-        self.assertEqual(traverse_obj(_EXPECTED_TYPE_DATA, 'str', expected_type=str),
-                         'str', msg='accept matching `expected_type` type')
-        self.assertEqual(traverse_obj(_EXPECTED_TYPE_DATA, 'str', expected_type=int),
-                         None, msg='reject non matching `expected_type` type')
-        self.assertEqual(traverse_obj(_EXPECTED_TYPE_DATA, 'int', expected_type=lambda x: str(x)),
-                         '0', msg='transform type using type function')
-        self.assertEqual(traverse_obj(_EXPECTED_TYPE_DATA, 'str', expected_type=lambda _: 1 / 0),
-                         None, msg='wrap expected_type fuction in try_call')
-        self.assertEqual(traverse_obj(_EXPECTED_TYPE_DATA, ..., expected_type=str),
-                         ['str'], msg='eliminate items that expected_type fails on')
-        self.assertEqual(traverse_obj(_TEST_DATA, {0: 100, 1: 1.2}, expected_type=int),
-                         {0: 100}, msg='type as expected_type should filter dict values')
-        self.assertEqual(traverse_obj(_TEST_DATA, {0: 100, 1: 1.2, 2: 'None'}, expected_type=str_or_none),
-                         {0: '100', 1: '1.2'}, msg='function as expected_type should transform dict values')
-        self.assertEqual(traverse_obj(_TEST_DATA, ({0: 1.2}, 0, {int_or_none}), expected_type=int),
-                         1, msg='expected_type should not filter non final dict values')
-        self.assertEqual(traverse_obj(_TEST_DATA, {0: {0: 100, 1: 'str'}}, expected_type=int),
-                         {0: {0: 100}}, msg='expected_type should transform deep dict values')
-        self.assertEqual(traverse_obj(_TEST_DATA, [({0: '...'}, {0: '...'})], expected_type=type(...)),
-                         [{0: ...}, {0: ...}], msg='expected_type should transform branched dict values')
-        self.assertEqual(traverse_obj({1: {3: 4}}, [(1, 2), 3], expected_type=int),
-                         [4], msg='expected_type regression for type matching in tuple branching')
-        self.assertEqual(traverse_obj(_TEST_DATA, ['data', ...], expected_type=int),
-                         [], msg='expected_type regression for type matching in dict result')
-
-        # Test get_all behavior
-        _GET_ALL_DATA = {'key': [0, 1, 2]}
-        self.assertEqual(traverse_obj(_GET_ALL_DATA, ('key', ...), get_all=False), 0,
-                         msg='if not `get_all`, return only first matching value')
-        self.assertEqual(traverse_obj(_GET_ALL_DATA, ..., get_all=False), [0, 1, 2],
-                         msg='do not overflatten if not `get_all`')
-
-        # Test casesense behavior
-        _CASESENSE_DATA = {
-            'KeY': 'value0',
-            0: {
-                'KeY': 'value1',
-                0: {'KeY': 'value2'},
-            },
-        }
-        self.assertEqual(traverse_obj(_CASESENSE_DATA, 'key'), None,
-                         msg='dict keys should be case sensitive unless `casesense`')
-        self.assertEqual(traverse_obj(_CASESENSE_DATA, 'keY',
-                                      casesense=False), 'value0',
-                         msg='allow non matching key case if `casesense`')
-        self.assertEqual(traverse_obj(_CASESENSE_DATA, (0, ('keY',)),
-                                      casesense=False), ['value1'],
-                         msg='allow non matching key case in branch if `casesense`')
-        self.assertEqual(traverse_obj(_CASESENSE_DATA, (0, ((0, 'keY'),)),
-                                      casesense=False), ['value2'],
-                         msg='allow non matching key case in branch path if `casesense`')
-
-        # Test traverse_string behavior
-        _TRAVERSE_STRING_DATA = {'str': 'str', 1.2: 1.2}
-        self.assertEqual(traverse_obj(_TRAVERSE_STRING_DATA, ('str', 0)), None,
-                         msg='do not traverse into string if not `traverse_string`')
-        self.assertEqual(traverse_obj(_TRAVERSE_STRING_DATA, ('str', 0),
-                                      traverse_string=True), 's',
-                         msg='traverse into string if `traverse_string`')
-        self.assertEqual(traverse_obj(_TRAVERSE_STRING_DATA, (1.2, 1),
-                                      traverse_string=True), '.',
-                         msg='traverse into converted data if `traverse_string`')
-        self.assertEqual(traverse_obj(_TRAVERSE_STRING_DATA, ('str', ...),
-                                      traverse_string=True), 'str',
-                         msg='`...` should result in string (same value) if `traverse_string`')
-        self.assertEqual(traverse_obj(_TRAVERSE_STRING_DATA, ('str', slice(0, None, 2)),
-                                      traverse_string=True), 'sr',
-                         msg='`slice` should result in string if `traverse_string`')
-        self.assertEqual(traverse_obj(_TRAVERSE_STRING_DATA, ('str', lambda i, v: i or v == "s"),
-                                      traverse_string=True), 'str',
-                         msg='function should result in string if `traverse_string`')
-        self.assertEqual(traverse_obj(_TRAVERSE_STRING_DATA, ('str', (0, 2)),
-                                      traverse_string=True), ['s', 'r'],
-                         msg='branching should result in list if `traverse_string`')
-        self.assertEqual(traverse_obj({}, (0, ...), traverse_string=True), [],
-                         msg='branching should result in list if `traverse_string`')
-        self.assertEqual(traverse_obj({}, (0, lambda x, y: True), traverse_string=True), [],
-                         msg='branching should result in list if `traverse_string`')
-        self.assertEqual(traverse_obj({}, (0, slice(1)), traverse_string=True), [],
-                         msg='branching should result in list if `traverse_string`')
-
-        # Test re.Match as input obj
-        mobj = re.fullmatch(r'0(12)(?P<group>3)(4)?', '0123')
-        self.assertEqual(traverse_obj(mobj, ...), [x for x in mobj.groups() if x is not None],
-                         msg='`...` on a `re.Match` should give its `groups()`')
-        self.assertEqual(traverse_obj(mobj, lambda k, _: k in (0, 2)), ['0123', '3'],
-                         msg='function on a `re.Match` should give groupno, value starting at 0')
-        self.assertEqual(traverse_obj(mobj, 'group'), '3',
-                         msg='str key on a `re.Match` should give group with that name')
-        self.assertEqual(traverse_obj(mobj, 2), '3',
-                         msg='int key on a `re.Match` should give group with that name')
-        self.assertEqual(traverse_obj(mobj, 'gRoUp', casesense=False), '3',
-                         msg='str key on a `re.Match` should respect casesense')
-        self.assertEqual(traverse_obj(mobj, 'fail'), None,
-                         msg='failing str key on a `re.Match` should return `default`')
-        self.assertEqual(traverse_obj(mobj, 'gRoUpS', casesense=False), None,
-                         msg='failing str key on a `re.Match` should return `default`')
-        self.assertEqual(traverse_obj(mobj, 8), None,
-                         msg='failing int key on a `re.Match` should return `default`')
-        self.assertEqual(traverse_obj(mobj, lambda k, _: k in (0, 'group')), ['0123', '3'],
-                         msg='function on a `re.Match` should give group name as well')
-
-        # Test xml.etree.ElementTree.Element as input obj
-        etree = xml.etree.ElementTree.fromstring('''<?xml version="1.0"?>
-        <data>
-            <country name="Liechtenstein">
-                <rank>1</rank>
-                <year>2008</year>
-                <gdppc>141100</gdppc>
-                <neighbor name="Austria" direction="E"/>
-                <neighbor name="Switzerland" direction="W"/>
-            </country>
-            <country name="Singapore">
-                <rank>4</rank>
-                <year>2011</year>
-                <gdppc>59900</gdppc>
-                <neighbor name="Malaysia" direction="N"/>
-            </country>
-            <country name="Panama">
-                <rank>68</rank>
-                <year>2011</year>
-                <gdppc>13600</gdppc>
-                <neighbor name="Costa Rica" direction="W"/>
-                <neighbor name="Colombia" direction="E"/>
-            </country>
-        </data>''')
-        self.assertEqual(traverse_obj(etree, ''), etree,
-                         msg='empty str key should return the element itself')
-        self.assertEqual(traverse_obj(etree, 'country'), list(etree),
-                         msg='str key should lead all children with that tag name')
-        self.assertEqual(traverse_obj(etree, ...), list(etree),
-                         msg='`...` as key should return all children')
-        self.assertEqual(traverse_obj(etree, lambda _, x: x[0].text == '4'), [etree[1]],
-                         msg='function as key should get element as value')
-        self.assertEqual(traverse_obj(etree, lambda i, _: i == 1), [etree[1]],
-                         msg='function as key should get index as key')
-        self.assertEqual(traverse_obj(etree, 0), etree[0],
-                         msg='int key should return the nth child')
-        self.assertEqual(traverse_obj(etree, './/neighbor/@name'),
-                         ['Austria', 'Switzerland', 'Malaysia', 'Costa Rica', 'Colombia'],
-                         msg='`@<attribute>` at end of path should give that attribute')
-        self.assertEqual(traverse_obj(etree, '//neighbor/@fail'), [None, None, None, None, None],
-                         msg='`@<nonexistant>` at end of path should give `None`')
-        self.assertEqual(traverse_obj(etree, ('//neighbor/@', 2)), {'name': 'Malaysia', 'direction': 'N'},
-                         msg='`@` should give the full attribute dict')
-        self.assertEqual(traverse_obj(etree, '//year/text()'), ['2008', '2011', '2011'],
-                         msg='`text()` at end of path should give the inner text')
-        self.assertEqual(traverse_obj(etree, '//*[@direction]/@direction'), ['E', 'W', 'N', 'W', 'E'],
-                         msg='full Python xpath features should be supported')
-        self.assertEqual(traverse_obj(etree, (0, '@name')), 'Liechtenstein',
-                         msg='special transformations should act on current element')
-        self.assertEqual(traverse_obj(etree, ('country', 0, ..., 'text()', {int_or_none})), [1, 2008, 141100],
-                         msg='special transformations should act on current element')
-
-        self.assertEqual(traverse_obj(_TEST_DATA, [(100, 1.2), all]), [100, 1.2],
-                         msg='`all` should give all results as list')
-        self.assertEqual(traverse_obj(_TEST_DATA, [(100, 1.2), any]), 100,
-                         msg='`any` should give the first result')
-        self.assertEqual(traverse_obj(_TEST_DATA, [100, all]), [100],
-                         msg='`all` should give list if non branching')
-        self.assertEqual(traverse_obj(_TEST_DATA, [100, any]), 100,
-                         msg='`any` should give single item if non branching')
-        self.assertEqual(traverse_obj(_TEST_DATA, [('dict', 'None', 100), all]), [100],
-                         msg='`all` should filter `None` and empty dict')
-        self.assertEqual(traverse_obj(_TEST_DATA, [('dict', 'None', 100), any]), 100,
-                         msg='`any` should filter `None` and empty dict')
-        self.assertEqual(traverse_obj(_TEST_DATA, [{
-                         'all': [('dict', 'None', 100, 1.2), all],
-                         'any': [('dict', 'None', 100, 1.2), any],
-                         }]), {'all': [100, 1.2], 'any': 100},
-                         msg='`all`/`any` should apply to each dict path separately')
-        self.assertEqual(traverse_obj(_TEST_DATA, [{
-                         'all': [('dict', 'None', 100, 1.2), all],
-                         'any': [('dict', 'None', 100, 1.2), any],
-                         }], get_all=False), {'all': [100, 1.2], 'any': 100},
-                         msg='`all`/`any` should apply to dict regardless of `get_all`')
-        self.assertEqual(traverse_obj(_TEST_DATA, [('dict', 'None', 100, 1.2), all, {float}]), None,
-                         msg='`all` should reset branching status')
-        self.assertEqual(traverse_obj(_TEST_DATA, [('dict', 'None', 100, 1.2), any, {float}]), None,
-                         msg='`any` should reset branching status')
-        self.assertEqual(traverse_obj(_TEST_DATA, [('dict', 'None', 100, 1.2), all, ..., {float}]), [1.2],
-                         msg='`all` should allow further branching')
-        self.assertEqual(traverse_obj(_TEST_DATA, [('dict', 'None', 'urls', 'data'), any, ..., 'index']), [0, 1],
-                         msg='`any` should allow further branching')
-
-=======
->>>>>>> 979ce2e7
     def test_http_header_dict(self):
         headers = HTTPHeaderDict()
         headers['ytdl-test'] = b'0'

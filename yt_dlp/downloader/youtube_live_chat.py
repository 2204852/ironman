import json
import time
import urllib.error

from .fragment import FragmentFD
<<<<<<< HEAD
from ..compat import compat_urllib_error
from ..utils import (
    RegexNotFoundError,
    RetryManager,
    dict_get,
    int_or_none,
    try_get,
)
=======
from ..utils import RegexNotFoundError, dict_get, int_or_none, try_get
>>>>>>> 47304e07


class YoutubeLiveChatFD(FragmentFD):
    """ Downloads YouTube live chats fragment by fragment """

    def real_download(self, filename, info_dict):
        video_id = info_dict['video_id']
        self.to_screen('[%s] Downloading live chat' % self.FD_NAME)
        if not self.params.get('skip_download') and info_dict['protocol'] == 'youtube_live_chat':
            self.report_warning('Live chat download runs until the livestream ends. '
                                'If you wish to download the video simultaneously, run a separate yt-dlp instance')

        test = self.params.get('test', False)

        ctx = {
            'filename': filename,
            'live': True,
            'total_frags': None,
        }

        from ..extractor.youtube import YoutubeBaseInfoExtractor

        ie = YoutubeBaseInfoExtractor(self.ydl)

        start_time = int(time.time() * 1000)

        def dl_fragment(url, data=None, headers=None):
            http_headers = info_dict.get('http_headers', {})
            if headers:
                http_headers = http_headers.copy()
                http_headers.update(headers)
            return self._download_fragment(ctx, url, info_dict, http_headers, data)

        def parse_actions_replay(live_chat_continuation):
            offset = continuation_id = click_tracking_params = None
            processed_fragment = bytearray()
            for action in live_chat_continuation.get('actions', []):
                if 'replayChatItemAction' in action:
                    replay_chat_item_action = action['replayChatItemAction']
                    offset = int(replay_chat_item_action['videoOffsetTimeMsec'])
                processed_fragment.extend(
                    json.dumps(action, ensure_ascii=False).encode() + b'\n')
            if offset is not None:
                continuation = try_get(
                    live_chat_continuation,
                    lambda x: x['continuations'][0]['liveChatReplayContinuationData'], dict)
                if continuation:
                    continuation_id = continuation.get('continuation')
                    click_tracking_params = continuation.get('clickTrackingParams')
            self._append_fragment(ctx, processed_fragment)
            return continuation_id, offset, click_tracking_params

        def try_refresh_replay_beginning(live_chat_continuation):
            # choose the second option that contains the unfiltered live chat replay
            refresh_continuation = try_get(
                live_chat_continuation,
                lambda x: x['header']['liveChatHeaderRenderer']['viewSelector']['sortFilterSubMenuRenderer']['subMenuItems'][1]['continuation']['reloadContinuationData'], dict)
            if refresh_continuation:
                # no data yet but required to call _append_fragment
                self._append_fragment(ctx, b'')
                refresh_continuation_id = refresh_continuation.get('continuation')
                offset = 0
                click_tracking_params = refresh_continuation.get('trackingParams')
                return refresh_continuation_id, offset, click_tracking_params
            return parse_actions_replay(live_chat_continuation)

        live_offset = 0

        def parse_actions_live(live_chat_continuation):
            nonlocal live_offset
            continuation_id = click_tracking_params = None
            processed_fragment = bytearray()
            for action in live_chat_continuation.get('actions', []):
                timestamp = self.parse_live_timestamp(action)
                if timestamp is not None:
                    live_offset = timestamp - start_time
                # compatibility with replay format
                pseudo_action = {
                    'replayChatItemAction': {'actions': [action]},
                    'videoOffsetTimeMsec': str(live_offset),
                    'isLive': True,
                }
                processed_fragment.extend(
                    json.dumps(pseudo_action, ensure_ascii=False).encode() + b'\n')
            continuation_data_getters = [
                lambda x: x['continuations'][0]['invalidationContinuationData'],
                lambda x: x['continuations'][0]['timedContinuationData'],
            ]
            continuation_data = try_get(live_chat_continuation, continuation_data_getters, dict)
            if continuation_data:
                continuation_id = continuation_data.get('continuation')
                click_tracking_params = continuation_data.get('clickTrackingParams')
                timeout_ms = int_or_none(continuation_data.get('timeoutMs'))
                if timeout_ms is not None:
                    time.sleep(timeout_ms / 1000)
            self._append_fragment(ctx, processed_fragment)
            return continuation_id, live_offset, click_tracking_params

        def download_and_parse_fragment(url, frag_index, request_data=None, headers=None):
            for retry in RetryManager(self.params.get('fragment_retries'), self.report_retry, frag_index=frag_index):
                try:
                    success = dl_fragment(url, request_data, headers)
                    if not success:
                        return False, None, None, None
                    raw_fragment = self._read_fragment(ctx)
                    try:
                        data = ie.extract_yt_initial_data(video_id, raw_fragment.decode('utf-8', 'replace'))
                    except RegexNotFoundError:
                        data = None
                    if not data:
                        data = json.loads(raw_fragment)
                    live_chat_continuation = try_get(
                        data,
                        lambda x: x['continuationContents']['liveChatContinuation'], dict) or {}
<<<<<<< HEAD

                    func = (info_dict['protocol'] == 'youtube_live_chat' and parse_actions_live
                            or frag_index == 1 and try_refresh_replay_beginning
                            or parse_actions_replay)
                    return (True, *func(live_chat_continuation))
                except compat_urllib_error.HTTPError as err:
                    retry.error = err
                    continue
            return False, None, None, None
=======
                    if info_dict['protocol'] == 'youtube_live_chat_replay':
                        if frag_index == 1:
                            continuation_id, offset, click_tracking_params = try_refresh_replay_beginning(live_chat_continuation)
                        else:
                            continuation_id, offset, click_tracking_params = parse_actions_replay(live_chat_continuation)
                    elif info_dict['protocol'] == 'youtube_live_chat':
                        continuation_id, offset, click_tracking_params = parse_actions_live(live_chat_continuation)
                    return True, continuation_id, offset, click_tracking_params
                except urllib.error.HTTPError as err:
                    count += 1
                    if count <= fragment_retries:
                        self.report_retry_fragment(err, frag_index, count, fragment_retries)
            if count > fragment_retries:
                self.report_error('giving up after %s fragment retries' % fragment_retries)
                return False, None, None, None
>>>>>>> 47304e07

        self._prepare_and_start_frag_download(ctx, info_dict)

        success = dl_fragment(info_dict['url'])
        if not success:
            return False
        raw_fragment = self._read_fragment(ctx)
        try:
            data = ie.extract_yt_initial_data(video_id, raw_fragment.decode('utf-8', 'replace'))
        except RegexNotFoundError:
            return False
        continuation_id = try_get(
            data,
            lambda x: x['contents']['twoColumnWatchNextResults']['conversationBar']['liveChatRenderer']['continuations'][0]['reloadContinuationData']['continuation'])
        # no data yet but required to call _append_fragment
        self._append_fragment(ctx, b'')

        ytcfg = ie.extract_ytcfg(video_id, raw_fragment.decode('utf-8', 'replace'))

        if not ytcfg:
            return False
        api_key = try_get(ytcfg, lambda x: x['INNERTUBE_API_KEY'])
        innertube_context = try_get(ytcfg, lambda x: x['INNERTUBE_CONTEXT'])
        if not api_key or not innertube_context:
            return False
        visitor_data = try_get(innertube_context, lambda x: x['client']['visitorData'], str)
        if info_dict['protocol'] == 'youtube_live_chat_replay':
            url = 'https://www.youtube.com/youtubei/v1/live_chat/get_live_chat_replay?key=' + api_key
            chat_page_url = 'https://www.youtube.com/live_chat_replay?continuation=' + continuation_id
        elif info_dict['protocol'] == 'youtube_live_chat':
            url = 'https://www.youtube.com/youtubei/v1/live_chat/get_live_chat?key=' + api_key
            chat_page_url = 'https://www.youtube.com/live_chat?continuation=' + continuation_id

        frag_index = offset = 0
        click_tracking_params = None
        while continuation_id is not None:
            frag_index += 1
            request_data = {
                'context': innertube_context,
                'continuation': continuation_id,
            }
            if frag_index > 1:
                request_data['currentPlayerState'] = {'playerOffsetMs': str(max(offset - 5000, 0))}
                if click_tracking_params:
                    request_data['context']['clickTracking'] = {'clickTrackingParams': click_tracking_params}
                headers = ie.generate_api_headers(ytcfg=ytcfg, visitor_data=visitor_data)
                headers.update({'content-type': 'application/json'})
                fragment_request_data = json.dumps(request_data, ensure_ascii=False).encode() + b'\n'
                success, continuation_id, offset, click_tracking_params = download_and_parse_fragment(
                    url, frag_index, fragment_request_data, headers)
            else:
                success, continuation_id, offset, click_tracking_params = download_and_parse_fragment(
                    chat_page_url, frag_index)
            if not success:
                return False
            if test:
                break

        self._finish_frag_download(ctx, info_dict)
        return True

    @staticmethod
    def parse_live_timestamp(action):
        action_content = dict_get(
            action,
            ['addChatItemAction', 'addLiveChatTickerItemAction', 'addBannerToLiveChatCommand'])
        if not isinstance(action_content, dict):
            return None
        item = dict_get(action_content, ['item', 'bannerRenderer'])
        if not isinstance(item, dict):
            return None
        renderer = dict_get(item, [
            # text
            'liveChatTextMessageRenderer', 'liveChatPaidMessageRenderer',
            'liveChatMembershipItemRenderer', 'liveChatPaidStickerRenderer',
            # ticker
            'liveChatTickerPaidMessageItemRenderer',
            'liveChatTickerSponsorItemRenderer',
            # banner
            'liveChatBannerRenderer',
        ])
        if not isinstance(renderer, dict):
            return None
        parent_item_getters = [
            lambda x: x['showItemEndpoint']['showLiveChatItemEndpoint']['renderer'],
            lambda x: x['contents'],
        ]
        parent_item = try_get(renderer, parent_item_getters, dict)
        if parent_item:
            renderer = dict_get(parent_item, [
                'liveChatTextMessageRenderer', 'liveChatPaidMessageRenderer',
                'liveChatMembershipItemRenderer', 'liveChatPaidStickerRenderer',
            ])
            if not isinstance(renderer, dict):
                return None
        return int_or_none(renderer.get('timestampUsec'), 1000)<|MERGE_RESOLUTION|>--- conflicted
+++ resolved
@@ -3,7 +3,6 @@
 import urllib.error
 
 from .fragment import FragmentFD
-<<<<<<< HEAD
 from ..compat import compat_urllib_error
 from ..utils import (
     RegexNotFoundError,
@@ -12,9 +11,6 @@
     int_or_none,
     try_get,
 )
-=======
-from ..utils import RegexNotFoundError, dict_get, int_or_none, try_get
->>>>>>> 47304e07
 
 
 class YoutubeLiveChatFD(FragmentFD):
@@ -129,33 +125,15 @@
                     live_chat_continuation = try_get(
                         data,
                         lambda x: x['continuationContents']['liveChatContinuation'], dict) or {}
-<<<<<<< HEAD
 
                     func = (info_dict['protocol'] == 'youtube_live_chat' and parse_actions_live
                             or frag_index == 1 and try_refresh_replay_beginning
                             or parse_actions_replay)
                     return (True, *func(live_chat_continuation))
-                except compat_urllib_error.HTTPError as err:
+                except urllib.error.HTTPError as err:
                     retry.error = err
                     continue
             return False, None, None, None
-=======
-                    if info_dict['protocol'] == 'youtube_live_chat_replay':
-                        if frag_index == 1:
-                            continuation_id, offset, click_tracking_params = try_refresh_replay_beginning(live_chat_continuation)
-                        else:
-                            continuation_id, offset, click_tracking_params = parse_actions_replay(live_chat_continuation)
-                    elif info_dict['protocol'] == 'youtube_live_chat':
-                        continuation_id, offset, click_tracking_params = parse_actions_live(live_chat_continuation)
-                    return True, continuation_id, offset, click_tracking_params
-                except urllib.error.HTTPError as err:
-                    count += 1
-                    if count <= fragment_retries:
-                        self.report_retry_fragment(err, frag_index, count, fragment_retries)
-            if count > fragment_retries:
-                self.report_error('giving up after %s fragment retries' % fragment_retries)
-                return False, None, None, None
->>>>>>> 47304e07
 
         self._prepare_and_start_frag_download(ctx, info_dict)
 

import base64
import binascii
import calendar
import codecs
import collections
import collections.abc
import contextlib
import datetime as dt
import email.header
import email.utils
import errno
import hashlib
import hmac
import html.entities
import html.parser
import inspect
import io
import itertools
import json
import locale
import math
import mimetypes
import netrc
import operator
import os
import platform
import random
import re
import shlex
import socket
import ssl
import struct
import subprocess
import sys
import tempfile
import time
import traceback
import types
import unicodedata
import urllib.error
import urllib.parse
import urllib.request
import xml.etree.ElementTree

from . import traversal

from ..compat import functools  # isort: split
from ..compat import (
    compat_etree_fromstring,
    compat_expanduser,
    compat_HTMLParseError,
    compat_os_name,
)
from ..dependencies import xattr

__name__ = __name__.rsplit('.', 1)[0]  # noqa: A001: Pretend to be the parent module

# This is not clearly defined otherwise
compiled_regex_type = type(re.compile(''))


class NO_DEFAULT:
    pass


def IDENTITY(x):
    return x


ENGLISH_MONTH_NAMES = [
    'January', 'February', 'March', 'April', 'May', 'June',
    'July', 'August', 'September', 'October', 'November', 'December']

MONTH_NAMES = {
    'en': ENGLISH_MONTH_NAMES,
    'fr': [
        'janvier', 'février', 'mars', 'avril', 'mai', 'juin',
        'juillet', 'août', 'septembre', 'octobre', 'novembre', 'décembre'],
    # these follow the genitive grammatical case (dopełniacz)
    # some websites might be using nominative, which will require another month list
    # https://en.wikibooks.org/wiki/Polish/Noun_cases
    'pl': ['stycznia', 'lutego', 'marca', 'kwietnia', 'maja', 'czerwca',
           'lipca', 'sierpnia', 'września', 'października', 'listopada', 'grudnia'],
}

# From https://github.com/python/cpython/blob/3.11/Lib/email/_parseaddr.py#L36-L42
TIMEZONE_NAMES = {
    'UT': 0, 'UTC': 0, 'GMT': 0, 'Z': 0,
    'AST': -4, 'ADT': -3,  # Atlantic (used in Canada)
    'EST': -5, 'EDT': -4,  # Eastern
    'CST': -6, 'CDT': -5,  # Central
    'MST': -7, 'MDT': -6,  # Mountain
    'PST': -8, 'PDT': -7,   # Pacific
}

# needed for sanitizing filenames in restricted mode
ACCENT_CHARS = dict(zip('ÂÃÄÀÁÅÆÇÈÉÊËÌÍÎÏÐÑÒÓÔÕÖŐØŒÙÚÛÜŰÝÞßàáâãäåæçèéêëìíîïðñòóôõöőøœùúûüűýþÿ',
                        itertools.chain('AAAAAA', ['AE'], 'CEEEEIIIIDNOOOOOOO', ['OE'], 'UUUUUY', ['TH', 'ss'],
                                        'aaaaaa', ['ae'], 'ceeeeiiiionooooooo', ['oe'], 'uuuuuy', ['th'], 'y')))

DATE_FORMATS = (
    '%d %B %Y',
    '%d %b %Y',
    '%B %d %Y',
    '%B %dst %Y',
    '%B %dnd %Y',
    '%B %drd %Y',
    '%B %dth %Y',
    '%b %d %Y',
    '%b %dst %Y',
    '%b %dnd %Y',
    '%b %drd %Y',
    '%b %dth %Y',
    '%b %dst %Y %I:%M',
    '%b %dnd %Y %I:%M',
    '%b %drd %Y %I:%M',
    '%b %dth %Y %I:%M',
    '%Y %m %d',
    '%Y-%m-%d',
    '%Y.%m.%d.',
    '%Y/%m/%d',
    '%Y/%m/%d %H:%M',
    '%Y/%m/%d %H:%M:%S',
    '%Y%m%d%H%M',
    '%Y%m%d%H%M%S',
    '%Y%m%d',
    '%Y-%m-%d %H:%M',
    '%Y-%m-%d %H:%M:%S',
    '%Y-%m-%d %H:%M:%S.%f',
    '%Y-%m-%d %H:%M:%S:%f',
    '%d.%m.%Y %H:%M',
    '%d.%m.%Y %H.%M',
    '%Y-%m-%dT%H:%M:%SZ',
    '%Y-%m-%dT%H:%M:%S.%fZ',
    '%Y-%m-%dT%H:%M:%S.%f0Z',
    '%Y-%m-%dT%H:%M:%S',
    '%Y-%m-%dT%H:%M:%S.%f',
    '%Y-%m-%dT%H:%M',
    '%b %d %Y at %H:%M',
    '%b %d %Y at %H:%M:%S',
    '%B %d %Y at %H:%M',
    '%B %d %Y at %H:%M:%S',
    '%H:%M %d-%b-%Y',
)

DATE_FORMATS_DAY_FIRST = list(DATE_FORMATS)
DATE_FORMATS_DAY_FIRST.extend([
    '%d-%m-%Y',
    '%d.%m.%Y',
    '%d.%m.%y',
    '%d/%m/%Y',
    '%d/%m/%y',
    '%d/%m/%Y %H:%M:%S',
    '%d-%m-%Y %H:%M',
    '%H:%M %d/%m/%Y',
])

DATE_FORMATS_MONTH_FIRST = list(DATE_FORMATS)
DATE_FORMATS_MONTH_FIRST.extend([
    '%m-%d-%Y',
    '%m.%d.%Y',
    '%m/%d/%Y',
    '%m/%d/%y',
    '%m/%d/%Y %H:%M:%S',
])

PACKED_CODES_RE = r"}\('(.+)',(\d+),(\d+),'([^']+)'\.split\('\|'\)"
JSON_LD_RE = r'(?is)<script[^>]+type=(["\']?)application/ld\+json\1[^>]*>\s*(?P<json_ld>{.+?}|\[.+?\])\s*</script>'

NUMBER_RE = r'\d+(?:\.\d+)?'


@functools.cache
def preferredencoding():
    """Get preferred encoding.

    Returns the best encoding scheme for the system, based on
    locale.getpreferredencoding() and some further tweaks.
    """
    try:
        pref = locale.getpreferredencoding()
        'TEST'.encode(pref)
    except Exception:
        pref = 'UTF-8'

    return pref


def write_json_file(obj, fn):
    """ Encode obj as JSON and write it to fn, atomically if possible """

    tf = tempfile.NamedTemporaryFile(
        prefix=f'{os.path.basename(fn)}.', dir=os.path.dirname(fn),
        suffix='.tmp', delete=False, mode='w', encoding='utf-8')

    try:
        with tf:
            json.dump(obj, tf, ensure_ascii=False)
        if sys.platform == 'win32':
            # Need to remove existing file on Windows, else os.rename raises
            # WindowsError or FileExistsError.
            with contextlib.suppress(OSError):
                os.unlink(fn)
        with contextlib.suppress(OSError):
            mask = os.umask(0)
            os.umask(mask)
            os.chmod(tf.name, 0o666 & ~mask)
        os.rename(tf.name, fn)
    except Exception:
        with contextlib.suppress(OSError):
            os.remove(tf.name)
        raise


def find_xpath_attr(node, xpath, key, val=None):
    """ Find the xpath xpath[@key=val] """
    assert re.match(r'^[a-zA-Z_-]+$', key)
    expr = xpath + (f'[@{key}]' if val is None else f"[@{key}='{val}']")
    return node.find(expr)

# On python2.6 the xml.etree.ElementTree.Element methods don't support
# the namespace parameter


def xpath_with_ns(path, ns_map):
    components = [c.split(':') for c in path.split('/')]
    replaced = []
    for c in components:
        if len(c) == 1:
            replaced.append(c[0])
        else:
            ns, tag = c
            replaced.append(f'{{{ns_map[ns]}}}{tag}')
    return '/'.join(replaced)


def xpath_element(node, xpath, name=None, fatal=False, default=NO_DEFAULT):
    def _find_xpath(xpath):
        return node.find(xpath)

    if isinstance(xpath, str):
        n = _find_xpath(xpath)
    else:
        for xp in xpath:
            n = _find_xpath(xp)
            if n is not None:
                break

    if n is None:
        if default is not NO_DEFAULT:
            return default
        elif fatal:
            name = xpath if name is None else name
            raise ExtractorError(f'Could not find XML element {name}')
        else:
            return None
    return n


def xpath_text(node, xpath, name=None, fatal=False, default=NO_DEFAULT):
    n = xpath_element(node, xpath, name, fatal=fatal, default=default)
    if n is None or n == default:
        return n
    if n.text is None:
        if default is not NO_DEFAULT:
            return default
        elif fatal:
            name = xpath if name is None else name
            raise ExtractorError(f'Could not find XML element\'s text {name}')
        else:
            return None
    return n.text


def xpath_attr(node, xpath, key, name=None, fatal=False, default=NO_DEFAULT):
    n = find_xpath_attr(node, xpath, key)
    if n is None:
        if default is not NO_DEFAULT:
            return default
        elif fatal:
            name = f'{xpath}[@{key}]' if name is None else name
            raise ExtractorError(f'Could not find XML attribute {name}')
        else:
            return None
    return n.attrib[key]


def get_element_by_id(id, html, **kwargs):
    """Return the content of the tag with the specified ID in the passed HTML document"""
    return get_element_by_attribute('id', id, html, **kwargs)


def get_element_html_by_id(id, html, **kwargs):
    """Return the html of the tag with the specified ID in the passed HTML document"""
    return get_element_html_by_attribute('id', id, html, **kwargs)


def get_element_by_class(class_name, html):
    """Return the content of the first tag with the specified class in the passed HTML document"""
    retval = get_elements_by_class(class_name, html)
    return retval[0] if retval else None


def get_element_html_by_class(class_name, html):
    """Return the html of the first tag with the specified class in the passed HTML document"""
    retval = get_elements_html_by_class(class_name, html)
    return retval[0] if retval else None


def get_element_by_attribute(attribute, value, html, **kwargs):
    retval = get_elements_by_attribute(attribute, value, html, **kwargs)
    return retval[0] if retval else None


def get_element_html_by_attribute(attribute, value, html, **kargs):
    retval = get_elements_html_by_attribute(attribute, value, html, **kargs)
    return retval[0] if retval else None


def get_elements_by_class(class_name, html, **kargs):
    """Return the content of all tags with the specified class in the passed HTML document as a list"""
    return get_elements_by_attribute(
        'class', rf'[^\'"]*(?<=[\'"\s]){re.escape(class_name)}(?=[\'"\s])[^\'"]*',
        html, escape_value=False)


def get_elements_html_by_class(class_name, html):
    """Return the html of all tags with the specified class in the passed HTML document as a list"""
    return get_elements_html_by_attribute(
        'class', rf'[^\'"]*(?<=[\'"\s]){re.escape(class_name)}(?=[\'"\s])[^\'"]*',
        html, escape_value=False)


def get_elements_by_attribute(*args, **kwargs):
    """Return the content of the tag with the specified attribute in the passed HTML document"""
    return [content for content, _ in get_elements_text_and_html_by_attribute(*args, **kwargs)]


def get_elements_html_by_attribute(*args, **kwargs):
    """Return the html of the tag with the specified attribute in the passed HTML document"""
    return [whole for _, whole in get_elements_text_and_html_by_attribute(*args, **kwargs)]


def get_elements_text_and_html_by_attribute(attribute, value, html, *, tag=r'[\w:.-]+', escape_value=True):
    """
    Return the text (content) and the html (whole) of the tag with the specified
    attribute in the passed HTML document
    """
    if not value:
        return

    quote = '' if re.match(r'''[\s"'`=<>]''', value) else '?'

    value = re.escape(value) if escape_value else value

    partial_element_re = rf'''(?x)
        <(?P<tag>{tag})
         (?:\s(?:[^>"']|"[^"]*"|'[^']*')*)?
         \s{re.escape(attribute)}\s*=\s*(?P<_q>['"]{quote})(?-x:{value})(?P=_q)
        '''

    for m in re.finditer(partial_element_re, html):
        content, whole = get_element_text_and_html_by_tag(m.group('tag'), html[m.start():])

        yield (
            unescapeHTML(re.sub(r'^(?P<q>["\'])(?P<content>.*)(?P=q)$', r'\g<content>', content, flags=re.DOTALL)),
            whole,
        )


class HTMLBreakOnClosingTagParser(html.parser.HTMLParser):
    """
    HTML parser which raises HTMLBreakOnClosingTagException upon reaching the
    closing tag for the first opening tag it has encountered, and can be used
    as a context manager
    """

    class HTMLBreakOnClosingTagException(Exception):
        pass

    def __init__(self):
        self.tagstack = collections.deque()
        html.parser.HTMLParser.__init__(self)

    def __enter__(self):
        return self

    def __exit__(self, *_):
        self.close()

    def close(self):
        # handle_endtag does not return upon raising HTMLBreakOnClosingTagException,
        # so data remains buffered; we no longer have any interest in it, thus
        # override this method to discard it
        pass

    def handle_starttag(self, tag, _):
        self.tagstack.append(tag)

    def handle_endtag(self, tag):
        if not self.tagstack:
            raise compat_HTMLParseError('no tags in the stack')
        while self.tagstack:
            inner_tag = self.tagstack.pop()
            if inner_tag == tag:
                break
        else:
            raise compat_HTMLParseError(f'matching opening tag for closing {tag} tag not found')
        if not self.tagstack:
            raise self.HTMLBreakOnClosingTagException


# XXX: This should be far less strict
def get_element_text_and_html_by_tag(tag, html):
    """
    For the first element with the specified tag in the passed HTML document
    return its' content (text) and the whole element (html)
    """
    def find_or_raise(haystack, needle, exc):
        try:
            return haystack.index(needle)
        except ValueError:
            raise exc
    closing_tag = f'</{tag}>'
    whole_start = find_or_raise(
        html, f'<{tag}', compat_HTMLParseError(f'opening {tag} tag not found'))
    content_start = find_or_raise(
        html[whole_start:], '>', compat_HTMLParseError(f'malformed opening {tag} tag'))
    content_start += whole_start + 1
    with HTMLBreakOnClosingTagParser() as parser:
        parser.feed(html[whole_start:content_start])
        if not parser.tagstack or parser.tagstack[0] != tag:
            raise compat_HTMLParseError(f'parser did not match opening {tag} tag')
        offset = content_start
        while offset < len(html):
            next_closing_tag_start = find_or_raise(
                html[offset:], closing_tag,
                compat_HTMLParseError(f'closing {tag} tag not found'))
            next_closing_tag_end = next_closing_tag_start + len(closing_tag)
            try:
                parser.feed(html[offset:offset + next_closing_tag_end])
                offset += next_closing_tag_end
            except HTMLBreakOnClosingTagParser.HTMLBreakOnClosingTagException:
                return html[content_start:offset + next_closing_tag_start], \
                    html[whole_start:offset + next_closing_tag_end]
        raise compat_HTMLParseError('unexpected end of html')


class HTMLAttributeParser(html.parser.HTMLParser):
    """Trivial HTML parser to gather the attributes for a single element"""

    def __init__(self):
        self.attrs = {}
        html.parser.HTMLParser.__init__(self)

    def handle_starttag(self, tag, attrs):
        self.attrs = dict(attrs)
        raise compat_HTMLParseError('done')


class HTMLListAttrsParser(html.parser.HTMLParser):
    """HTML parser to gather the attributes for the elements of a list"""

    def __init__(self):
        html.parser.HTMLParser.__init__(self)
        self.items = []
        self._level = 0

    def handle_starttag(self, tag, attrs):
        if tag == 'li' and self._level == 0:
            self.items.append(dict(attrs))
        self._level += 1

    def handle_endtag(self, tag):
        self._level -= 1


def extract_attributes(html_element):
    """Given a string for an HTML element such as
    <el
         a="foo" B="bar" c="&98;az" d=boz
         empty= noval entity="&amp;"
         sq='"' dq="'"
    >
    Decode and return a dictionary of attributes.
    {
        'a': 'foo', 'b': 'bar', c: 'baz', d: 'boz',
        'empty': '', 'noval': None, 'entity': '&',
        'sq': '"', 'dq': '\''
    }.
    """
    parser = HTMLAttributeParser()
    with contextlib.suppress(compat_HTMLParseError):
        parser.feed(html_element)
        parser.close()
    return parser.attrs


def parse_list(webpage):
    """Given a string for an series of HTML <li> elements,
    return a dictionary of their attributes"""
    parser = HTMLListAttrsParser()
    parser.feed(webpage)
    parser.close()
    return parser.items


def clean_html(html):
    """Clean an HTML snippet into a readable string"""

    if html is None:  # Convenience for sanitizing descriptions etc.
        return html

    html = re.sub(r'\s+', ' ', html)
    html = re.sub(r'(?u)\s?<\s?br\s?/?\s?>\s?', '\n', html)
    html = re.sub(r'(?u)<\s?/\s?p\s?>\s?<\s?p[^>]*>', '\n', html)
    # Strip html tags
    html = re.sub('<.*?>', '', html)
    # Replace html entities
    html = unescapeHTML(html)
    return html.strip()


class LenientJSONDecoder(json.JSONDecoder):
    # TODO: Write tests
    def __init__(self, *args, transform_source=None, ignore_extra=False, close_objects=0, **kwargs):
        self.transform_source, self.ignore_extra = transform_source, ignore_extra
        self._close_attempts = 2 * close_objects
        super().__init__(*args, **kwargs)

    @staticmethod
    def _close_object(err):
        doc = err.doc[:err.pos]
        # We need to add comma first to get the correct error message
        if err.msg.startswith('Expecting \',\''):
            return doc + ','
        elif not doc.endswith(','):
            return

        if err.msg.startswith('Expecting property name'):
            return doc[:-1] + '}'
        elif err.msg.startswith('Expecting value'):
            return doc[:-1] + ']'

    def decode(self, s):
        if self.transform_source:
            s = self.transform_source(s)
        for attempt in range(self._close_attempts + 1):
            try:
                if self.ignore_extra:
                    return self.raw_decode(s.lstrip())[0]
                return super().decode(s)
            except json.JSONDecodeError as e:
                if e.pos is None:
                    raise
                elif attempt < self._close_attempts:
                    s = self._close_object(e)
                    if s is not None:
                        continue
                raise type(e)(f'{e.msg} in {s[e.pos - 10:e.pos + 10]!r}', s, e.pos)
        assert False, 'Too many attempts to decode JSON'


def sanitize_open(filename, open_mode):
    """Try to open the given filename, and slightly tweak it if this fails.

    Attempts to open the given filename. If this fails, it tries to change
    the filename slightly, step by step, until it's either able to open it
    or it fails and raises a final exception, like the standard open()
    function.

    It returns the tuple (stream, definitive_file_name).
    """
    if filename == '-':
        if sys.platform == 'win32':
            import msvcrt

            # stdout may be any IO stream, e.g. when using contextlib.redirect_stdout
            with contextlib.suppress(io.UnsupportedOperation):
                msvcrt.setmode(sys.stdout.fileno(), os.O_BINARY)
        return (sys.stdout.buffer if hasattr(sys.stdout, 'buffer') else sys.stdout, filename)

    for attempt in range(2):
        try:
            try:
                if sys.platform == 'win32':
                    # FIXME: An exclusive lock also locks the file from being read.
                    # Since windows locks are mandatory, don't lock the file on windows (for now).
                    # Ref: https://github.com/yt-dlp/yt-dlp/issues/3124
                    raise LockingUnsupportedError
                stream = locked_file(filename, open_mode, block=False).__enter__()
            except OSError:
                stream = open(filename, open_mode)
            return stream, filename
        except OSError as err:
            if attempt or err.errno in (errno.EACCES,):
                raise
            old_filename, filename = filename, sanitize_path(filename)
            if old_filename == filename:
                raise


def timeconvert(timestr):
    """Convert RFC 2822 defined time string into system timestamp"""
    timestamp = None
    timetuple = email.utils.parsedate_tz(timestr)
    if timetuple is not None:
        timestamp = email.utils.mktime_tz(timetuple)
    return timestamp


def sanitize_filename(s, restricted=False, is_id=NO_DEFAULT):
    """Sanitizes a string so it could be used as part of a filename.
    @param restricted   Use a stricter subset of allowed characters
    @param is_id        Whether this is an ID that should be kept unchanged if possible.
                        If unset, yt-dlp's new sanitization rules are in effect
    """
    if s == '':
        return ''

    def replace_insane(char):
        if restricted and char in ACCENT_CHARS:
            return ACCENT_CHARS[char]
        elif not restricted and char == '\n':
            return '\0 '
        elif is_id is NO_DEFAULT and not restricted and char in '"*:<>?|/\\':
            # Replace with their full-width unicode counterparts
            return {'/': '\u29F8', '\\': '\u29f9'}.get(char, chr(ord(char) + 0xfee0))
        elif char == '?' or ord(char) < 32 or ord(char) == 127:
            return ''
        elif char == '"':
            return '' if restricted else '\''
        elif char == ':':
            return '\0_\0-' if restricted else '\0 \0-'
        elif char in '\\/|*<>':
            return '\0_'
        if restricted and (char in '!&\'()[]{}$;`^,#' or char.isspace() or ord(char) > 127):
            return '' if unicodedata.category(char)[0] in 'CM' else '\0_'
        return char

    # Replace look-alike Unicode glyphs
    if restricted and (is_id is NO_DEFAULT or not is_id):
        s = unicodedata.normalize('NFKC', s)
    s = re.sub(r'[0-9]+(?::[0-9]+)+', lambda m: m.group(0).replace(':', '_'), s)  # Handle timestamps
    result = ''.join(map(replace_insane, s))
    if is_id is NO_DEFAULT:
        result = re.sub(r'(\0.)(?:(?=\1)..)+', r'\1', result)  # Remove repeated substitute chars
        STRIP_RE = r'(?:\0.|[ _-])*'
        result = re.sub(f'^\0.{STRIP_RE}|{STRIP_RE}\0.$', '', result)  # Remove substitute chars from start/end
    result = result.replace('\0', '') or '_'

    if not is_id:
        while '__' in result:
            result = result.replace('__', '_')
        result = result.strip('_')
        # Common case of "Foreign band name - English song title"
        if restricted and result.startswith('-_'):
            result = result[2:]
        if result.startswith('-'):
            result = '_' + result[len('-'):]
        result = result.lstrip('.')
        if not result:
            result = '_'
    return result


def sanitize_path(s, force=False):
    """Sanitizes and normalizes path on Windows"""
    # XXX: this handles drive relative paths (c:sth) incorrectly
    if sys.platform == 'win32':
        force = False
        drive_or_unc, _ = os.path.splitdrive(s)
    elif force:
        drive_or_unc = ''
    else:
        return s

    norm_path = os.path.normpath(remove_start(s, drive_or_unc)).split(os.path.sep)
    if drive_or_unc:
        norm_path.pop(0)
    sanitized_path = [
        path_part if path_part in ['.', '..'] else re.sub(r'(?:[/<>:"\|\\?\*]|[\s.]$)', '#', path_part)
        for path_part in norm_path]
    if drive_or_unc:
        sanitized_path.insert(0, drive_or_unc + os.path.sep)
    elif force and s and s[0] == os.path.sep:
        sanitized_path.insert(0, os.path.sep)
    # TODO: Fix behavioral differences <3.12
    # The workaround using `normpath` only superficially passes tests
    # Ref: https://github.com/python/cpython/pull/100351
    return os.path.normpath(os.path.join(*sanitized_path))


def sanitize_url(url, *, scheme='http'):
    # Prepend protocol-less URLs with `http:` scheme in order to mitigate
    # the number of unwanted failures due to missing protocol
    if url is None:
        return
    elif url.startswith('//'):
        return f'{scheme}:{url}'
    # Fix some common typos seen so far
    COMMON_TYPOS = (
        # https://github.com/ytdl-org/youtube-dl/issues/15649
        (r'^httpss://', r'https://'),
        # https://bx1.be/lives/direct-tv/
        (r'^rmtp([es]?)://', r'rtmp\1://'),
    )
    for mistake, fixup in COMMON_TYPOS:
        if re.match(mistake, url):
            return re.sub(mistake, fixup, url)
    return url


def extract_basic_auth(url):
    parts = urllib.parse.urlsplit(url)
    if parts.username is None:
        return url, None
    url = urllib.parse.urlunsplit(parts._replace(netloc=(
        parts.hostname if parts.port is None
        else f'{parts.hostname}:{parts.port}')))
    auth_payload = base64.b64encode(
        ('{}:{}'.format(parts.username, parts.password or '')).encode())
    return url, f'Basic {auth_payload.decode()}'


def expand_path(s):
    """Expand shell variables and ~"""
    return os.path.expandvars(compat_expanduser(s))


def orderedSet(iterable, *, lazy=False):
    """Remove all duplicates from the input iterable"""
    def _iter():
        seen = []  # Do not use set since the items can be unhashable
        for x in iterable:
            if x not in seen:
                seen.append(x)
                yield x

    return _iter() if lazy else list(_iter())


def _htmlentity_transform(entity_with_semicolon):
    """Transforms an HTML entity to a character."""
    entity = entity_with_semicolon[:-1]

    # Known non-numeric HTML entity
    if entity in html.entities.name2codepoint:
        return chr(html.entities.name2codepoint[entity])

    # TODO: HTML5 allows entities without a semicolon.
    # E.g. '&Eacuteric' should be decoded as 'Éric'.
    if entity_with_semicolon in html.entities.html5:
        return html.entities.html5[entity_with_semicolon]

    mobj = re.match(r'#(x[0-9a-fA-F]+|[0-9]+)', entity)
    if mobj is not None:
        numstr = mobj.group(1)
        if numstr.startswith('x'):
            base = 16
            numstr = f'0{numstr}'
        else:
            base = 10
        # See https://github.com/ytdl-org/youtube-dl/issues/7518
        with contextlib.suppress(ValueError):
            return chr(int(numstr, base))

    # Unknown entity in name, return its literal representation
    return f'&{entity};'


def unescapeHTML(s):
    if s is None:
        return None
    assert isinstance(s, str)

    return re.sub(
        r'&([^&;]+;)', lambda m: _htmlentity_transform(m.group(1)), s)


def escapeHTML(text):
    return (
        text
        .replace('&', '&amp;')
        .replace('<', '&lt;')
        .replace('>', '&gt;')
        .replace('"', '&quot;')
        .replace("'", '&#39;')
    )


class netrc_from_content(netrc.netrc):
    def __init__(self, content):
        self.hosts, self.macros = {}, {}
        with io.StringIO(content) as stream:
            self._parse('-', stream, False)


class Popen(subprocess.Popen):
    if sys.platform == 'win32':
        _startupinfo = subprocess.STARTUPINFO()
        _startupinfo.dwFlags |= subprocess.STARTF_USESHOWWINDOW
    else:
        _startupinfo = None

    @staticmethod
    def _fix_pyinstaller_ld_path(env):
        """Restore LD_LIBRARY_PATH when using PyInstaller
            Ref: https://github.com/pyinstaller/pyinstaller/blob/develop/doc/runtime-information.rst#ld_library_path--libpath-considerations
                 https://github.com/yt-dlp/yt-dlp/issues/4573
        """
        if not hasattr(sys, '_MEIPASS'):
            return

        def _fix(key):
            orig = env.get(f'{key}_ORIG')
            if orig is None:
                env.pop(key, None)
            else:
                env[key] = orig

        _fix('LD_LIBRARY_PATH')  # Linux
        _fix('DYLD_LIBRARY_PATH')  # macOS

    def __init__(self, args, *remaining, env=None, text=False, shell=False, **kwargs):
        if env is None:
            env = os.environ.copy()
        self._fix_pyinstaller_ld_path(env)

        self.__text_mode = kwargs.get('encoding') or kwargs.get('errors') or text or kwargs.get('universal_newlines')
        if text is True:
            kwargs['universal_newlines'] = True  # For 3.6 compatibility
            kwargs.setdefault('encoding', 'utf-8')
            kwargs.setdefault('errors', 'replace')

        if shell and compat_os_name == 'nt' and kwargs.get('executable') is None:
            if not isinstance(args, str):
                args = shell_quote(args, shell=True)
            shell = False
            # Set variable for `cmd.exe` newline escaping (see `utils.shell_quote`)
            env['='] = '"^\n\n"'
            args = f'{self.__comspec()} /Q /S /D /V:OFF /E:ON /C "{args}"'

        super().__init__(args, *remaining, env=env, shell=shell, **kwargs, startupinfo=self._startupinfo)

    def __comspec(self):
        comspec = os.environ.get('ComSpec') or os.path.join(
            os.environ.get('SystemRoot', ''), 'System32', 'cmd.exe')
        if os.path.isabs(comspec):
            return comspec
        raise FileNotFoundError('shell not found: neither %ComSpec% nor %SystemRoot% is set')

    def communicate_or_kill(self, *args, **kwargs):
        try:
            return self.communicate(*args, **kwargs)
        except BaseException:  # Including KeyboardInterrupt
            self.kill(timeout=None)
            raise

    def kill(self, *, timeout=0):
        super().kill()
        if timeout != 0:
            self.wait(timeout=timeout)

    @classmethod
    def run(cls, *args, timeout=None, **kwargs):
        with cls(*args, **kwargs) as proc:
            default = '' if proc.__text_mode else b''
            stdout, stderr = proc.communicate_or_kill(timeout=timeout)
            return stdout or default, stderr or default, proc.returncode


def encodeArgument(s):
    # Legacy code that uses byte strings
    # Uncomment the following line after fixing all post processors
    # assert isinstance(s, str), 'Internal error: %r should be of type %r, is %r' % (s, str, type(s))
    return s if isinstance(s, str) else s.decode('ascii')


_timetuple = collections.namedtuple('Time', ('hours', 'minutes', 'seconds', 'milliseconds'))


def timetuple_from_msec(msec):
    secs, msec = divmod(msec, 1000)
    mins, secs = divmod(secs, 60)
    hrs, mins = divmod(mins, 60)
    return _timetuple(hrs, mins, secs, msec)


def formatSeconds(secs, delim=':', msec=False):
    time = timetuple_from_msec(secs * 1000)
    if time.hours:
        ret = '%d%s%02d%s%02d' % (time.hours, delim, time.minutes, delim, time.seconds)
    elif time.minutes:
        ret = '%d%s%02d' % (time.minutes, delim, time.seconds)
    else:
        ret = '%d' % time.seconds
    return '%s.%03d' % (ret, time.milliseconds) if msec else ret


def bug_reports_message(before=';'):
    from ..update import REPOSITORY

    msg = (f'please report this issue on  https://github.com/{REPOSITORY}/issues?q= , '
           'filling out the appropriate issue template. Confirm you are on the latest version using  yt-dlp -U')

    before = before.rstrip()
    if not before or before.endswith(('.', '!', '?')):
        msg = msg[0].title() + msg[1:]

    return (before + ' ' if before else '') + msg


class YoutubeDLError(Exception):
    """Base exception for YoutubeDL errors."""
    msg = None

    def __init__(self, msg=None):
        if msg is not None:
            self.msg = msg
        elif self.msg is None:
            self.msg = type(self).__name__
        super().__init__(self.msg)


class ExtractorError(YoutubeDLError):
    """Error during info extraction."""

    def __init__(self, msg, tb=None, expected=False, cause=None, video_id=None, ie=None):
        """ tb, if given, is the original traceback (so that it can be printed out).
        If expected is set, this is a normal error message and most likely not a bug in yt-dlp.
        """
        from ..networking.exceptions import network_exceptions
        if sys.exc_info()[0] in network_exceptions:
            expected = True

        self.orig_msg = str(msg)
        self.traceback = tb
        self.expected = expected
        self.cause = cause
        self.video_id = video_id
        self.ie = ie
        self.exc_info = sys.exc_info()  # preserve original exception
        if isinstance(self.exc_info[1], ExtractorError):
            self.exc_info = self.exc_info[1].exc_info
        super().__init__(self.__msg)

    @property
    def __msg(self):
        return ''.join((
            format_field(self.ie, None, '[%s] '),
            format_field(self.video_id, None, '%s: '),
            self.orig_msg,
            format_field(self.cause, None, ' (caused by %r)'),
            '' if self.expected else bug_reports_message()))

    def format_traceback(self):
        return join_nonempty(
            self.traceback and ''.join(traceback.format_tb(self.traceback)),
            self.cause and ''.join(traceback.format_exception(None, self.cause, self.cause.__traceback__)[1:]),
            delim='\n') or None

    def __setattr__(self, name, value):
        super().__setattr__(name, value)
        if getattr(self, 'msg', None) and name not in ('msg', 'args'):
            self.msg = self.__msg or type(self).__name__
            self.args = (self.msg, )  # Cannot be property


class UnsupportedError(ExtractorError):
    def __init__(self, url):
        super().__init__(
            f'Unsupported URL: {url}', expected=True)
        self.url = url


class RegexNotFoundError(ExtractorError):
    """Error when a regex didn't match"""
    pass


class GeoRestrictedError(ExtractorError):
    """Geographic restriction Error exception.

    This exception may be thrown when a video is not available from your
    geographic location due to geographic restrictions imposed by a website.
    """

    def __init__(self, msg, countries=None, **kwargs):
        kwargs['expected'] = True
        super().__init__(msg, **kwargs)
        self.countries = countries


class UserNotLive(ExtractorError):
    """Error when a channel/user is not live"""

    def __init__(self, msg=None, **kwargs):
        kwargs['expected'] = True
        super().__init__(msg or 'The channel is not currently live', **kwargs)


class DownloadError(YoutubeDLError):
    """Download Error exception.

    This exception may be thrown by FileDownloader objects if they are not
    configured to continue on errors. They will contain the appropriate
    error message.
    """

    def __init__(self, msg, exc_info=None):
        """ exc_info, if given, is the original exception that caused the trouble (as returned by sys.exc_info()). """
        super().__init__(msg)
        self.exc_info = exc_info


class EntryNotInPlaylist(YoutubeDLError):
    """Entry not in playlist exception.

    This exception will be thrown by YoutubeDL when a requested entry
    is not found in the playlist info_dict
    """
    msg = 'Entry not found in info'


class SameFileError(YoutubeDLError):
    """Same File exception.

    This exception will be thrown by FileDownloader objects if they detect
    multiple files would have to be downloaded to the same file on disk.
    """
    msg = 'Fixed output name but more than one file to download'

    def __init__(self, filename=None):
        if filename is not None:
            self.msg += f': {filename}'
        super().__init__(self.msg)


class PostProcessingError(YoutubeDLError):
    """Post Processing exception.

    This exception may be raised by PostProcessor's .run() method to
    indicate an error in the postprocessing task.
    """


class DownloadCancelled(YoutubeDLError):
    """ Exception raised when the download queue should be interrupted """
    msg = 'The download was cancelled'


class ExistingVideoReached(DownloadCancelled):
    """ --break-on-existing triggered """
    msg = 'Encountered a video that is already in the archive, stopping due to --break-on-existing'


class RejectedVideoReached(DownloadCancelled):
    """ --break-match-filter triggered """
    msg = 'Encountered a video that did not match filter, stopping due to --break-match-filter'


class MaxDownloadsReached(DownloadCancelled):
    """ --max-downloads limit has been reached. """
    msg = 'Maximum number of downloads reached, stopping due to --max-downloads'


class ReExtractInfo(YoutubeDLError):
    """ Video info needs to be re-extracted. """

    def __init__(self, msg, expected=False):
        super().__init__(msg)
        self.expected = expected


class ThrottledDownload(ReExtractInfo):
    """ Download speed below --throttled-rate. """
    msg = 'The download speed is below throttle limit'

    def __init__(self):
        super().__init__(self.msg, expected=False)


class UnavailableVideoError(YoutubeDLError):
    """Unavailable Format exception.

    This exception will be thrown when a video is requested
    in a format that is not available for that video.
    """
    msg = 'Unable to download video'

    def __init__(self, err=None):
        if err is not None:
            self.msg += f': {err}'
        super().__init__(self.msg)


class ContentTooShortError(YoutubeDLError):
    """Content Too Short exception.

    This exception may be raised by FileDownloader objects when a file they
    download is too small for what the server announced first, indicating
    the connection was probably interrupted.
    """

    def __init__(self, downloaded, expected):
        super().__init__(f'Downloaded {downloaded} bytes, expected {expected} bytes')
        # Both in bytes
        self.downloaded = downloaded
        self.expected = expected


class XAttrMetadataError(YoutubeDLError):
    def __init__(self, code=None, msg='Unknown error'):
        super().__init__(msg)
        self.code = code
        self.msg = msg

        # Parsing code and msg
        if (self.code in (errno.ENOSPC, errno.EDQUOT)
                or 'No space left' in self.msg or 'Disk quota exceeded' in self.msg):
            self.reason = 'NO_SPACE'
        elif self.code == errno.E2BIG or 'Argument list too long' in self.msg:
            self.reason = 'VALUE_TOO_LONG'
        else:
            self.reason = 'NOT_SUPPORTED'


class XAttrUnavailableError(YoutubeDLError):
    pass


def is_path_like(f):
    return isinstance(f, (str, bytes, os.PathLike))


def extract_timezone(date_str, default=None):
    m = re.search(
        r'''(?x)
            ^.{8,}?                                              # >=8 char non-TZ prefix, if present
            (?P<tz>Z|                                            # just the UTC Z, or
                (?:(?<=.\b\d{4}|\b\d{2}:\d\d)|                   # preceded by 4 digits or hh:mm or
                   (?<!.\b[a-zA-Z]{3}|[a-zA-Z]{4}|..\b\d\d))     # not preceded by 3 alpha word or >= 4 alpha or 2 digits
                   [ ]?                                          # optional space
                (?P<sign>\+|-)                                   # +/-
                (?P<hours>[0-9]{2}):?(?P<minutes>[0-9]{2})       # hh[:]mm
            $)
        ''', date_str)
    timezone = None

    if not m:
        m = re.search(r'\d{1,2}:\d{1,2}(?:\.\d+)?(?P<tz>\s*[A-Z]+)$', date_str)
        timezone = TIMEZONE_NAMES.get(m and m.group('tz').strip())
        if timezone is not None:
            date_str = date_str[:-len(m.group('tz'))]
            timezone = dt.timedelta(hours=timezone)
    else:
        date_str = date_str[:-len(m.group('tz'))]
        if m.group('sign'):
            sign = 1 if m.group('sign') == '+' else -1
            timezone = dt.timedelta(
                hours=sign * int(m.group('hours')),
                minutes=sign * int(m.group('minutes')))

    if timezone is None and default is not NO_DEFAULT:
        timezone = default or dt.timedelta()

    return timezone, date_str


def parse_iso8601(date_str, delimiter='T', timezone=None):
    """ Return a UNIX timestamp from the given date """

    if date_str is None:
        return None

    date_str = re.sub(r'\.[0-9]+', '', date_str)

    timezone, date_str = extract_timezone(date_str, timezone)

    with contextlib.suppress(ValueError, TypeError):
        date_format = f'%Y-%m-%d{delimiter}%H:%M:%S'
        dt_ = dt.datetime.strptime(date_str, date_format) - timezone
        return calendar.timegm(dt_.timetuple())


def date_formats(day_first=True):
    return DATE_FORMATS_DAY_FIRST if day_first else DATE_FORMATS_MONTH_FIRST


def unified_strdate(date_str, day_first=True):
    """Return a string with the date in the format YYYYMMDD"""

    if date_str is None:
        return None
    upload_date = None
    # Replace commas
    date_str = date_str.replace(',', ' ')
    # Remove AM/PM + timezone
    date_str = re.sub(r'(?i)\s*(?:AM|PM)(?:\s+[A-Z]+)?', '', date_str)
    _, date_str = extract_timezone(date_str)

    for expression in date_formats(day_first):
        with contextlib.suppress(ValueError):
            upload_date = dt.datetime.strptime(date_str, expression).strftime('%Y%m%d')
    if upload_date is None:
        timetuple = email.utils.parsedate_tz(date_str)
        if timetuple:
            with contextlib.suppress(ValueError):
                upload_date = dt.datetime(*timetuple[:6]).strftime('%Y%m%d')
    if upload_date is not None:
        return str(upload_date)


def unified_timestamp(date_str, day_first=True):
    if not isinstance(date_str, str):
        return None

    date_str = re.sub(r'\s+', ' ', re.sub(
        r'(?i)[,|]|(mon|tues?|wed(nes)?|thu(rs)?|fri|sat(ur)?)(day)?', '', date_str))

    pm_delta = 12 if re.search(r'(?i)PM', date_str) else 0
    timezone, date_str = extract_timezone(date_str)

    # Remove AM/PM + timezone
    date_str = re.sub(r'(?i)\s*(?:AM|PM)(?:\s+[A-Z]+)?', '', date_str)

    # Remove unrecognized timezones from ISO 8601 alike timestamps
    m = re.search(r'\d{1,2}:\d{1,2}(?:\.\d+)?(?P<tz>\s*[A-Z]+)$', date_str)
    if m:
        date_str = date_str[:-len(m.group('tz'))]

    # Python only supports microseconds, so remove nanoseconds
    m = re.search(r'^([0-9]{4,}-[0-9]{1,2}-[0-9]{1,2}T[0-9]{1,2}:[0-9]{1,2}:[0-9]{1,2}\.[0-9]{6})[0-9]+$', date_str)
    if m:
        date_str = m.group(1)

    for expression in date_formats(day_first):
        with contextlib.suppress(ValueError):
            dt_ = dt.datetime.strptime(date_str, expression) - timezone + dt.timedelta(hours=pm_delta)
            return calendar.timegm(dt_.timetuple())

    timetuple = email.utils.parsedate_tz(date_str)
    if timetuple:
        return calendar.timegm(timetuple) + pm_delta * 3600 - timezone.total_seconds()


def determine_ext(url, default_ext='unknown_video'):
    if url is None or '.' not in url:
        return default_ext
    guess = url.partition('?')[0].rpartition('.')[2]
    if re.match(r'^[A-Za-z0-9]+$', guess):
        return guess
    # Try extract ext from URLs like http://example.com/foo/bar.mp4/?download
    elif guess.rstrip('/') in KNOWN_EXTENSIONS:
        return guess.rstrip('/')
    else:
        return default_ext


def subtitles_filename(filename, sub_lang, sub_format, expected_real_ext=None):
    return replace_extension(filename, sub_lang + '.' + sub_format, expected_real_ext)


def datetime_from_str(date_str, precision='auto', format='%Y%m%d'):
    R"""
    Return a datetime object from a string.
    Supported format:
        (now|today|yesterday|DATE)([+-]\d+(microsecond|second|minute|hour|day|week|month|year)s?)?

    @param format       strftime format of DATE
    @param precision    Round the datetime object: auto|microsecond|second|minute|hour|day
                        auto: round to the unit provided in date_str (if applicable).
    """
    auto_precision = False
    if precision == 'auto':
        auto_precision = True
        precision = 'microsecond'
    today = datetime_round(dt.datetime.now(dt.timezone.utc), precision)
    if date_str in ('now', 'today'):
        return today
    if date_str == 'yesterday':
        return today - dt.timedelta(days=1)
    match = re.match(
        r'(?P<start>.+)(?P<sign>[+-])(?P<time>\d+)(?P<unit>microsecond|second|minute|hour|day|week|month|year)s?',
        date_str)
    if match is not None:
        start_time = datetime_from_str(match.group('start'), precision, format)
        time = int(match.group('time')) * (-1 if match.group('sign') == '-' else 1)
        unit = match.group('unit')
        if unit == 'month' or unit == 'year':
            new_date = datetime_add_months(start_time, time * 12 if unit == 'year' else time)
            unit = 'day'
        else:
            if unit == 'week':
                unit = 'day'
                time *= 7
            delta = dt.timedelta(**{unit + 's': time})
            new_date = start_time + delta
        if auto_precision:
            return datetime_round(new_date, unit)
        return new_date

    return datetime_round(dt.datetime.strptime(date_str, format), precision)


def date_from_str(date_str, format='%Y%m%d', strict=False):
    R"""
    Return a date object from a string using datetime_from_str

    @param strict  Restrict allowed patterns to "YYYYMMDD" and
                   (now|today|yesterday)(-\d+(day|week|month|year)s?)?
    """
    if strict and not re.fullmatch(r'\d{8}|(now|today|yesterday)(-\d+(day|week|month|year)s?)?', date_str):
        raise ValueError(f'Invalid date format "{date_str}"')
    return datetime_from_str(date_str, precision='microsecond', format=format).date()


def datetime_add_months(dt_, months):
    """Increment/Decrement a datetime object by months."""
    month = dt_.month + months - 1
    year = dt_.year + month // 12
    month = month % 12 + 1
    day = min(dt_.day, calendar.monthrange(year, month)[1])
    return dt_.replace(year, month, day)


def datetime_round(dt_, precision='day'):
    """
    Round a datetime object's time to a specific precision
    """
    if precision == 'microsecond':
        return dt_

    unit_seconds = {
        'day': 86400,
        'hour': 3600,
        'minute': 60,
        'second': 1,
    }
    roundto = lambda x, n: ((x + n / 2) // n) * n
    timestamp = roundto(calendar.timegm(dt_.timetuple()), unit_seconds[precision])
    return dt.datetime.fromtimestamp(timestamp, dt.timezone.utc)


def hyphenate_date(date_str):
    """
    Convert a date in 'YYYYMMDD' format to 'YYYY-MM-DD' format"""
    match = re.match(r'^(\d\d\d\d)(\d\d)(\d\d)$', date_str)
    if match is not None:
        return '-'.join(match.groups())
    else:
        return date_str


class DateRange:
    """Represents a time interval between two dates"""

    def __init__(self, start=None, end=None):
        """start and end must be strings in the format accepted by date"""
        if start is not None:
            self.start = date_from_str(start, strict=True)
        else:
            self.start = dt.datetime.min.date()
        if end is not None:
            self.end = date_from_str(end, strict=True)
        else:
            self.end = dt.datetime.max.date()
        if self.start > self.end:
            raise ValueError(f'Date range: "{self}" , the start date must be before the end date')

    @classmethod
    def day(cls, day):
        """Returns a range that only contains the given day"""
        return cls(day, day)

    def __contains__(self, date):
        """Check if the date is in the range"""
        if not isinstance(date, dt.date):
            date = date_from_str(date)
        return self.start <= date <= self.end

    def __repr__(self):
        return f'{__name__}.{type(self).__name__}({self.start.isoformat()!r}, {self.end.isoformat()!r})'

    def __str__(self):
        return f'{self.start} to {self.end}'

    def __eq__(self, other):
        return (isinstance(other, DateRange)
                and self.start == other.start and self.end == other.end)


@functools.cache
def system_identifier():
    python_implementation = platform.python_implementation()
    if python_implementation == 'PyPy' and hasattr(sys, 'pypy_version_info'):
        python_implementation += ' version %d.%d.%d' % sys.pypy_version_info[:3]
    libc_ver = []
    with contextlib.suppress(OSError):  # We may not have access to the executable
        libc_ver = platform.libc_ver()

    return 'Python {} ({} {} {}) - {} ({}{})'.format(
        platform.python_version(),
        python_implementation,
        platform.machine(),
        platform.architecture()[0],
        platform.platform(),
        ssl.OPENSSL_VERSION,
        format_field(join_nonempty(*libc_ver, delim=' '), None, ', %s'),
    )


@functools.cache
def get_windows_version():
    """ Get Windows version. returns () if it's not running on Windows """
    if compat_os_name == 'nt':
        return version_tuple(platform.win32_ver()[1])
    else:
        return ()


def write_string(s, out=None, encoding=None):
    assert isinstance(s, str)
    out = out or sys.stderr
    # `sys.stderr` might be `None` (Ref: https://github.com/pyinstaller/pyinstaller/pull/7217)
    if not out:
        return

    if compat_os_name == 'nt' and supports_terminal_sequences(out):
        s = re.sub(r'([\r\n]+)', r' \1', s)

    enc, buffer = None, out
    # `mode` might be `None` (Ref: https://github.com/yt-dlp/yt-dlp/issues/8816)
    if 'b' in (getattr(out, 'mode', None) or ''):
        enc = encoding or preferredencoding()
    elif hasattr(out, 'buffer'):
        buffer = out.buffer
        enc = encoding or getattr(out, 'encoding', None) or preferredencoding()

    buffer.write(s.encode(enc, 'ignore') if enc else s)
    out.flush()


# TODO: Use global logger
def deprecation_warning(msg, *, printer=None, stacklevel=0, **kwargs):
    from .. import _IN_CLI
    if _IN_CLI:
        if msg in deprecation_warning._cache:
            return
        deprecation_warning._cache.add(msg)
        if printer:
            return printer(f'{msg}{bug_reports_message()}', **kwargs)
        return write_string(f'ERROR: {msg}{bug_reports_message()}\n', **kwargs)
    else:
        import warnings
        warnings.warn(DeprecationWarning(msg), stacklevel=stacklevel + 3)


deprecation_warning._cache = set()


def bytes_to_intlist(bs):
    if not bs:
        return []
    if isinstance(bs[0], int):  # Python 3
        return list(bs)
    else:
        return [ord(c) for c in bs]


def intlist_to_bytes(xs):
    if not xs:
        return b''
    return struct.pack('%dB' % len(xs), *xs)


class LockingUnsupportedError(OSError):
    msg = 'File locking is not supported'

    def __init__(self):
        super().__init__(self.msg)


# Cross-platform file locking
if sys.platform == 'win32':
    import ctypes
    import ctypes.wintypes
    import msvcrt

    class OVERLAPPED(ctypes.Structure):
        _fields_ = [
            ('Internal', ctypes.wintypes.LPVOID),
            ('InternalHigh', ctypes.wintypes.LPVOID),
            ('Offset', ctypes.wintypes.DWORD),
            ('OffsetHigh', ctypes.wintypes.DWORD),
            ('hEvent', ctypes.wintypes.HANDLE),
        ]

    kernel32 = ctypes.WinDLL('kernel32')
    LockFileEx = kernel32.LockFileEx
    LockFileEx.argtypes = [
        ctypes.wintypes.HANDLE,     # hFile
        ctypes.wintypes.DWORD,      # dwFlags
        ctypes.wintypes.DWORD,      # dwReserved
        ctypes.wintypes.DWORD,      # nNumberOfBytesToLockLow
        ctypes.wintypes.DWORD,      # nNumberOfBytesToLockHigh
        ctypes.POINTER(OVERLAPPED),  # Overlapped
    ]
    LockFileEx.restype = ctypes.wintypes.BOOL
    UnlockFileEx = kernel32.UnlockFileEx
    UnlockFileEx.argtypes = [
        ctypes.wintypes.HANDLE,     # hFile
        ctypes.wintypes.DWORD,      # dwReserved
        ctypes.wintypes.DWORD,      # nNumberOfBytesToLockLow
        ctypes.wintypes.DWORD,      # nNumberOfBytesToLockHigh
        ctypes.POINTER(OVERLAPPED),  # Overlapped
    ]
    UnlockFileEx.restype = ctypes.wintypes.BOOL
    whole_low = 0xffffffff
    whole_high = 0x7fffffff

    def _lock_file(f, exclusive, block):
        overlapped = OVERLAPPED()
        overlapped.Offset = 0
        overlapped.OffsetHigh = 0
        overlapped.hEvent = 0
        f._lock_file_overlapped_p = ctypes.pointer(overlapped)

        if not LockFileEx(msvcrt.get_osfhandle(f.fileno()),
                          (0x2 if exclusive else 0x0) | (0x0 if block else 0x1),
                          0, whole_low, whole_high, f._lock_file_overlapped_p):
            # NB: No argument form of "ctypes.FormatError" does not work on PyPy
            raise BlockingIOError(f'Locking file failed: {ctypes.FormatError(ctypes.GetLastError())!r}')

    def _unlock_file(f):
        assert f._lock_file_overlapped_p
        handle = msvcrt.get_osfhandle(f.fileno())
        if not UnlockFileEx(handle, 0, whole_low, whole_high, f._lock_file_overlapped_p):
            raise OSError(f'Unlocking file failed: {ctypes.FormatError()!r}')

else:
    try:
        import fcntl

        def _lock_file(f, exclusive, block):
            flags = fcntl.LOCK_EX if exclusive else fcntl.LOCK_SH
            if not block:
                flags |= fcntl.LOCK_NB
            try:
                fcntl.flock(f, flags)
            except BlockingIOError:
                raise
            except OSError:  # AOSP does not have flock()
                fcntl.lockf(f, flags)

        def _unlock_file(f):
            with contextlib.suppress(OSError):
                return fcntl.flock(f, fcntl.LOCK_UN)
            with contextlib.suppress(OSError):
                return fcntl.lockf(f, fcntl.LOCK_UN)  # AOSP does not have flock()
            return fcntl.flock(f, fcntl.LOCK_UN | fcntl.LOCK_NB)  # virtiofs needs LOCK_NB on unlocking

    except ImportError:

        def _lock_file(f, exclusive, block):
            raise LockingUnsupportedError

        def _unlock_file(f):
            raise LockingUnsupportedError


class locked_file:
    locked = False

    def __init__(self, filename, mode, block=True, encoding=None):
        if mode not in {'r', 'rb', 'a', 'ab', 'w', 'wb'}:
            raise NotImplementedError(mode)
        self.mode, self.block = mode, block

        writable = any(f in mode for f in 'wax+')
        readable = any(f in mode for f in 'r+')
        flags = functools.reduce(operator.ior, (
            getattr(os, 'O_CLOEXEC', 0),  # UNIX only
            getattr(os, 'O_BINARY', 0),  # Windows only
            getattr(os, 'O_NOINHERIT', 0),  # Windows only
            os.O_CREAT if writable else 0,  # O_TRUNC only after locking
            os.O_APPEND if 'a' in mode else 0,
            os.O_EXCL if 'x' in mode else 0,
            os.O_RDONLY if not writable else os.O_RDWR if readable else os.O_WRONLY,
        ))

        self.f = os.fdopen(os.open(filename, flags, 0o666), mode, encoding=encoding)

    def __enter__(self):
        exclusive = 'r' not in self.mode
        try:
            _lock_file(self.f, exclusive, self.block)
            self.locked = True
        except OSError:
            self.f.close()
            raise
        if 'w' in self.mode:
            try:
                self.f.truncate()
            except OSError as e:
                if e.errno not in (
                    errno.ESPIPE,  # Illegal seek - expected for FIFO
                    errno.EINVAL,  # Invalid argument - expected for /dev/null
                ):
                    raise
        return self

    def unlock(self):
        if not self.locked:
            return
        try:
            _unlock_file(self.f)
        finally:
            self.locked = False

    def __exit__(self, *_):
        try:
            self.unlock()
        finally:
            self.f.close()

    open = __enter__
    close = __exit__

    def __getattr__(self, attr):
        return getattr(self.f, attr)

    def __iter__(self):
        return iter(self.f)


@functools.cache
def get_filesystem_encoding():
    encoding = sys.getfilesystemencoding()
    return encoding if encoding is not None else 'utf-8'


_WINDOWS_QUOTE_TRANS = str.maketrans({'"': R'\"'})
_CMD_QUOTE_TRANS = str.maketrans({
    # Keep quotes balanced by replacing them with `""` instead of `\\"`
    '"': '""',
    # These require an env-variable `=` containing `"^\n\n"` (set in `utils.Popen`)
    # `=` should be unique since variables containing `=` cannot be set using cmd
    '\n': '%=%',
    '\r': '%=%',
    # Use zero length variable replacement so `%` doesn't get expanded
    # `cd` is always set as long as extensions are enabled (`/E:ON` in `utils.Popen`)
    '%': '%%cd:~,%',
})


def shell_quote(args, *, shell=False):
    args = list(variadic(args))

    if compat_os_name != 'nt':
        return shlex.join(args)

    trans = _CMD_QUOTE_TRANS if shell else _WINDOWS_QUOTE_TRANS
    return ' '.join(
        s if re.fullmatch(r'[\w#$*\-+./:?@\\]+', s, re.ASCII)
        else re.sub(r'(\\+)("|$)', r'\1\1\2', s).translate(trans).join('""')
        for s in args)


def smuggle_url(url, data):
    """ Pass additional data in a URL for internal use. """

    url, idata = unsmuggle_url(url, {})
    data.update(idata)
    sdata = urllib.parse.urlencode(
        {'__youtubedl_smuggle': json.dumps(data)})
    return url + '#' + sdata


def unsmuggle_url(smug_url, default=None):
    if '#__youtubedl_smuggle' not in smug_url:
        return smug_url, default
    url, _, sdata = smug_url.rpartition('#')
    jsond = urllib.parse.parse_qs(sdata)['__youtubedl_smuggle'][0]
    data = json.loads(jsond)
    return url, data


def format_decimal_suffix(num, fmt='%d%s', *, factor=1000):
    """ Formats numbers with decimal sufixes like K, M, etc """
    num, factor = float_or_none(num), float(factor)
    if num is None or num < 0:
        return None
    POSSIBLE_SUFFIXES = 'kMGTPEZY'
    exponent = 0 if num == 0 else min(int(math.log(num, factor)), len(POSSIBLE_SUFFIXES))
    suffix = ['', *POSSIBLE_SUFFIXES][exponent]
    if factor == 1024:
        suffix = {'k': 'Ki', '': ''}.get(suffix, f'{suffix}i')
    converted = num / (factor ** exponent)
    return fmt % (converted, suffix)


def format_bytes(bytes):
    return format_decimal_suffix(bytes, '%.2f%sB', factor=1024) or 'N/A'


def lookup_unit_table(unit_table, s, strict=False):
    num_re = NUMBER_RE if strict else NUMBER_RE.replace(R'\.', '[,.]')
    units_re = '|'.join(re.escape(u) for u in unit_table)
    m = (re.fullmatch if strict else re.match)(
        rf'(?P<num>{num_re})\s*(?P<unit>{units_re})\b', s)
    if not m:
        return None

    num = float(m.group('num').replace(',', '.'))
    mult = unit_table[m.group('unit')]
    return round(num * mult)


def parse_bytes(s):
    """Parse a string indicating a byte quantity into an integer"""
    return lookup_unit_table(
        {u: 1024**i for i, u in enumerate(['', *'KMGTPEZY'])},
        s.upper(), strict=True)


def parse_filesize(s):
    if s is None:
        return None

    # The lower-case forms are of course incorrect and unofficial,
    # but we support those too
    _UNIT_TABLE = {
        'B': 1,
        'b': 1,
        'bytes': 1,
        'KiB': 1024,
        'KB': 1000,
        'kB': 1024,
        'Kb': 1000,
        'kb': 1000,
        'kilobytes': 1000,
        'kibibytes': 1024,
        'MiB': 1024 ** 2,
        'MB': 1000 ** 2,
        'mB': 1024 ** 2,
        'Mb': 1000 ** 2,
        'mb': 1000 ** 2,
        'megabytes': 1000 ** 2,
        'mebibytes': 1024 ** 2,
        'GiB': 1024 ** 3,
        'GB': 1000 ** 3,
        'gB': 1024 ** 3,
        'Gb': 1000 ** 3,
        'gb': 1000 ** 3,
        'gigabytes': 1000 ** 3,
        'gibibytes': 1024 ** 3,
        'TiB': 1024 ** 4,
        'TB': 1000 ** 4,
        'tB': 1024 ** 4,
        'Tb': 1000 ** 4,
        'tb': 1000 ** 4,
        'terabytes': 1000 ** 4,
        'tebibytes': 1024 ** 4,
        'PiB': 1024 ** 5,
        'PB': 1000 ** 5,
        'pB': 1024 ** 5,
        'Pb': 1000 ** 5,
        'pb': 1000 ** 5,
        'petabytes': 1000 ** 5,
        'pebibytes': 1024 ** 5,
        'EiB': 1024 ** 6,
        'EB': 1000 ** 6,
        'eB': 1024 ** 6,
        'Eb': 1000 ** 6,
        'eb': 1000 ** 6,
        'exabytes': 1000 ** 6,
        'exbibytes': 1024 ** 6,
        'ZiB': 1024 ** 7,
        'ZB': 1000 ** 7,
        'zB': 1024 ** 7,
        'Zb': 1000 ** 7,
        'zb': 1000 ** 7,
        'zettabytes': 1000 ** 7,
        'zebibytes': 1024 ** 7,
        'YiB': 1024 ** 8,
        'YB': 1000 ** 8,
        'yB': 1024 ** 8,
        'Yb': 1000 ** 8,
        'yb': 1000 ** 8,
        'yottabytes': 1000 ** 8,
        'yobibytes': 1024 ** 8,
    }

    return lookup_unit_table(_UNIT_TABLE, s)


def parse_count(s):
    if s is None:
        return None

    s = re.sub(r'^[^\d]+\s', '', s).strip()

    if re.match(r'^[\d,.]+$', s):
        return str_to_int(s)

    _UNIT_TABLE = {
        'k': 1000,
        'K': 1000,
        'm': 1000 ** 2,
        'M': 1000 ** 2,
        'kk': 1000 ** 2,
        'KK': 1000 ** 2,
        'b': 1000 ** 3,
        'B': 1000 ** 3,
    }

    ret = lookup_unit_table(_UNIT_TABLE, s)
    if ret is not None:
        return ret

    mobj = re.match(r'([\d,.]+)(?:$|\s)', s)
    if mobj:
        return str_to_int(mobj.group(1))


def parse_resolution(s, *, lenient=False):
    if s is None:
        return {}

    if lenient:
        mobj = re.search(r'(?P<w>\d+)\s*[xX×,]\s*(?P<h>\d+)', s)
    else:
        mobj = re.search(r'(?<![a-zA-Z0-9])(?P<w>\d+)\s*[xX×,]\s*(?P<h>\d+)(?![a-zA-Z0-9])', s)
    if mobj:
        return {
            'width': int(mobj.group('w')),
            'height': int(mobj.group('h')),
        }

    mobj = re.search(r'(?<![a-zA-Z0-9])(\d+)[pPiI](?![a-zA-Z0-9])', s)
    if mobj:
        return {'height': int(mobj.group(1))}

    mobj = re.search(r'\b([48])[kK]\b', s)
    if mobj:
        return {'height': int(mobj.group(1)) * 540}

    return {}


def parse_bitrate(s):
    if not isinstance(s, str):
        return
    mobj = re.search(r'\b(\d+)\s*kbps', s)
    if mobj:
        return int(mobj.group(1))


def month_by_name(name, lang='en'):
    """ Return the number of a month by (locale-independently) English name """

    month_names = MONTH_NAMES.get(lang, MONTH_NAMES['en'])

    try:
        return month_names.index(name) + 1
    except ValueError:
        return None


def month_by_abbreviation(abbrev):
    """ Return the number of a month by (locale-independently) English
        abbreviations """

    try:
        return [s[:3] for s in ENGLISH_MONTH_NAMES].index(abbrev) + 1
    except ValueError:
        return None


def fix_xml_ampersands(xml_str):
    """Replace all the '&' by '&amp;' in XML"""
    return re.sub(
        r'&(?!amp;|lt;|gt;|apos;|quot;|#x[0-9a-fA-F]{,4};|#[0-9]{,4};)',
        '&amp;',
        xml_str)


def setproctitle(title):
    assert isinstance(title, str)

    # Workaround for https://github.com/yt-dlp/yt-dlp/issues/4541
    try:
        import ctypes
    except ImportError:
        return

    try:
        libc = ctypes.cdll.LoadLibrary('libc.so.6')
    except OSError:
        return
    except TypeError:
        # LoadLibrary in Windows Python 2.7.13 only expects
        # a bytestring, but since unicode_literals turns
        # every string into a unicode string, it fails.
        return
    title_bytes = title.encode()
    buf = ctypes.create_string_buffer(len(title_bytes))
    buf.value = title_bytes
    try:
        # PR_SET_NAME = 15      Ref: /usr/include/linux/prctl.h
        libc.prctl(15, buf, 0, 0, 0)
    except AttributeError:
        return  # Strange libc, just skip this


def remove_start(s, start):
    return s[len(start):] if s is not None and s.startswith(start) else s


def remove_end(s, end):
    return s[:-len(end)] if s is not None and s.endswith(end) else s


def remove_quotes(s):
    if s is None or len(s) < 2:
        return s
    for quote in ('"', "'"):
        if s[0] == quote and s[-1] == quote:
            return s[1:-1]
    return s


def get_domain(url):
    """
    This implementation is inconsistent, but is kept for compatibility.
    Use this only for "webpage_url_domain"
    """
    return remove_start(urllib.parse.urlparse(url).netloc, 'www.') or None


def url_basename(url):
    path = urllib.parse.urlparse(url).path
    return path.strip('/').split('/')[-1]


def base_url(url):
    return re.match(r'https?://[^?#]+/', url).group()


def urljoin(base, path):
    if isinstance(path, bytes):
        path = path.decode()
    if not isinstance(path, str) or not path:
        return None
    if re.match(r'^(?:[a-zA-Z][a-zA-Z0-9+-.]*:)?//', path):
        return path
    if isinstance(base, bytes):
        base = base.decode()
    if not isinstance(base, str) or not re.match(
            r'^(?:https?:)?//', base):
        return None
    return urllib.parse.urljoin(base, path)


def int_or_none(v, scale=1, default=None, get_attr=None, invscale=1):
    if get_attr and v is not None:
        v = getattr(v, get_attr, None)
    try:
        return int(v) * invscale // scale
    except (ValueError, TypeError, OverflowError):
        return default


def str_or_none(v, default=None):
    return default if v is None else str(v)


def str_to_int(int_str):
    """ A more relaxed version of int_or_none """
    if isinstance(int_str, int):
        return int_str
    elif isinstance(int_str, str):
        int_str = re.sub(r'[,\.\+]', '', int_str)
        return int_or_none(int_str)


def float_or_none(v, scale=1, invscale=1, default=None):
    if v is None:
        return default
    try:
        return float(v) * invscale / scale
    except (ValueError, TypeError):
        return default


def bool_or_none(v, default=None):
    return v if isinstance(v, bool) else default


def strip_or_none(v, default=None):
    return v.strip() if isinstance(v, str) else default


def url_or_none(url):
    if not url or not isinstance(url, str):
        return None
    url = url.strip()
    return url if re.match(r'^(?:(?:https?|rt(?:m(?:pt?[es]?|fp)|sp[su]?)|mms|ftps?):)?//', url) else None


def strftime_or_none(timestamp, date_format='%Y%m%d', default=None):
    datetime_object = None
    try:
        if isinstance(timestamp, (int, float)):  # unix timestamp
            # Using naive datetime here can break timestamp() in Windows
            # Ref: https://github.com/yt-dlp/yt-dlp/issues/5185, https://github.com/python/cpython/issues/94414
            # Also, dt.datetime.fromtimestamp breaks for negative timestamps
            # Ref: https://github.com/yt-dlp/yt-dlp/issues/6706#issuecomment-1496842642
            datetime_object = (dt.datetime.fromtimestamp(0, dt.timezone.utc)
                               + dt.timedelta(seconds=timestamp))
        elif isinstance(timestamp, str):  # assume YYYYMMDD
            datetime_object = dt.datetime.strptime(timestamp, '%Y%m%d')
        date_format = re.sub(  # Support %s on windows
            r'(?<!%)(%%)*%s', rf'\g<1>{int(datetime_object.timestamp())}', date_format)
        return datetime_object.strftime(date_format)
    except (ValueError, TypeError, AttributeError):
        return default


def parse_duration(s):
    if not isinstance(s, str):
        return None
    s = s.strip()
    if not s:
        return None

    days, hours, mins, secs, ms = [None] * 5
    m = re.match(r'''(?x)
            (?P<before_secs>
                (?:(?:(?P<days>[0-9]+):)?(?P<hours>[0-9]+):)?(?P<mins>[0-9]+):)?
            (?P<secs>(?(before_secs)[0-9]{1,2}|[0-9]+))
            (?P<ms>[.:][0-9]+)?Z?$
        ''', s)
    if m:
        days, hours, mins, secs, ms = m.group('days', 'hours', 'mins', 'secs', 'ms')
    else:
        m = re.match(
            r'''(?ix)(?:P?
                (?:
                    [0-9]+\s*y(?:ears?)?,?\s*
                )?
                (?:
                    [0-9]+\s*m(?:onths?)?,?\s*
                )?
                (?:
                    [0-9]+\s*w(?:eeks?)?,?\s*
                )?
                (?:
                    (?P<days>[0-9]+)\s*d(?:ays?)?,?\s*
                )?
                T)?
                (?:
                    (?P<hours>[0-9]+)\s*h(?:(?:ou)?rs?)?,?\s*
                )?
                (?:
                    (?P<mins>[0-9]+)\s*m(?:in(?:ute)?s?)?,?\s*
                )?
                (?:
                    (?P<secs>[0-9]+)(?P<ms>\.[0-9]+)?\s*s(?:ec(?:ond)?s?)?\s*
                )?Z?$''', s)
        if m:
            days, hours, mins, secs, ms = m.groups()
        else:
            m = re.match(r'(?i)(?:(?P<hours>[0-9.]+)\s*(?:hours?)|(?P<mins>[0-9.]+)\s*(?:mins?\.?|minutes?)\s*)Z?$', s)
            if m:
                hours, mins = m.groups()
            else:
                return None

    if ms:
        ms = ms.replace(':', '.')
    return sum(float(part or 0) * mult for part, mult in (
        (days, 86400), (hours, 3600), (mins, 60), (secs, 1), (ms, 1)))


def prepend_extension(filename, ext, expected_real_ext=None):
    name, real_ext = os.path.splitext(filename)
    return (
        f'{name}.{ext}{real_ext}'
        if not expected_real_ext or real_ext[1:] == expected_real_ext
        else f'{filename}.{ext}')


def replace_extension(filename, ext, expected_real_ext=None):
    name, real_ext = os.path.splitext(filename)
<<<<<<< HEAD
    ext = ext if ext.startswith('.') else '.' + ext

    return '{}{}'.format(
        name if not expected_real_ext or real_ext[1:] == expected_real_ext else filename,
        ext)
=======
    return f'{name if not expected_real_ext or real_ext[1:] == expected_real_ext else filename}.{ext}'
>>>>>>> a0d9967f


def check_executable(exe, args=[]):
    """ Checks if the given binary is installed somewhere in PATH, and returns its name.
    args can be a list of arguments for a short output (like -version) """
    try:
        Popen.run([exe, *args], stdout=subprocess.PIPE, stderr=subprocess.PIPE)
    except OSError:
        return False
    return exe


def _get_exe_version_output(exe, args):
    try:
        # STDIN should be redirected too. On UNIX-like systems, ffmpeg triggers
        # SIGTTOU if yt-dlp is run in the background.
        # See https://github.com/ytdl-org/youtube-dl/issues/955#issuecomment-209789656
        stdout, _, ret = Popen.run([encodeArgument(exe), *args], text=True,
                                   stdin=subprocess.PIPE, stdout=subprocess.PIPE, stderr=subprocess.STDOUT)
        if ret:
            return None
    except OSError:
        return False
    return stdout


def detect_exe_version(output, version_re=None, unrecognized='present'):
    assert isinstance(output, str)
    if version_re is None:
        version_re = r'version\s+([-0-9._a-zA-Z]+)'
    m = re.search(version_re, output)
    if m:
        return m.group(1)
    else:
        return unrecognized


def get_exe_version(exe, args=['--version'],
                    version_re=None, unrecognized=('present', 'broken')):
    """ Returns the version of the specified executable,
    or False if the executable is not present """
    unrecognized = variadic(unrecognized)
    assert len(unrecognized) in (1, 2)
    out = _get_exe_version_output(exe, args)
    if out is None:
        return unrecognized[-1]
    return out and detect_exe_version(out, version_re, unrecognized[0])


def frange(start=0, stop=None, step=1):
    """Float range"""
    if stop is None:
        start, stop = 0, start
    sign = [-1, 1][step > 0] if step else 0
    while sign * start < sign * stop:
        yield start
        start += step


class LazyList(collections.abc.Sequence):
    """Lazy immutable list from an iterable
    Note that slices of a LazyList are lists and not LazyList"""

    class IndexError(IndexError):  # noqa: A001
        pass

    def __init__(self, iterable, *, reverse=False, _cache=None):
        self._iterable = iter(iterable)
        self._cache = [] if _cache is None else _cache
        self._reversed = reverse

    def __iter__(self):
        if self._reversed:
            # We need to consume the entire iterable to iterate in reverse
            yield from self.exhaust()
            return
        yield from self._cache
        for item in self._iterable:
            self._cache.append(item)
            yield item

    def _exhaust(self):
        self._cache.extend(self._iterable)
        self._iterable = []  # Discard the emptied iterable to make it pickle-able
        return self._cache

    def exhaust(self):
        """Evaluate the entire iterable"""
        return self._exhaust()[::-1 if self._reversed else 1]

    @staticmethod
    def _reverse_index(x):
        return None if x is None else ~x

    def __getitem__(self, idx):
        if isinstance(idx, slice):
            if self._reversed:
                idx = slice(self._reverse_index(idx.start), self._reverse_index(idx.stop), -(idx.step or 1))
            start, stop, step = idx.start, idx.stop, idx.step or 1
        elif isinstance(idx, int):
            if self._reversed:
                idx = self._reverse_index(idx)
            start, stop, step = idx, idx, 0
        else:
            raise TypeError('indices must be integers or slices')
        if ((start or 0) < 0 or (stop or 0) < 0
                or (start is None and step < 0)
                or (stop is None and step > 0)):
            # We need to consume the entire iterable to be able to slice from the end
            # Obviously, never use this with infinite iterables
            self._exhaust()
            try:
                return self._cache[idx]
            except IndexError as e:
                raise self.IndexError(e) from e
        n = max(start or 0, stop or 0) - len(self._cache) + 1
        if n > 0:
            self._cache.extend(itertools.islice(self._iterable, n))
        try:
            return self._cache[idx]
        except IndexError as e:
            raise self.IndexError(e) from e

    def __bool__(self):
        try:
            self[-1] if self._reversed else self[0]
        except self.IndexError:
            return False
        return True

    def __len__(self):
        self._exhaust()
        return len(self._cache)

    def __reversed__(self):
        return type(self)(self._iterable, reverse=not self._reversed, _cache=self._cache)

    def __copy__(self):
        return type(self)(self._iterable, reverse=self._reversed, _cache=self._cache)

    def __repr__(self):
        # repr and str should mimic a list. So we exhaust the iterable
        return repr(self.exhaust())

    def __str__(self):
        return repr(self.exhaust())


class PagedList:

    class IndexError(IndexError):  # noqa: A001
        pass

    def __len__(self):
        # This is only useful for tests
        return len(self.getslice())

    def __init__(self, pagefunc, pagesize, use_cache=True):
        self._pagefunc = pagefunc
        self._pagesize = pagesize
        self._pagecount = float('inf')
        self._use_cache = use_cache
        self._cache = {}

    def getpage(self, pagenum):
        page_results = self._cache.get(pagenum)
        if page_results is None:
            page_results = [] if pagenum > self._pagecount else list(self._pagefunc(pagenum))
        if self._use_cache:
            self._cache[pagenum] = page_results
        return page_results

    def getslice(self, start=0, end=None):
        return list(self._getslice(start, end))

    def _getslice(self, start, end):
        raise NotImplementedError('This method must be implemented by subclasses')

    def __getitem__(self, idx):
        assert self._use_cache, 'Indexing PagedList requires cache'
        if not isinstance(idx, int) or idx < 0:
            raise TypeError('indices must be non-negative integers')
        entries = self.getslice(idx, idx + 1)
        if not entries:
            raise self.IndexError
        return entries[0]

    def __bool__(self):
        return bool(self.getslice(0, 1))


class OnDemandPagedList(PagedList):
    """Download pages until a page with less than maximum results"""

    def _getslice(self, start, end):
        for pagenum in itertools.count(start // self._pagesize):
            firstid = pagenum * self._pagesize
            nextfirstid = pagenum * self._pagesize + self._pagesize
            if start >= nextfirstid:
                continue

            startv = (
                start % self._pagesize
                if firstid <= start < nextfirstid
                else 0)
            endv = (
                ((end - 1) % self._pagesize) + 1
                if (end is not None and firstid <= end <= nextfirstid)
                else None)

            try:
                page_results = self.getpage(pagenum)
            except Exception:
                self._pagecount = pagenum - 1
                raise
            if startv != 0 or endv is not None:
                page_results = page_results[startv:endv]
            yield from page_results

            # A little optimization - if current page is not "full", ie. does
            # not contain page_size videos then we can assume that this page
            # is the last one - there are no more ids on further pages -
            # i.e. no need to query again.
            if len(page_results) + startv < self._pagesize:
                break

            # If we got the whole page, but the next page is not interesting,
            # break out early as well
            if end == nextfirstid:
                break


class InAdvancePagedList(PagedList):
    """PagedList with total number of pages known in advance"""

    def __init__(self, pagefunc, pagecount, pagesize):
        PagedList.__init__(self, pagefunc, pagesize, True)
        self._pagecount = pagecount

    def _getslice(self, start, end):
        start_page = start // self._pagesize
        end_page = self._pagecount if end is None else min(self._pagecount, end // self._pagesize + 1)
        skip_elems = start - start_page * self._pagesize
        only_more = None if end is None else end - start
        for pagenum in range(start_page, end_page):
            page_results = self.getpage(pagenum)
            if skip_elems:
                page_results = page_results[skip_elems:]
                skip_elems = None
            if only_more is not None:
                if len(page_results) < only_more:
                    only_more -= len(page_results)
                else:
                    yield from page_results[:only_more]
                    break
            yield from page_results


class PlaylistEntries:
    MissingEntry = object()
    is_exhausted = False

    def __init__(self, ydl, info_dict):
        self.ydl = ydl

        # _entries must be assigned now since infodict can change during iteration
        entries = info_dict.get('entries')
        if entries is None:
            raise EntryNotInPlaylist('There are no entries')
        elif isinstance(entries, list):
            self.is_exhausted = True

        requested_entries = info_dict.get('requested_entries')
        self.is_incomplete = requested_entries is not None
        if self.is_incomplete:
            assert self.is_exhausted
            self._entries = [self.MissingEntry] * max(requested_entries or [0])
            for i, entry in zip(requested_entries, entries):
                self._entries[i - 1] = entry
        elif isinstance(entries, (list, PagedList, LazyList)):
            self._entries = entries
        else:
            self._entries = LazyList(entries)

    PLAYLIST_ITEMS_RE = re.compile(r'''(?x)
        (?P<start>[+-]?\d+)?
        (?P<range>[:-]
            (?P<end>[+-]?\d+|inf(?:inite)?)?
            (?::(?P<step>[+-]?\d+))?
        )?''')

    @classmethod
    def parse_playlist_items(cls, string):
        for segment in string.split(','):
            if not segment:
                raise ValueError('There is two or more consecutive commas')
            mobj = cls.PLAYLIST_ITEMS_RE.fullmatch(segment)
            if not mobj:
                raise ValueError(f'{segment!r} is not a valid specification')
            start, end, step, has_range = mobj.group('start', 'end', 'step', 'range')
            if int_or_none(step) == 0:
                raise ValueError(f'Step in {segment!r} cannot be zero')
            yield slice(int_or_none(start), float_or_none(end), int_or_none(step)) if has_range else int(start)

    def get_requested_items(self):
        playlist_items = self.ydl.params.get('playlist_items')
        playlist_start = self.ydl.params.get('playliststart', 1)
        playlist_end = self.ydl.params.get('playlistend')
        # For backwards compatibility, interpret -1 as whole list
        if playlist_end in (-1, None):
            playlist_end = ''
        if not playlist_items:
            playlist_items = f'{playlist_start}:{playlist_end}'
        elif playlist_start != 1 or playlist_end:
            self.ydl.report_warning('Ignoring playliststart and playlistend because playlistitems was given', only_once=True)

        for index in self.parse_playlist_items(playlist_items):
            for i, entry in self[index]:
                yield i, entry
                if not entry:
                    continue
                try:
                    # The item may have just been added to archive. Don't break due to it
                    if not self.ydl.params.get('lazy_playlist'):
                        # TODO: Add auto-generated fields
                        self.ydl._match_entry(entry, incomplete=True, silent=True)
                except (ExistingVideoReached, RejectedVideoReached):
                    return

    def get_full_count(self):
        if self.is_exhausted and not self.is_incomplete:
            return len(self)
        elif isinstance(self._entries, InAdvancePagedList):
            if self._entries._pagesize == 1:
                return self._entries._pagecount

    @functools.cached_property
    def _getter(self):
        if isinstance(self._entries, list):
            def get_entry(i):
                try:
                    entry = self._entries[i]
                except IndexError:
                    entry = self.MissingEntry
                    if not self.is_incomplete:
                        raise self.IndexError
                if entry is self.MissingEntry:
                    raise EntryNotInPlaylist(f'Entry {i + 1} cannot be found')
                return entry
        else:
            def get_entry(i):
                try:
                    return type(self.ydl)._handle_extraction_exceptions(lambda _, i: self._entries[i])(self.ydl, i)
                except (LazyList.IndexError, PagedList.IndexError):
                    raise self.IndexError
        return get_entry

    def __getitem__(self, idx):
        if isinstance(idx, int):
            idx = slice(idx, idx)

        # NB: PlaylistEntries[1:10] => (0, 1, ... 9)
        step = 1 if idx.step is None else idx.step
        if idx.start is None:
            start = 0 if step > 0 else len(self) - 1
        else:
            start = idx.start - 1 if idx.start >= 0 else len(self) + idx.start

        # NB: Do not call len(self) when idx == [:]
        if idx.stop is None:
            stop = 0 if step < 0 else float('inf')
        else:
            stop = idx.stop - 1 if idx.stop >= 0 else len(self) + idx.stop
        stop += [-1, 1][step > 0]

        for i in frange(start, stop, step):
            if i < 0:
                continue
            try:
                entry = self._getter(i)
            except self.IndexError:
                self.is_exhausted = True
                if step > 0:
                    break
                continue
            yield i + 1, entry

    def __len__(self):
        return len(tuple(self[:]))

    class IndexError(IndexError):  # noqa: A001
        pass


def uppercase_escape(s):
    unicode_escape = codecs.getdecoder('unicode_escape')
    return re.sub(
        r'\\U[0-9a-fA-F]{8}',
        lambda m: unicode_escape(m.group(0))[0],
        s)


def lowercase_escape(s):
    unicode_escape = codecs.getdecoder('unicode_escape')
    return re.sub(
        r'\\u[0-9a-fA-F]{4}',
        lambda m: unicode_escape(m.group(0))[0],
        s)


def parse_qs(url, **kwargs):
    return urllib.parse.parse_qs(urllib.parse.urlparse(url).query, **kwargs)


def read_batch_urls(batch_fd):
    def fixup(url):
        if not isinstance(url, str):
            url = url.decode('utf-8', 'replace')
        BOM_UTF8 = ('\xef\xbb\xbf', '\ufeff')
        for bom in BOM_UTF8:
            if url.startswith(bom):
                url = url[len(bom):]
        url = url.lstrip()
        if not url or url.startswith(('#', ';', ']')):
            return False
        # "#" cannot be stripped out since it is part of the URI
        # However, it can be safely stripped out if following a whitespace
        return re.split(r'\s#', url, maxsplit=1)[0].rstrip()

    with contextlib.closing(batch_fd) as fd:
        return [url for url in map(fixup, fd) if url]


def urlencode_postdata(*args, **kargs):
    return urllib.parse.urlencode(*args, **kargs).encode('ascii')


def update_url(url, *, query_update=None, **kwargs):
    """Replace URL components specified by kwargs
       @param url           str or parse url tuple
       @param query_update  update query
       @returns             str
    """
    if isinstance(url, str):
        if not kwargs and not query_update:
            return url
        else:
            url = urllib.parse.urlparse(url)
    if query_update:
        assert 'query' not in kwargs, 'query_update and query cannot be specified at the same time'
        kwargs['query'] = urllib.parse.urlencode({
            **urllib.parse.parse_qs(url.query),
            **query_update,
        }, True)
    return urllib.parse.urlunparse(url._replace(**kwargs))


def update_url_query(url, query):
    return update_url(url, query_update=query)


def _multipart_encode_impl(data, boundary):
    content_type = f'multipart/form-data; boundary={boundary}'

    out = b''
    for k, v in data.items():
        out += b'--' + boundary.encode('ascii') + b'\r\n'
        if isinstance(k, str):
            k = k.encode()
        if isinstance(v, str):
            v = v.encode()
        # RFC 2047 requires non-ASCII field names to be encoded, while RFC 7578
        # suggests sending UTF-8 directly. Firefox sends UTF-8, too
        content = b'Content-Disposition: form-data; name="' + k + b'"\r\n\r\n' + v + b'\r\n'
        if boundary.encode('ascii') in content:
            raise ValueError('Boundary overlaps with data')
        out += content

    out += b'--' + boundary.encode('ascii') + b'--\r\n'

    return out, content_type


def multipart_encode(data, boundary=None):
    """
    Encode a dict to RFC 7578-compliant form-data

    data:
        A dict where keys and values can be either Unicode or bytes-like
        objects.
    boundary:
        If specified a Unicode object, it's used as the boundary. Otherwise
        a random boundary is generated.

    Reference: https://tools.ietf.org/html/rfc7578
    """
    has_specified_boundary = boundary is not None

    while True:
        if boundary is None:
            boundary = '---------------' + str(random.randrange(0x0fffffff, 0xffffffff))

        try:
            out, content_type = _multipart_encode_impl(data, boundary)
            break
        except ValueError:
            if has_specified_boundary:
                raise
            boundary = None

    return out, content_type


def is_iterable_like(x, allowed_types=collections.abc.Iterable, blocked_types=NO_DEFAULT):
    if blocked_types is NO_DEFAULT:
        blocked_types = (str, bytes, collections.abc.Mapping)
    return isinstance(x, allowed_types) and not isinstance(x, blocked_types)


def variadic(x, allowed_types=NO_DEFAULT):
    if not isinstance(allowed_types, (tuple, type)):
        deprecation_warning('allowed_types should be a tuple or a type')
        allowed_types = tuple(allowed_types)
    return x if is_iterable_like(x, blocked_types=allowed_types) else (x, )


def try_call(*funcs, expected_type=None, args=[], kwargs={}):
    for f in funcs:
        try:
            val = f(*args, **kwargs)
        except (AttributeError, KeyError, TypeError, IndexError, ValueError, ZeroDivisionError):
            pass
        else:
            if expected_type is None or isinstance(val, expected_type):
                return val


def try_get(src, getter, expected_type=None):
    return try_call(*variadic(getter), args=(src,), expected_type=expected_type)


def filter_dict(dct, cndn=lambda _, v: v is not None):
    return {k: v for k, v in dct.items() if cndn(k, v)}


def merge_dicts(*dicts):
    merged = {}
    for a_dict in dicts:
        for k, v in a_dict.items():
            if (v is not None and k not in merged
                    or isinstance(v, str) and merged[k] == ''):
                merged[k] = v
    return merged


def encode_compat_str(string, encoding=preferredencoding(), errors='strict'):
    return string if isinstance(string, str) else str(string, encoding, errors)


US_RATINGS = {
    'G': 0,
    'PG': 10,
    'PG-13': 13,
    'R': 16,
    'NC': 18,
}


TV_PARENTAL_GUIDELINES = {
    'TV-Y': 0,
    'TV-Y7': 7,
    'TV-G': 0,
    'TV-PG': 0,
    'TV-14': 14,
    'TV-MA': 17,
}


def parse_age_limit(s):
    # isinstance(False, int) is True. So type() must be used instead
    if type(s) is int:  # noqa: E721
        return s if 0 <= s <= 21 else None
    elif not isinstance(s, str):
        return None
    m = re.match(r'^(?P<age>\d{1,2})\+?$', s)
    if m:
        return int(m.group('age'))
    s = s.upper()
    if s in US_RATINGS:
        return US_RATINGS[s]
    m = re.match(r'^TV[_-]?({})$'.format('|'.join(k[3:] for k in TV_PARENTAL_GUIDELINES)), s)
    if m:
        return TV_PARENTAL_GUIDELINES['TV-' + m.group(1)]
    return None


def strip_jsonp(code):
    return re.sub(
        r'''(?sx)^
            (?:window\.)?(?P<func_name>[a-zA-Z0-9_.$]*)
            (?:\s*&&\s*(?P=func_name))?
            \s*\(\s*(?P<callback_data>.*)\);?
            \s*?(?://[^\n]*)*$''',
        r'\g<callback_data>', code)


def js_to_json(code, vars={}, *, strict=False):
    # vars is a dict of var, val pairs to substitute
    STRING_QUOTES = '\'"`'
    STRING_RE = '|'.join(rf'{q}(?:\\.|[^\\{q}])*{q}' for q in STRING_QUOTES)
    COMMENT_RE = r'/\*(?:(?!\*/).)*?\*/|//[^\n]*\n'
    SKIP_RE = fr'\s*(?:{COMMENT_RE})?\s*'
    INTEGER_TABLE = (
        (fr'(?s)^(0[xX][0-9a-fA-F]+){SKIP_RE}:?$', 16),
        (fr'(?s)^(0+[0-7]+){SKIP_RE}:?$', 8),
    )

    def process_escape(match):
        JSON_PASSTHROUGH_ESCAPES = R'"\bfnrtu'
        escape = match.group(1) or match.group(2)

        return (Rf'\{escape}' if escape in JSON_PASSTHROUGH_ESCAPES
                else R'\u00' if escape == 'x'
                else '' if escape == '\n'
                else escape)

    def template_substitute(match):
        evaluated = js_to_json(match.group(1), vars, strict=strict)
        if evaluated[0] == '"':
            return json.loads(evaluated)
        return evaluated

    def fix_kv(m):
        v = m.group(0)
        if v in ('true', 'false', 'null'):
            return v
        elif v in ('undefined', 'void 0'):
            return 'null'
        elif v.startswith(('/*', '//', '!')) or v == ',':
            return ''

        if v[0] in STRING_QUOTES:
            v = re.sub(r'(?s)\${([^}]+)}', template_substitute, v[1:-1]) if v[0] == '`' else v[1:-1]
            escaped = re.sub(r'(?s)(")|\\(.)', process_escape, v)
            return f'"{escaped}"'

        for regex, base in INTEGER_TABLE:
            im = re.match(regex, v)
            if im:
                i = int(im.group(1), base)
                return f'"{i}":' if v.endswith(':') else str(i)

        if v in vars:
            try:
                if not strict:
                    json.loads(vars[v])
            except json.JSONDecodeError:
                return json.dumps(vars[v])
            else:
                return vars[v]

        if not strict:
            return f'"{v}"'

        raise ValueError(f'Unknown value: {v}')

    def create_map(mobj):
        return json.dumps(dict(json.loads(js_to_json(mobj.group(1) or '[]', vars=vars))))

    code = re.sub(r'(?:new\s+)?Array\((.*?)\)', r'[\g<1>]', code)
    code = re.sub(r'new Map\((\[.*?\])?\)', create_map, code)
    if not strict:
        code = re.sub(rf'new Date\(({STRING_RE})\)', r'\g<1>', code)
        code = re.sub(r'new \w+\((.*?)\)', lambda m: json.dumps(m.group(0)), code)
        code = re.sub(r'parseInt\([^\d]+(\d+)[^\d]+\)', r'\1', code)
        code = re.sub(r'\(function\([^)]*\)\s*\{[^}]*\}\s*\)\s*\(\s*(["\'][^)]*["\'])\s*\)', r'\1', code)

    return re.sub(rf'''(?sx)
        {STRING_RE}|
        {COMMENT_RE}|,(?={SKIP_RE}[\]}}])|
        void\s0|(?:(?<![0-9])[eE]|[a-df-zA-DF-Z_$])[.a-zA-Z_$0-9]*|
        \b(?:0[xX][0-9a-fA-F]+|0+[0-7]+)(?:{SKIP_RE}:)?|
        [0-9]+(?={SKIP_RE}:)|
        !+
        ''', fix_kv, code)


def qualities(quality_ids):
    """ Get a numeric quality value out of a list of possible values """
    def q(qid):
        try:
            return quality_ids.index(qid)
        except ValueError:
            return -1
    return q


POSTPROCESS_WHEN = ('pre_process', 'after_filter', 'video', 'before_dl', 'post_process', 'after_move', 'after_video', 'playlist')


DEFAULT_OUTTMPL = {
    'default': '%(title)s [%(id)s].%(ext)s',
    'chapter': '%(title)s - %(section_number)03d %(section_title)s [%(id)s].%(ext)s',
}
OUTTMPL_TYPES = {
    'chapter': None,
    'subtitle': None,
    'thumbnail': None,
    'description': 'description',
    'annotation': 'annotations.xml',
    'infojson': 'info.json',
    'link': None,
    'pl_video': None,
    'pl_thumbnail': None,
    'pl_description': 'description',
    'pl_infojson': 'info.json',
}

# As of [1] format syntax is:
#  %[mapping_key][conversion_flags][minimum_width][.precision][length_modifier]type
# 1. https://docs.python.org/2/library/stdtypes.html#string-formatting
STR_FORMAT_RE_TMPL = r'''(?x)
    (?<!%)(?P<prefix>(?:%%)*)
    %
    (?P<has_key>\((?P<key>{0})\))?
    (?P<format>
        (?P<conversion>[#0\-+ ]+)?
        (?P<min_width>\d+)?
        (?P<precision>\.\d+)?
        (?P<len_mod>[hlL])?  # unused in python
        {1}  # conversion type
    )
'''


STR_FORMAT_TYPES = 'diouxXeEfFgGcrsa'


def limit_length(s, length):
    """ Add ellipses to overly long strings """
    if s is None:
        return None
    ELLIPSES = '...'
    if len(s) > length:
        return s[:length - len(ELLIPSES)] + ELLIPSES
    return s


def version_tuple(v):
    return tuple(int(e) for e in re.split(r'[-.]', v))


def is_outdated_version(version, limit, assume_new=True):
    if not version:
        return not assume_new
    try:
        return version_tuple(version) < version_tuple(limit)
    except ValueError:
        return not assume_new


def ytdl_is_updateable():
    """ Returns if yt-dlp can be updated with -U """

    from ..update import is_non_updateable

    return not is_non_updateable()


def args_to_str(args):
    # Get a short string representation for a subprocess command
    return shell_quote(args)


def error_to_str(err):
    return f'{type(err).__name__}: {err}'


def mimetype2ext(mt, default=NO_DEFAULT):
    if not isinstance(mt, str):
        if default is not NO_DEFAULT:
            return default
        return None

    MAP = {
        # video
        '3gpp': '3gp',
        'mp2t': 'ts',
        'mp4': 'mp4',
        'mpeg': 'mpeg',
        'mpegurl': 'm3u8',
        'quicktime': 'mov',
        'webm': 'webm',
        'vp9': 'vp9',
        'video/ogg': 'ogv',
        'x-flv': 'flv',
        'x-m4v': 'm4v',
        'x-matroska': 'mkv',
        'x-mng': 'mng',
        'x-mp4-fragmented': 'mp4',
        'x-ms-asf': 'asf',
        'x-ms-wmv': 'wmv',
        'x-msvideo': 'avi',

        # application (streaming playlists)
        'dash+xml': 'mpd',
        'f4m+xml': 'f4m',
        'hds+xml': 'f4m',
        'vnd.apple.mpegurl': 'm3u8',
        'vnd.ms-sstr+xml': 'ism',
        'x-mpegurl': 'm3u8',

        # audio
        'audio/mp4': 'm4a',
        # Per RFC 3003, audio/mpeg can be .mp1, .mp2 or .mp3.
        # Using .mp3 as it's the most popular one
        'audio/mpeg': 'mp3',
        'audio/webm': 'webm',
        'audio/x-matroska': 'mka',
        'audio/x-mpegurl': 'm3u',
        'midi': 'mid',
        'ogg': 'ogg',
        'wav': 'wav',
        'wave': 'wav',
        'x-aac': 'aac',
        'x-flac': 'flac',
        'x-m4a': 'm4a',
        'x-realaudio': 'ra',
        'x-wav': 'wav',

        # image
        'avif': 'avif',
        'bmp': 'bmp',
        'gif': 'gif',
        'jpeg': 'jpg',
        'png': 'png',
        'svg+xml': 'svg',
        'tiff': 'tif',
        'vnd.wap.wbmp': 'wbmp',
        'webp': 'webp',
        'x-icon': 'ico',
        'x-jng': 'jng',
        'x-ms-bmp': 'bmp',

        # caption
        'filmstrip+json': 'fs',
        'smptett+xml': 'tt',
        'ttaf+xml': 'dfxp',
        'ttml+xml': 'ttml',
        'x-ms-sami': 'sami',

        # misc
        'gzip': 'gz',
        'json': 'json',
        'xml': 'xml',
        'zip': 'zip',
    }

    mimetype = mt.partition(';')[0].strip().lower()
    _, _, subtype = mimetype.rpartition('/')

    ext = traversal.traverse_obj(MAP, mimetype, subtype, subtype.rsplit('+')[-1])
    if ext:
        return ext
    elif default is not NO_DEFAULT:
        return default
    return subtype.replace('+', '.')


def ext2mimetype(ext_or_url):
    if not ext_or_url:
        return None
    if '.' not in ext_or_url:
        ext_or_url = f'file.{ext_or_url}'
    return mimetypes.guess_type(ext_or_url)[0]


def parse_codecs(codecs_str):
    # http://tools.ietf.org/html/rfc6381
    if not codecs_str:
        return {}
    split_codecs = list(filter(None, map(
        str.strip, codecs_str.strip().strip(',').split(','))))
    vcodec, acodec, scodec, hdr = None, None, None, None
    for full_codec in split_codecs:
        parts = re.sub(r'0+(?=\d)', '', full_codec).split('.')
        if parts[0] in ('avc1', 'avc2', 'avc3', 'avc4', 'vp9', 'vp8', 'hev1', 'hev2',
                        'h263', 'h264', 'mp4v', 'hvc1', 'av1', 'theora', 'dvh1', 'dvhe'):
            if vcodec:
                continue
            vcodec = full_codec
            if parts[0] in ('dvh1', 'dvhe'):
                hdr = 'DV'
            elif parts[0] == 'av1' and traversal.traverse_obj(parts, 3) == '10':
                hdr = 'HDR10'
            elif parts[:2] == ['vp9', '2']:
                hdr = 'HDR10'
        elif parts[0] in ('flac', 'mp4a', 'opus', 'vorbis', 'mp3', 'aac', 'ac-4',
                          'ac-3', 'ec-3', 'eac3', 'dtsc', 'dtse', 'dtsh', 'dtsl'):
            acodec = acodec or full_codec
        elif parts[0] in ('stpp', 'wvtt'):
            scodec = scodec or full_codec
        else:
            write_string(f'WARNING: Unknown codec {full_codec}\n')
    if vcodec or acodec or scodec:
        return {
            'vcodec': vcodec or 'none',
            'acodec': acodec or 'none',
            'dynamic_range': hdr,
            **({'scodec': scodec} if scodec is not None else {}),
        }
    elif len(split_codecs) == 2:
        return {
            'vcodec': split_codecs[0],
            'acodec': split_codecs[1],
        }
    return {}


def get_compatible_ext(*, vcodecs, acodecs, vexts, aexts, preferences=None):
    assert len(vcodecs) == len(vexts) and len(acodecs) == len(aexts)

    allow_mkv = not preferences or 'mkv' in preferences

    if allow_mkv and max(len(acodecs), len(vcodecs)) > 1:
        return 'mkv'  # TODO: any other format allows this?

    # TODO: All codecs supported by parse_codecs isn't handled here
    COMPATIBLE_CODECS = {
        'mp4': {
            'av1', 'hevc', 'avc1', 'mp4a', 'ac-4',  # fourcc (m3u8, mpd)
            'h264', 'aacl', 'ec-3',  # Set in ISM
        },
        'webm': {
            'av1', 'vp9', 'vp8', 'opus', 'vrbs',
            'vp9x', 'vp8x',  # in the webm spec
        },
    }

    sanitize_codec = functools.partial(
        try_get, getter=lambda x: x[0].split('.')[0].replace('0', '').lower())
    vcodec, acodec = sanitize_codec(vcodecs), sanitize_codec(acodecs)

    for ext in preferences or COMPATIBLE_CODECS.keys():
        codec_set = COMPATIBLE_CODECS.get(ext, set())
        if ext == 'mkv' or codec_set.issuperset((vcodec, acodec)):
            return ext

    COMPATIBLE_EXTS = (
        {'mp3', 'mp4', 'm4a', 'm4p', 'm4b', 'm4r', 'm4v', 'ismv', 'isma', 'mov'},
        {'webm', 'weba'},
    )
    for ext in preferences or vexts:
        current_exts = {ext, *vexts, *aexts}
        if ext == 'mkv' or current_exts == {ext} or any(
                ext_sets.issuperset(current_exts) for ext_sets in COMPATIBLE_EXTS):
            return ext
    return 'mkv' if allow_mkv else preferences[-1]


def urlhandle_detect_ext(url_handle, default=NO_DEFAULT):
    getheader = url_handle.headers.get

    cd = getheader('Content-Disposition')
    if cd:
        m = re.match(r'attachment;\s*filename="(?P<filename>[^"]+)"', cd)
        if m:
            e = determine_ext(m.group('filename'), default_ext=None)
            if e:
                return e

    meta_ext = getheader('x-amz-meta-name')
    if meta_ext:
        e = meta_ext.rpartition('.')[2]
        if e:
            return e

    return mimetype2ext(getheader('Content-Type'), default=default)


def encode_data_uri(data, mime_type):
    return 'data:{};base64,{}'.format(mime_type, base64.b64encode(data).decode('ascii'))


def age_restricted(content_limit, age_limit):
    """ Returns True iff the content should be blocked """

    if age_limit is None:  # No limit set
        return False
    if content_limit is None:
        return False  # Content available for everyone
    return age_limit < content_limit


# List of known byte-order-marks (BOM)
BOMS = [
    (b'\xef\xbb\xbf', 'utf-8'),
    (b'\x00\x00\xfe\xff', 'utf-32-be'),
    (b'\xff\xfe\x00\x00', 'utf-32-le'),
    (b'\xff\xfe', 'utf-16-le'),
    (b'\xfe\xff', 'utf-16-be'),
]


def is_html(first_bytes):
    """ Detect whether a file contains HTML by examining its first bytes. """

    encoding = 'utf-8'
    for bom, enc in BOMS:
        while first_bytes.startswith(bom):
            encoding, first_bytes = enc, first_bytes[len(bom):]

    return re.match(r'^\s*<', first_bytes.decode(encoding, 'replace'))


def determine_protocol(info_dict):
    protocol = info_dict.get('protocol')
    if protocol is not None:
        return protocol

    url = sanitize_url(info_dict['url'])
    if url.startswith('rtmp'):
        return 'rtmp'
    elif url.startswith('mms'):
        return 'mms'
    elif url.startswith('rtsp'):
        return 'rtsp'

    ext = determine_ext(url)
    if ext == 'm3u8':
        return 'm3u8' if info_dict.get('is_live') else 'm3u8_native'
    elif ext == 'f4m':
        return 'f4m'

    return urllib.parse.urlparse(url).scheme


def render_table(header_row, data, delim=False, extra_gap=0, hide_empty=False):
    """ Render a list of rows, each as a list of values.
    Text after a \t will be right aligned """
    def width(string):
        return len(remove_terminal_sequences(string).replace('\t', ''))

    def get_max_lens(table):
        return [max(width(str(v)) for v in col) for col in zip(*table)]

    def filter_using_list(row, filter_array):
        return [col for take, col in itertools.zip_longest(filter_array, row, fillvalue=True) if take]

    max_lens = get_max_lens(data) if hide_empty else []
    header_row = filter_using_list(header_row, max_lens)
    data = [filter_using_list(row, max_lens) for row in data]

    table = [header_row, *data]
    max_lens = get_max_lens(table)
    extra_gap += 1
    if delim:
        table = [header_row, [delim * (ml + extra_gap) for ml in max_lens], *data]
        table[1][-1] = table[1][-1][:-extra_gap * len(delim)]  # Remove extra_gap from end of delimiter
    for row in table:
        for pos, text in enumerate(map(str, row)):
            if '\t' in text:
                row[pos] = text.replace('\t', ' ' * (max_lens[pos] - width(text))) + ' ' * extra_gap
            else:
                row[pos] = text + ' ' * (max_lens[pos] - width(text) + extra_gap)
    return '\n'.join(''.join(row).rstrip() for row in table)


def _match_one(filter_part, dct, incomplete):
    # TODO: Generalize code with YoutubeDL._build_format_filter
    STRING_OPERATORS = {
        '*=': operator.contains,
        '^=': lambda attr, value: attr.startswith(value),
        '$=': lambda attr, value: attr.endswith(value),
        '~=': lambda attr, value: re.search(value, attr),
    }
    COMPARISON_OPERATORS = {
        **STRING_OPERATORS,
        '<=': operator.le,  # "<=" must be defined above "<"
        '<': operator.lt,
        '>=': operator.ge,
        '>': operator.gt,
        '=': operator.eq,
    }

    if isinstance(incomplete, bool):
        is_incomplete = lambda _: incomplete
    else:
        is_incomplete = lambda k: k in incomplete

    operator_rex = re.compile(r'''(?x)
        (?P<key>[a-z_]+)
        \s*(?P<negation>!\s*)?(?P<op>{})(?P<none_inclusive>\s*\?)?\s*
        (?:
            (?P<quote>["\'])(?P<quotedstrval>.+?)(?P=quote)|
            (?P<strval>.+?)
        )
        '''.format('|'.join(map(re.escape, COMPARISON_OPERATORS.keys()))))
    m = operator_rex.fullmatch(filter_part.strip())
    if m:
        m = m.groupdict()
        unnegated_op = COMPARISON_OPERATORS[m['op']]
        if m['negation']:
            op = lambda attr, value: not unnegated_op(attr, value)
        else:
            op = unnegated_op
        comparison_value = m['quotedstrval'] or m['strval'] or m['intval']
        if m['quote']:
            comparison_value = comparison_value.replace(r'\{}'.format(m['quote']), m['quote'])
        actual_value = dct.get(m['key'])
        numeric_comparison = None
        if isinstance(actual_value, (int, float)):
            # If the original field is a string and matching comparisonvalue is
            # a number we should respect the origin of the original field
            # and process comparison value as a string (see
            # https://github.com/ytdl-org/youtube-dl/issues/11082)
            try:
                numeric_comparison = int(comparison_value)
            except ValueError:
                numeric_comparison = parse_filesize(comparison_value)
                if numeric_comparison is None:
                    numeric_comparison = parse_filesize(f'{comparison_value}B')
                if numeric_comparison is None:
                    numeric_comparison = parse_duration(comparison_value)
        if numeric_comparison is not None and m['op'] in STRING_OPERATORS:
            raise ValueError('Operator {} only supports string values!'.format(m['op']))
        if actual_value is None:
            return is_incomplete(m['key']) or m['none_inclusive']
        return op(actual_value, comparison_value if numeric_comparison is None else numeric_comparison)

    UNARY_OPERATORS = {
        '': lambda v: (v is True) if isinstance(v, bool) else (v is not None),
        '!': lambda v: (v is False) if isinstance(v, bool) else (v is None),
    }
    operator_rex = re.compile(r'''(?x)
        (?P<op>{})\s*(?P<key>[a-z_]+)
        '''.format('|'.join(map(re.escape, UNARY_OPERATORS.keys()))))
    m = operator_rex.fullmatch(filter_part.strip())
    if m:
        op = UNARY_OPERATORS[m.group('op')]
        actual_value = dct.get(m.group('key'))
        if is_incomplete(m.group('key')) and actual_value is None:
            return True
        return op(actual_value)

    raise ValueError(f'Invalid filter part {filter_part!r}')


def match_str(filter_str, dct, incomplete=False):
    """ Filter a dictionary with a simple string syntax.
    @returns           Whether the filter passes
    @param incomplete  Set of keys that is expected to be missing from dct.
                       Can be True/False to indicate all/none of the keys may be missing.
                       All conditions on incomplete keys pass if the key is missing
    """
    return all(
        _match_one(filter_part.replace(r'\&', '&'), dct, incomplete)
        for filter_part in re.split(r'(?<!\\)&', filter_str))


def match_filter_func(filters, breaking_filters=None):
    if not filters and not breaking_filters:
        return None
    repr_ = f'{match_filter_func.__module__}.{match_filter_func.__qualname__}({filters}, {breaking_filters})'

    breaking_filters = match_filter_func(breaking_filters) or (lambda _, __: None)
    filters = set(variadic(filters or []))

    interactive = '-' in filters
    if interactive:
        filters.remove('-')

    @function_with_repr.set_repr(repr_)
    def _match_func(info_dict, incomplete=False):
        ret = breaking_filters(info_dict, incomplete)
        if ret is not None:
            raise RejectedVideoReached(ret)

        if not filters or any(match_str(f, info_dict, incomplete) for f in filters):
            return NO_DEFAULT if interactive and not incomplete else None
        else:
            video_title = info_dict.get('title') or info_dict.get('id') or 'entry'
            filter_str = ') | ('.join(map(str.strip, filters))
            return f'{video_title} does not pass filter ({filter_str}), skipping ..'
    return _match_func


class download_range_func:
    def __init__(self, chapters, ranges, from_info=False):
        self.chapters, self.ranges, self.from_info = chapters, ranges, from_info

    def __call__(self, info_dict, ydl):

        warning = ('There are no chapters matching the regex' if info_dict.get('chapters')
                   else 'Cannot match chapters since chapter information is unavailable')
        for regex in self.chapters or []:
            for i, chapter in enumerate(info_dict.get('chapters') or []):
                if re.search(regex, chapter['title']):
                    warning = None
                    yield {**chapter, 'index': i}
        if self.chapters and warning:
            ydl.to_screen(f'[info] {info_dict["id"]}: {warning}')

        for start, end in self.ranges or []:
            yield {
                'start_time': self._handle_negative_timestamp(start, info_dict),
                'end_time': self._handle_negative_timestamp(end, info_dict),
            }

        if self.from_info and (info_dict.get('start_time') or info_dict.get('end_time')):
            yield {
                'start_time': info_dict.get('start_time') or 0,
                'end_time': info_dict.get('end_time') or float('inf'),
            }
        elif not self.ranges and not self.chapters:
            yield {}

    @staticmethod
    def _handle_negative_timestamp(time, info):
        return max(info['duration'] + time, 0) if info.get('duration') and time < 0 else time

    def __eq__(self, other):
        return (isinstance(other, download_range_func)
                and self.chapters == other.chapters and self.ranges == other.ranges)

    def __repr__(self):
        return f'{__name__}.{type(self).__name__}({self.chapters}, {self.ranges})'


def parse_dfxp_time_expr(time_expr):
    if not time_expr:
        return

    mobj = re.match(rf'^(?P<time_offset>{NUMBER_RE})s?$', time_expr)
    if mobj:
        return float(mobj.group('time_offset'))

    mobj = re.match(r'^(\d+):(\d\d):(\d\d(?:(?:\.|:)\d+)?)$', time_expr)
    if mobj:
        return 3600 * int(mobj.group(1)) + 60 * int(mobj.group(2)) + float(mobj.group(3).replace(':', '.'))


def srt_subtitles_timecode(seconds):
    return '%02d:%02d:%02d,%03d' % timetuple_from_msec(seconds * 1000)


def ass_subtitles_timecode(seconds):
    time = timetuple_from_msec(seconds * 1000)
    return '%01d:%02d:%02d.%02d' % (*time[:-1], time.milliseconds / 10)


def dfxp2srt(dfxp_data):
    """
    @param dfxp_data A bytes-like object containing DFXP data
    @returns A unicode object containing converted SRT data
    """
    LEGACY_NAMESPACES = (
        (b'http://www.w3.org/ns/ttml', [
            b'http://www.w3.org/2004/11/ttaf1',
            b'http://www.w3.org/2006/04/ttaf1',
            b'http://www.w3.org/2006/10/ttaf1',
        ]),
        (b'http://www.w3.org/ns/ttml#styling', [
            b'http://www.w3.org/ns/ttml#style',
        ]),
    )

    SUPPORTED_STYLING = [
        'color',
        'fontFamily',
        'fontSize',
        'fontStyle',
        'fontWeight',
        'textDecoration',
    ]

    _x = functools.partial(xpath_with_ns, ns_map={
        'xml': 'http://www.w3.org/XML/1998/namespace',
        'ttml': 'http://www.w3.org/ns/ttml',
        'tts': 'http://www.w3.org/ns/ttml#styling',
    })

    styles = {}
    default_style = {}

    class TTMLPElementParser:
        _out = ''
        _unclosed_elements = []
        _applied_styles = []

        def start(self, tag, attrib):
            if tag in (_x('ttml:br'), 'br'):
                self._out += '\n'
            else:
                unclosed_elements = []
                style = {}
                element_style_id = attrib.get('style')
                if default_style:
                    style.update(default_style)
                if element_style_id:
                    style.update(styles.get(element_style_id, {}))
                for prop in SUPPORTED_STYLING:
                    prop_val = attrib.get(_x('tts:' + prop))
                    if prop_val:
                        style[prop] = prop_val
                if style:
                    font = ''
                    for k, v in sorted(style.items()):
                        if self._applied_styles and self._applied_styles[-1].get(k) == v:
                            continue
                        if k == 'color':
                            font += f' color="{v}"'
                        elif k == 'fontSize':
                            font += f' size="{v}"'
                        elif k == 'fontFamily':
                            font += f' face="{v}"'
                        elif k == 'fontWeight' and v == 'bold':
                            self._out += '<b>'
                            unclosed_elements.append('b')
                        elif k == 'fontStyle' and v == 'italic':
                            self._out += '<i>'
                            unclosed_elements.append('i')
                        elif k == 'textDecoration' and v == 'underline':
                            self._out += '<u>'
                            unclosed_elements.append('u')
                    if font:
                        self._out += '<font' + font + '>'
                        unclosed_elements.append('font')
                    applied_style = {}
                    if self._applied_styles:
                        applied_style.update(self._applied_styles[-1])
                    applied_style.update(style)
                    self._applied_styles.append(applied_style)
                self._unclosed_elements.append(unclosed_elements)

        def end(self, tag):
            if tag not in (_x('ttml:br'), 'br'):
                unclosed_elements = self._unclosed_elements.pop()
                for element in reversed(unclosed_elements):
                    self._out += f'</{element}>'
                if unclosed_elements and self._applied_styles:
                    self._applied_styles.pop()

        def data(self, data):
            self._out += data

        def close(self):
            return self._out.strip()

    # Fix UTF-8 encoded file wrongly marked as UTF-16. See https://github.com/yt-dlp/yt-dlp/issues/6543#issuecomment-1477169870
    # This will not trigger false positives since only UTF-8 text is being replaced
    dfxp_data = dfxp_data.replace(b'encoding=\'UTF-16\'', b'encoding=\'UTF-8\'')

    def parse_node(node):
        target = TTMLPElementParser()
        parser = xml.etree.ElementTree.XMLParser(target=target)
        parser.feed(xml.etree.ElementTree.tostring(node))
        return parser.close()

    for k, v in LEGACY_NAMESPACES:
        for ns in v:
            dfxp_data = dfxp_data.replace(ns, k)

    dfxp = compat_etree_fromstring(dfxp_data)
    out = []
    paras = dfxp.findall(_x('.//ttml:p')) or dfxp.findall('.//p')

    if not paras:
        raise ValueError('Invalid dfxp/TTML subtitle')

    repeat = False
    while True:
        for style in dfxp.findall(_x('.//ttml:style')):
            style_id = style.get('id') or style.get(_x('xml:id'))
            if not style_id:
                continue
            parent_style_id = style.get('style')
            if parent_style_id:
                if parent_style_id not in styles:
                    repeat = True
                    continue
                styles[style_id] = styles[parent_style_id].copy()
            for prop in SUPPORTED_STYLING:
                prop_val = style.get(_x('tts:' + prop))
                if prop_val:
                    styles.setdefault(style_id, {})[prop] = prop_val
        if repeat:
            repeat = False
        else:
            break

    for p in ('body', 'div'):
        ele = xpath_element(dfxp, [_x('.//ttml:' + p), './/' + p])
        if ele is None:
            continue
        style = styles.get(ele.get('style'))
        if not style:
            continue
        default_style.update(style)

    for para, index in zip(paras, itertools.count(1)):
        begin_time = parse_dfxp_time_expr(para.attrib.get('begin'))
        end_time = parse_dfxp_time_expr(para.attrib.get('end'))
        dur = parse_dfxp_time_expr(para.attrib.get('dur'))
        if begin_time is None:
            continue
        if not end_time:
            if not dur:
                continue
            end_time = begin_time + dur
        out.append('%d\n%s --> %s\n%s\n\n' % (
            index,
            srt_subtitles_timecode(begin_time),
            srt_subtitles_timecode(end_time),
            parse_node(para)))

    return ''.join(out)


def cli_option(params, command_option, param, separator=None):
    param = params.get(param)
    return ([] if param is None
            else [command_option, str(param)] if separator is None
            else [f'{command_option}{separator}{param}'])


def cli_bool_option(params, command_option, param, true_value='true', false_value='false', separator=None):
    param = params.get(param)
    assert param in (True, False, None)
    return cli_option({True: true_value, False: false_value}, command_option, param, separator)


def cli_valueless_option(params, command_option, param, expected_value=True):
    return [command_option] if params.get(param) == expected_value else []


def cli_configuration_args(argdict, keys, default=[], use_compat=True):
    if isinstance(argdict, (list, tuple)):  # for backward compatibility
        if use_compat:
            return argdict
        else:
            argdict = None
    if argdict is None:
        return default
    assert isinstance(argdict, dict)

    assert isinstance(keys, (list, tuple))
    for key_list in keys:
        arg_list = list(filter(
            lambda x: x is not None,
            [argdict.get(key.lower()) for key in variadic(key_list)]))
        if arg_list:
            return [arg for args in arg_list for arg in args]
    return default


def _configuration_args(main_key, argdict, exe, keys=None, default=[], use_compat=True):
    main_key, exe = main_key.lower(), exe.lower()
    root_key = exe if main_key == exe else f'{main_key}+{exe}'
    keys = [f'{root_key}{k}' for k in (keys or [''])]
    if root_key in keys:
        if main_key != exe:
            keys.append((main_key, exe))
        keys.append('default')
    else:
        use_compat = False
    return cli_configuration_args(argdict, keys, default, use_compat)


class ISO639Utils:
    # See http://www.loc.gov/standards/iso639-2/ISO-639-2_utf-8.txt
    _lang_map = {
        'aa': 'aar',
        'ab': 'abk',
        'ae': 'ave',
        'af': 'afr',
        'ak': 'aka',
        'am': 'amh',
        'an': 'arg',
        'ar': 'ara',
        'as': 'asm',
        'av': 'ava',
        'ay': 'aym',
        'az': 'aze',
        'ba': 'bak',
        'be': 'bel',
        'bg': 'bul',
        'bh': 'bih',
        'bi': 'bis',
        'bm': 'bam',
        'bn': 'ben',
        'bo': 'bod',
        'br': 'bre',
        'bs': 'bos',
        'ca': 'cat',
        'ce': 'che',
        'ch': 'cha',
        'co': 'cos',
        'cr': 'cre',
        'cs': 'ces',
        'cu': 'chu',
        'cv': 'chv',
        'cy': 'cym',
        'da': 'dan',
        'de': 'deu',
        'dv': 'div',
        'dz': 'dzo',
        'ee': 'ewe',
        'el': 'ell',
        'en': 'eng',
        'eo': 'epo',
        'es': 'spa',
        'et': 'est',
        'eu': 'eus',
        'fa': 'fas',
        'ff': 'ful',
        'fi': 'fin',
        'fj': 'fij',
        'fo': 'fao',
        'fr': 'fra',
        'fy': 'fry',
        'ga': 'gle',
        'gd': 'gla',
        'gl': 'glg',
        'gn': 'grn',
        'gu': 'guj',
        'gv': 'glv',
        'ha': 'hau',
        'he': 'heb',
        'iw': 'heb',  # Replaced by he in 1989 revision
        'hi': 'hin',
        'ho': 'hmo',
        'hr': 'hrv',
        'ht': 'hat',
        'hu': 'hun',
        'hy': 'hye',
        'hz': 'her',
        'ia': 'ina',
        'id': 'ind',
        'in': 'ind',  # Replaced by id in 1989 revision
        'ie': 'ile',
        'ig': 'ibo',
        'ii': 'iii',
        'ik': 'ipk',
        'io': 'ido',
        'is': 'isl',
        'it': 'ita',
        'iu': 'iku',
        'ja': 'jpn',
        'jv': 'jav',
        'ka': 'kat',
        'kg': 'kon',
        'ki': 'kik',
        'kj': 'kua',
        'kk': 'kaz',
        'kl': 'kal',
        'km': 'khm',
        'kn': 'kan',
        'ko': 'kor',
        'kr': 'kau',
        'ks': 'kas',
        'ku': 'kur',
        'kv': 'kom',
        'kw': 'cor',
        'ky': 'kir',
        'la': 'lat',
        'lb': 'ltz',
        'lg': 'lug',
        'li': 'lim',
        'ln': 'lin',
        'lo': 'lao',
        'lt': 'lit',
        'lu': 'lub',
        'lv': 'lav',
        'mg': 'mlg',
        'mh': 'mah',
        'mi': 'mri',
        'mk': 'mkd',
        'ml': 'mal',
        'mn': 'mon',
        'mr': 'mar',
        'ms': 'msa',
        'mt': 'mlt',
        'my': 'mya',
        'na': 'nau',
        'nb': 'nob',
        'nd': 'nde',
        'ne': 'nep',
        'ng': 'ndo',
        'nl': 'nld',
        'nn': 'nno',
        'no': 'nor',
        'nr': 'nbl',
        'nv': 'nav',
        'ny': 'nya',
        'oc': 'oci',
        'oj': 'oji',
        'om': 'orm',
        'or': 'ori',
        'os': 'oss',
        'pa': 'pan',
        'pe': 'per',
        'pi': 'pli',
        'pl': 'pol',
        'ps': 'pus',
        'pt': 'por',
        'qu': 'que',
        'rm': 'roh',
        'rn': 'run',
        'ro': 'ron',
        'ru': 'rus',
        'rw': 'kin',
        'sa': 'san',
        'sc': 'srd',
        'sd': 'snd',
        'se': 'sme',
        'sg': 'sag',
        'si': 'sin',
        'sk': 'slk',
        'sl': 'slv',
        'sm': 'smo',
        'sn': 'sna',
        'so': 'som',
        'sq': 'sqi',
        'sr': 'srp',
        'ss': 'ssw',
        'st': 'sot',
        'su': 'sun',
        'sv': 'swe',
        'sw': 'swa',
        'ta': 'tam',
        'te': 'tel',
        'tg': 'tgk',
        'th': 'tha',
        'ti': 'tir',
        'tk': 'tuk',
        'tl': 'tgl',
        'tn': 'tsn',
        'to': 'ton',
        'tr': 'tur',
        'ts': 'tso',
        'tt': 'tat',
        'tw': 'twi',
        'ty': 'tah',
        'ug': 'uig',
        'uk': 'ukr',
        'ur': 'urd',
        'uz': 'uzb',
        've': 'ven',
        'vi': 'vie',
        'vo': 'vol',
        'wa': 'wln',
        'wo': 'wol',
        'xh': 'xho',
        'yi': 'yid',
        'ji': 'yid',  # Replaced by yi in 1989 revision
        'yo': 'yor',
        'za': 'zha',
        'zh': 'zho',
        'zu': 'zul',
    }

    @classmethod
    def short2long(cls, code):
        """Convert language code from ISO 639-1 to ISO 639-2/T"""
        return cls._lang_map.get(code[:2])

    @classmethod
    def long2short(cls, code):
        """Convert language code from ISO 639-2/T to ISO 639-1"""
        for short_name, long_name in cls._lang_map.items():
            if long_name == code:
                return short_name


class ISO3166Utils:
    # From http://data.okfn.org/data/core/country-list
    _country_map = {
        'AF': 'Afghanistan',
        'AX': 'Åland Islands',
        'AL': 'Albania',
        'DZ': 'Algeria',
        'AS': 'American Samoa',
        'AD': 'Andorra',
        'AO': 'Angola',
        'AI': 'Anguilla',
        'AQ': 'Antarctica',
        'AG': 'Antigua and Barbuda',
        'AR': 'Argentina',
        'AM': 'Armenia',
        'AW': 'Aruba',
        'AU': 'Australia',
        'AT': 'Austria',
        'AZ': 'Azerbaijan',
        'BS': 'Bahamas',
        'BH': 'Bahrain',
        'BD': 'Bangladesh',
        'BB': 'Barbados',
        'BY': 'Belarus',
        'BE': 'Belgium',
        'BZ': 'Belize',
        'BJ': 'Benin',
        'BM': 'Bermuda',
        'BT': 'Bhutan',
        'BO': 'Bolivia, Plurinational State of',
        'BQ': 'Bonaire, Sint Eustatius and Saba',
        'BA': 'Bosnia and Herzegovina',
        'BW': 'Botswana',
        'BV': 'Bouvet Island',
        'BR': 'Brazil',
        'IO': 'British Indian Ocean Territory',
        'BN': 'Brunei Darussalam',
        'BG': 'Bulgaria',
        'BF': 'Burkina Faso',
        'BI': 'Burundi',
        'KH': 'Cambodia',
        'CM': 'Cameroon',
        'CA': 'Canada',
        'CV': 'Cape Verde',
        'KY': 'Cayman Islands',
        'CF': 'Central African Republic',
        'TD': 'Chad',
        'CL': 'Chile',
        'CN': 'China',
        'CX': 'Christmas Island',
        'CC': 'Cocos (Keeling) Islands',
        'CO': 'Colombia',
        'KM': 'Comoros',
        'CG': 'Congo',
        'CD': 'Congo, the Democratic Republic of the',
        'CK': 'Cook Islands',
        'CR': 'Costa Rica',
        'CI': 'Côte d\'Ivoire',
        'HR': 'Croatia',
        'CU': 'Cuba',
        'CW': 'Curaçao',
        'CY': 'Cyprus',
        'CZ': 'Czech Republic',
        'DK': 'Denmark',
        'DJ': 'Djibouti',
        'DM': 'Dominica',
        'DO': 'Dominican Republic',
        'EC': 'Ecuador',
        'EG': 'Egypt',
        'SV': 'El Salvador',
        'GQ': 'Equatorial Guinea',
        'ER': 'Eritrea',
        'EE': 'Estonia',
        'ET': 'Ethiopia',
        'FK': 'Falkland Islands (Malvinas)',
        'FO': 'Faroe Islands',
        'FJ': 'Fiji',
        'FI': 'Finland',
        'FR': 'France',
        'GF': 'French Guiana',
        'PF': 'French Polynesia',
        'TF': 'French Southern Territories',
        'GA': 'Gabon',
        'GM': 'Gambia',
        'GE': 'Georgia',
        'DE': 'Germany',
        'GH': 'Ghana',
        'GI': 'Gibraltar',
        'GR': 'Greece',
        'GL': 'Greenland',
        'GD': 'Grenada',
        'GP': 'Guadeloupe',
        'GU': 'Guam',
        'GT': 'Guatemala',
        'GG': 'Guernsey',
        'GN': 'Guinea',
        'GW': 'Guinea-Bissau',
        'GY': 'Guyana',
        'HT': 'Haiti',
        'HM': 'Heard Island and McDonald Islands',
        'VA': 'Holy See (Vatican City State)',
        'HN': 'Honduras',
        'HK': 'Hong Kong',
        'HU': 'Hungary',
        'IS': 'Iceland',
        'IN': 'India',
        'ID': 'Indonesia',
        'IR': 'Iran, Islamic Republic of',
        'IQ': 'Iraq',
        'IE': 'Ireland',
        'IM': 'Isle of Man',
        'IL': 'Israel',
        'IT': 'Italy',
        'JM': 'Jamaica',
        'JP': 'Japan',
        'JE': 'Jersey',
        'JO': 'Jordan',
        'KZ': 'Kazakhstan',
        'KE': 'Kenya',
        'KI': 'Kiribati',
        'KP': 'Korea, Democratic People\'s Republic of',
        'KR': 'Korea, Republic of',
        'KW': 'Kuwait',
        'KG': 'Kyrgyzstan',
        'LA': 'Lao People\'s Democratic Republic',
        'LV': 'Latvia',
        'LB': 'Lebanon',
        'LS': 'Lesotho',
        'LR': 'Liberia',
        'LY': 'Libya',
        'LI': 'Liechtenstein',
        'LT': 'Lithuania',
        'LU': 'Luxembourg',
        'MO': 'Macao',
        'MK': 'Macedonia, the Former Yugoslav Republic of',
        'MG': 'Madagascar',
        'MW': 'Malawi',
        'MY': 'Malaysia',
        'MV': 'Maldives',
        'ML': 'Mali',
        'MT': 'Malta',
        'MH': 'Marshall Islands',
        'MQ': 'Martinique',
        'MR': 'Mauritania',
        'MU': 'Mauritius',
        'YT': 'Mayotte',
        'MX': 'Mexico',
        'FM': 'Micronesia, Federated States of',
        'MD': 'Moldova, Republic of',
        'MC': 'Monaco',
        'MN': 'Mongolia',
        'ME': 'Montenegro',
        'MS': 'Montserrat',
        'MA': 'Morocco',
        'MZ': 'Mozambique',
        'MM': 'Myanmar',
        'NA': 'Namibia',
        'NR': 'Nauru',
        'NP': 'Nepal',
        'NL': 'Netherlands',
        'NC': 'New Caledonia',
        'NZ': 'New Zealand',
        'NI': 'Nicaragua',
        'NE': 'Niger',
        'NG': 'Nigeria',
        'NU': 'Niue',
        'NF': 'Norfolk Island',
        'MP': 'Northern Mariana Islands',
        'NO': 'Norway',
        'OM': 'Oman',
        'PK': 'Pakistan',
        'PW': 'Palau',
        'PS': 'Palestine, State of',
        'PA': 'Panama',
        'PG': 'Papua New Guinea',
        'PY': 'Paraguay',
        'PE': 'Peru',
        'PH': 'Philippines',
        'PN': 'Pitcairn',
        'PL': 'Poland',
        'PT': 'Portugal',
        'PR': 'Puerto Rico',
        'QA': 'Qatar',
        'RE': 'Réunion',
        'RO': 'Romania',
        'RU': 'Russian Federation',
        'RW': 'Rwanda',
        'BL': 'Saint Barthélemy',
        'SH': 'Saint Helena, Ascension and Tristan da Cunha',
        'KN': 'Saint Kitts and Nevis',
        'LC': 'Saint Lucia',
        'MF': 'Saint Martin (French part)',
        'PM': 'Saint Pierre and Miquelon',
        'VC': 'Saint Vincent and the Grenadines',
        'WS': 'Samoa',
        'SM': 'San Marino',
        'ST': 'Sao Tome and Principe',
        'SA': 'Saudi Arabia',
        'SN': 'Senegal',
        'RS': 'Serbia',
        'SC': 'Seychelles',
        'SL': 'Sierra Leone',
        'SG': 'Singapore',
        'SX': 'Sint Maarten (Dutch part)',
        'SK': 'Slovakia',
        'SI': 'Slovenia',
        'SB': 'Solomon Islands',
        'SO': 'Somalia',
        'ZA': 'South Africa',
        'GS': 'South Georgia and the South Sandwich Islands',
        'SS': 'South Sudan',
        'ES': 'Spain',
        'LK': 'Sri Lanka',
        'SD': 'Sudan',
        'SR': 'Suriname',
        'SJ': 'Svalbard and Jan Mayen',
        'SZ': 'Swaziland',
        'SE': 'Sweden',
        'CH': 'Switzerland',
        'SY': 'Syrian Arab Republic',
        'TW': 'Taiwan, Province of China',
        'TJ': 'Tajikistan',
        'TZ': 'Tanzania, United Republic of',
        'TH': 'Thailand',
        'TL': 'Timor-Leste',
        'TG': 'Togo',
        'TK': 'Tokelau',
        'TO': 'Tonga',
        'TT': 'Trinidad and Tobago',
        'TN': 'Tunisia',
        'TR': 'Turkey',
        'TM': 'Turkmenistan',
        'TC': 'Turks and Caicos Islands',
        'TV': 'Tuvalu',
        'UG': 'Uganda',
        'UA': 'Ukraine',
        'AE': 'United Arab Emirates',
        'GB': 'United Kingdom',
        'US': 'United States',
        'UM': 'United States Minor Outlying Islands',
        'UY': 'Uruguay',
        'UZ': 'Uzbekistan',
        'VU': 'Vanuatu',
        'VE': 'Venezuela, Bolivarian Republic of',
        'VN': 'Viet Nam',
        'VG': 'Virgin Islands, British',
        'VI': 'Virgin Islands, U.S.',
        'WF': 'Wallis and Futuna',
        'EH': 'Western Sahara',
        'YE': 'Yemen',
        'ZM': 'Zambia',
        'ZW': 'Zimbabwe',
        # Not ISO 3166 codes, but used for IP blocks
        'AP': 'Asia/Pacific Region',
        'EU': 'Europe',
    }

    @classmethod
    def short2full(cls, code):
        """Convert an ISO 3166-2 country code to the corresponding full name"""
        return cls._country_map.get(code.upper())


class GeoUtils:
    # Major IPv4 address blocks per country
    _country_ip_map = {
        'AD': '46.172.224.0/19',
        'AE': '94.200.0.0/13',
        'AF': '149.54.0.0/17',
        'AG': '209.59.64.0/18',
        'AI': '204.14.248.0/21',
        'AL': '46.99.0.0/16',
        'AM': '46.70.0.0/15',
        'AO': '105.168.0.0/13',
        'AP': '182.50.184.0/21',
        'AQ': '23.154.160.0/24',
        'AR': '181.0.0.0/12',
        'AS': '202.70.112.0/20',
        'AT': '77.116.0.0/14',
        'AU': '1.128.0.0/11',
        'AW': '181.41.0.0/18',
        'AX': '185.217.4.0/22',
        'AZ': '5.197.0.0/16',
        'BA': '31.176.128.0/17',
        'BB': '65.48.128.0/17',
        'BD': '114.130.0.0/16',
        'BE': '57.0.0.0/8',
        'BF': '102.178.0.0/15',
        'BG': '95.42.0.0/15',
        'BH': '37.131.0.0/17',
        'BI': '154.117.192.0/18',
        'BJ': '137.255.0.0/16',
        'BL': '185.212.72.0/23',
        'BM': '196.12.64.0/18',
        'BN': '156.31.0.0/16',
        'BO': '161.56.0.0/16',
        'BQ': '161.0.80.0/20',
        'BR': '191.128.0.0/12',
        'BS': '24.51.64.0/18',
        'BT': '119.2.96.0/19',
        'BW': '168.167.0.0/16',
        'BY': '178.120.0.0/13',
        'BZ': '179.42.192.0/18',
        'CA': '99.224.0.0/11',
        'CD': '41.243.0.0/16',
        'CF': '197.242.176.0/21',
        'CG': '160.113.0.0/16',
        'CH': '85.0.0.0/13',
        'CI': '102.136.0.0/14',
        'CK': '202.65.32.0/19',
        'CL': '152.172.0.0/14',
        'CM': '102.244.0.0/14',
        'CN': '36.128.0.0/10',
        'CO': '181.240.0.0/12',
        'CR': '201.192.0.0/12',
        'CU': '152.206.0.0/15',
        'CV': '165.90.96.0/19',
        'CW': '190.88.128.0/17',
        'CY': '31.153.0.0/16',
        'CZ': '88.100.0.0/14',
        'DE': '53.0.0.0/8',
        'DJ': '197.241.0.0/17',
        'DK': '87.48.0.0/12',
        'DM': '192.243.48.0/20',
        'DO': '152.166.0.0/15',
        'DZ': '41.96.0.0/12',
        'EC': '186.68.0.0/15',
        'EE': '90.190.0.0/15',
        'EG': '156.160.0.0/11',
        'ER': '196.200.96.0/20',
        'ES': '88.0.0.0/11',
        'ET': '196.188.0.0/14',
        'EU': '2.16.0.0/13',
        'FI': '91.152.0.0/13',
        'FJ': '144.120.0.0/16',
        'FK': '80.73.208.0/21',
        'FM': '119.252.112.0/20',
        'FO': '88.85.32.0/19',
        'FR': '90.0.0.0/9',
        'GA': '41.158.0.0/15',
        'GB': '25.0.0.0/8',
        'GD': '74.122.88.0/21',
        'GE': '31.146.0.0/16',
        'GF': '161.22.64.0/18',
        'GG': '62.68.160.0/19',
        'GH': '154.160.0.0/12',
        'GI': '95.164.0.0/16',
        'GL': '88.83.0.0/19',
        'GM': '160.182.0.0/15',
        'GN': '197.149.192.0/18',
        'GP': '104.250.0.0/19',
        'GQ': '105.235.224.0/20',
        'GR': '94.64.0.0/13',
        'GT': '168.234.0.0/16',
        'GU': '168.123.0.0/16',
        'GW': '197.214.80.0/20',
        'GY': '181.41.64.0/18',
        'HK': '113.252.0.0/14',
        'HN': '181.210.0.0/16',
        'HR': '93.136.0.0/13',
        'HT': '148.102.128.0/17',
        'HU': '84.0.0.0/14',
        'ID': '39.192.0.0/10',
        'IE': '87.32.0.0/12',
        'IL': '79.176.0.0/13',
        'IM': '5.62.80.0/20',
        'IN': '117.192.0.0/10',
        'IO': '203.83.48.0/21',
        'IQ': '37.236.0.0/14',
        'IR': '2.176.0.0/12',
        'IS': '82.221.0.0/16',
        'IT': '79.0.0.0/10',
        'JE': '87.244.64.0/18',
        'JM': '72.27.0.0/17',
        'JO': '176.29.0.0/16',
        'JP': '133.0.0.0/8',
        'KE': '105.48.0.0/12',
        'KG': '158.181.128.0/17',
        'KH': '36.37.128.0/17',
        'KI': '103.25.140.0/22',
        'KM': '197.255.224.0/20',
        'KN': '198.167.192.0/19',
        'KP': '175.45.176.0/22',
        'KR': '175.192.0.0/10',
        'KW': '37.36.0.0/14',
        'KY': '64.96.0.0/15',
        'KZ': '2.72.0.0/13',
        'LA': '115.84.64.0/18',
        'LB': '178.135.0.0/16',
        'LC': '24.92.144.0/20',
        'LI': '82.117.0.0/19',
        'LK': '112.134.0.0/15',
        'LR': '102.183.0.0/16',
        'LS': '129.232.0.0/17',
        'LT': '78.56.0.0/13',
        'LU': '188.42.0.0/16',
        'LV': '46.109.0.0/16',
        'LY': '41.252.0.0/14',
        'MA': '105.128.0.0/11',
        'MC': '88.209.64.0/18',
        'MD': '37.246.0.0/16',
        'ME': '178.175.0.0/17',
        'MF': '74.112.232.0/21',
        'MG': '154.126.0.0/17',
        'MH': '117.103.88.0/21',
        'MK': '77.28.0.0/15',
        'ML': '154.118.128.0/18',
        'MM': '37.111.0.0/17',
        'MN': '49.0.128.0/17',
        'MO': '60.246.0.0/16',
        'MP': '202.88.64.0/20',
        'MQ': '109.203.224.0/19',
        'MR': '41.188.64.0/18',
        'MS': '208.90.112.0/22',
        'MT': '46.11.0.0/16',
        'MU': '105.16.0.0/12',
        'MV': '27.114.128.0/18',
        'MW': '102.70.0.0/15',
        'MX': '187.192.0.0/11',
        'MY': '175.136.0.0/13',
        'MZ': '197.218.0.0/15',
        'NA': '41.182.0.0/16',
        'NC': '101.101.0.0/18',
        'NE': '197.214.0.0/18',
        'NF': '203.17.240.0/22',
        'NG': '105.112.0.0/12',
        'NI': '186.76.0.0/15',
        'NL': '145.96.0.0/11',
        'NO': '84.208.0.0/13',
        'NP': '36.252.0.0/15',
        'NR': '203.98.224.0/19',
        'NU': '49.156.48.0/22',
        'NZ': '49.224.0.0/14',
        'OM': '5.36.0.0/15',
        'PA': '186.72.0.0/15',
        'PE': '186.160.0.0/14',
        'PF': '123.50.64.0/18',
        'PG': '124.240.192.0/19',
        'PH': '49.144.0.0/13',
        'PK': '39.32.0.0/11',
        'PL': '83.0.0.0/11',
        'PM': '70.36.0.0/20',
        'PR': '66.50.0.0/16',
        'PS': '188.161.0.0/16',
        'PT': '85.240.0.0/13',
        'PW': '202.124.224.0/20',
        'PY': '181.120.0.0/14',
        'QA': '37.210.0.0/15',
        'RE': '102.35.0.0/16',
        'RO': '79.112.0.0/13',
        'RS': '93.86.0.0/15',
        'RU': '5.136.0.0/13',
        'RW': '41.186.0.0/16',
        'SA': '188.48.0.0/13',
        'SB': '202.1.160.0/19',
        'SC': '154.192.0.0/11',
        'SD': '102.120.0.0/13',
        'SE': '78.64.0.0/12',
        'SG': '8.128.0.0/10',
        'SI': '188.196.0.0/14',
        'SK': '78.98.0.0/15',
        'SL': '102.143.0.0/17',
        'SM': '89.186.32.0/19',
        'SN': '41.82.0.0/15',
        'SO': '154.115.192.0/18',
        'SR': '186.179.128.0/17',
        'SS': '105.235.208.0/21',
        'ST': '197.159.160.0/19',
        'SV': '168.243.0.0/16',
        'SX': '190.102.0.0/20',
        'SY': '5.0.0.0/16',
        'SZ': '41.84.224.0/19',
        'TC': '65.255.48.0/20',
        'TD': '154.68.128.0/19',
        'TG': '196.168.0.0/14',
        'TH': '171.96.0.0/13',
        'TJ': '85.9.128.0/18',
        'TK': '27.96.24.0/21',
        'TL': '180.189.160.0/20',
        'TM': '95.85.96.0/19',
        'TN': '197.0.0.0/11',
        'TO': '175.176.144.0/21',
        'TR': '78.160.0.0/11',
        'TT': '186.44.0.0/15',
        'TV': '202.2.96.0/19',
        'TW': '120.96.0.0/11',
        'TZ': '156.156.0.0/14',
        'UA': '37.52.0.0/14',
        'UG': '102.80.0.0/13',
        'US': '6.0.0.0/8',
        'UY': '167.56.0.0/13',
        'UZ': '84.54.64.0/18',
        'VA': '212.77.0.0/19',
        'VC': '207.191.240.0/21',
        'VE': '186.88.0.0/13',
        'VG': '66.81.192.0/20',
        'VI': '146.226.0.0/16',
        'VN': '14.160.0.0/11',
        'VU': '202.80.32.0/20',
        'WF': '117.20.32.0/21',
        'WS': '202.4.32.0/19',
        'YE': '134.35.0.0/16',
        'YT': '41.242.116.0/22',
        'ZA': '41.0.0.0/11',
        'ZM': '102.144.0.0/13',
        'ZW': '102.177.192.0/18',
    }

    @classmethod
    def random_ipv4(cls, code_or_block):
        if len(code_or_block) == 2:
            block = cls._country_ip_map.get(code_or_block.upper())
            if not block:
                return None
        else:
            block = code_or_block
        addr, preflen = block.split('/')
        addr_min = struct.unpack('!L', socket.inet_aton(addr))[0]
        addr_max = addr_min | (0xffffffff >> int(preflen))
        return str(socket.inet_ntoa(
            struct.pack('!L', random.randint(addr_min, addr_max))))


# Both long_to_bytes and bytes_to_long are adapted from PyCrypto, which is
# released into Public Domain
# https://github.com/dlitz/pycrypto/blob/master/lib/Crypto/Util/number.py#L387

def long_to_bytes(n, blocksize=0):
    """long_to_bytes(n:long, blocksize:int) : string
    Convert a long integer to a byte string.

    If optional blocksize is given and greater than zero, pad the front of the
    byte string with binary zeros so that the length is a multiple of
    blocksize.
    """
    # after much testing, this algorithm was deemed to be the fastest
    s = b''
    n = int(n)
    while n > 0:
        s = struct.pack('>I', n & 0xffffffff) + s
        n = n >> 32
    # strip off leading zeros
    for i in range(len(s)):
        if s[i] != b'\000'[0]:
            break
    else:
        # only happens when n == 0
        s = b'\000'
        i = 0
    s = s[i:]
    # add back some pad bytes.  this could be done more efficiently w.r.t. the
    # de-padding being done above, but sigh...
    if blocksize > 0 and len(s) % blocksize:
        s = (blocksize - len(s) % blocksize) * b'\000' + s
    return s


def bytes_to_long(s):
    """bytes_to_long(string) : long
    Convert a byte string to a long integer.

    This is (essentially) the inverse of long_to_bytes().
    """
    acc = 0
    length = len(s)
    if length % 4:
        extra = (4 - length % 4)
        s = b'\000' * extra + s
        length = length + extra
    for i in range(0, length, 4):
        acc = (acc << 32) + struct.unpack('>I', s[i:i + 4])[0]
    return acc


def ohdave_rsa_encrypt(data, exponent, modulus):
    """
    Implement OHDave's RSA algorithm. See http://www.ohdave.com/rsa/

    Input:
        data: data to encrypt, bytes-like object
        exponent, modulus: parameter e and N of RSA algorithm, both integer
    Output: hex string of encrypted data

    Limitation: supports one block encryption only
    """

    payload = int(binascii.hexlify(data[::-1]), 16)
    encrypted = pow(payload, exponent, modulus)
    return f'{encrypted:x}'


def pkcs1pad(data, length):
    """
    Padding input data with PKCS#1 scheme

    @param {int[]} data        input data
    @param {int}   length      target length
    @returns {int[]}           padded data
    """
    if len(data) > length - 11:
        raise ValueError('Input data too long for PKCS#1 padding')

    pseudo_random = [random.randint(0, 254) for _ in range(length - len(data) - 3)]
    return [0, 2, *pseudo_random, 0, *data]


def _base_n_table(n, table):
    if not table and not n:
        raise ValueError('Either table or n must be specified')
    table = (table or '0123456789abcdefghijklmnopqrstuvwxyzABCDEFGHIJKLMNOPQRSTUVWXYZ')[:n]

    if n and n != len(table):
        raise ValueError(f'base {n} exceeds table length {len(table)}')
    return table


def encode_base_n(num, n=None, table=None):
    """Convert given int to a base-n string"""
    table = _base_n_table(n, table)
    if not num:
        return table[0]

    result, base = '', len(table)
    while num:
        result = table[num % base] + result
        num = num // base
    return result


def decode_base_n(string, n=None, table=None):
    """Convert given base-n string to int"""
    table = {char: index for index, char in enumerate(_base_n_table(n, table))}
    result, base = 0, len(table)
    for char in string:
        result = result * base + table[char]
    return result


def decode_packed_codes(code):
    mobj = re.search(PACKED_CODES_RE, code)
    obfuscated_code, base, count, symbols = mobj.groups()
    base = int(base)
    count = int(count)
    symbols = symbols.split('|')
    symbol_table = {}

    while count:
        count -= 1
        base_n_count = encode_base_n(count, base)
        symbol_table[base_n_count] = symbols[count] or base_n_count

    return re.sub(
        r'\b(\w+)\b', lambda mobj: symbol_table[mobj.group(0)],
        obfuscated_code)


def caesar(s, alphabet, shift):
    if shift == 0:
        return s
    l = len(alphabet)
    return ''.join(
        alphabet[(alphabet.index(c) + shift) % l] if c in alphabet else c
        for c in s)


def rot47(s):
    return caesar(s, r'''!"#$%&'()*+,-./0123456789:;<=>?@ABCDEFGHIJKLMNOPQRSTUVWXYZ[\]^_`abcdefghijklmnopqrstuvwxyz{|}~''', 47)


def parse_m3u8_attributes(attrib):
    info = {}
    for (key, val) in re.findall(r'(?P<key>[A-Z0-9-]+)=(?P<val>"[^"]+"|[^",]+)(?:,|$)', attrib):
        if val.startswith('"'):
            val = val[1:-1]
        info[key] = val
    return info


def urshift(val, n):
    return val >> n if val >= 0 else (val + 0x100000000) >> n


def write_xattr(path, key, value):
    # Windows: Write xattrs to NTFS Alternate Data Streams:
    # http://en.wikipedia.org/wiki/NTFS#Alternate_data_streams_.28ADS.29
    if compat_os_name == 'nt':
        assert ':' not in key
        assert os.path.exists(path)

        try:
            with open(f'{path}:{key}', 'wb') as f:
                f.write(value)
        except OSError as e:
            raise XAttrMetadataError(e.errno, e.strerror)
        return

    # UNIX Method 1. Use os.setxattr/xattrs/pyxattrs modules

    setxattr = None
    if callable(getattr(os, 'setxattr', None)):
        setxattr = os.setxattr
    elif getattr(xattr, '_yt_dlp__identifier', None) == 'pyxattr':
        # Unicode arguments are not supported in pyxattr until version 0.5.0
        # See https://github.com/ytdl-org/youtube-dl/issues/5498
        if version_tuple(xattr.__version__) >= (0, 5, 0):
            setxattr = xattr.set
    elif xattr:
        setxattr = xattr.setxattr

    if setxattr:
        try:
            setxattr(path, key, value)
        except OSError as e:
            raise XAttrMetadataError(e.errno, e.strerror)
        return

    # UNIX Method 2. Use setfattr/xattr executables
    exe = ('setfattr' if check_executable('setfattr', ['--version'])
           else 'xattr' if check_executable('xattr', ['-h']) else None)
    if not exe:
        raise XAttrUnavailableError(
            'Couldn\'t find a tool to set the xattrs. Install either the "xattr" or "pyxattr" Python modules or the '
            + ('"xattr" binary' if sys.platform != 'linux' else 'GNU "attr" package (which contains the "setfattr" tool)'))

    value = value.decode()
    try:
        _, stderr, returncode = Popen.run(
            [exe, '-w', key, value, path] if exe == 'xattr' else [exe, '-n', key, '-v', value, path],
            text=True, stdout=subprocess.PIPE, stderr=subprocess.PIPE, stdin=subprocess.PIPE)
    except OSError as e:
        raise XAttrMetadataError(e.errno, e.strerror)
    if returncode:
        raise XAttrMetadataError(returncode, stderr)


def random_birthday(year_field, month_field, day_field):
    start_date = dt.date(1950, 1, 1)
    end_date = dt.date(1995, 12, 31)
    offset = random.randint(0, (end_date - start_date).days)
    random_date = start_date + dt.timedelta(offset)
    return {
        year_field: str(random_date.year),
        month_field: str(random_date.month),
        day_field: str(random_date.day),
    }


def find_available_port(interface=''):
    try:
        with socket.socket() as sock:
            sock.bind((interface, 0))
            return sock.getsockname()[1]
    except OSError:
        return None


# Templates for internet shortcut files, which are plain text files.
DOT_URL_LINK_TEMPLATE = '''\
[InternetShortcut]
URL=%(url)s
'''

DOT_WEBLOC_LINK_TEMPLATE = '''\
<?xml version="1.0" encoding="UTF-8"?>
<!DOCTYPE plist PUBLIC "-//Apple//DTD PLIST 1.0//EN" "http://www.apple.com/DTDs/PropertyList-1.0.dtd">
<plist version="1.0">
<dict>
\t<key>URL</key>
\t<string>%(url)s</string>
</dict>
</plist>
'''

DOT_DESKTOP_LINK_TEMPLATE = '''\
[Desktop Entry]
Encoding=UTF-8
Name=%(filename)s
Type=Link
URL=%(url)s
Icon=text-html
'''

LINK_TEMPLATES = {
    'url': DOT_URL_LINK_TEMPLATE,
    'desktop': DOT_DESKTOP_LINK_TEMPLATE,
    'webloc': DOT_WEBLOC_LINK_TEMPLATE,
}


def iri_to_uri(iri):
    """
    Converts an IRI (Internationalized Resource Identifier, allowing Unicode characters) to a URI (Uniform Resource Identifier, ASCII-only).

    The function doesn't add an additional layer of escaping; e.g., it doesn't escape `%3C` as `%253C`. Instead, it percent-escapes characters with an underlying UTF-8 encoding *besides* those already escaped, leaving the URI intact.
    """

    iri_parts = urllib.parse.urlparse(iri)

    if '[' in iri_parts.netloc:
        raise ValueError('IPv6 URIs are not, yet, supported.')
        # Querying `.netloc`, when there's only one bracket, also raises a ValueError.

    # The `safe` argument values, that the following code uses, contain the characters that should not be percent-encoded. Everything else but letters, digits and '_.-' will be percent-encoded with an underlying UTF-8 encoding. Everything already percent-encoded will be left as is.

    net_location = ''
    if iri_parts.username:
        net_location += urllib.parse.quote(iri_parts.username, safe=r"!$%&'()*+,~")
        if iri_parts.password is not None:
            net_location += ':' + urllib.parse.quote(iri_parts.password, safe=r"!$%&'()*+,~")
        net_location += '@'

    net_location += iri_parts.hostname.encode('idna').decode()  # Punycode for Unicode hostnames.
    # The 'idna' encoding produces ASCII text.
    if iri_parts.port is not None and iri_parts.port != 80:
        net_location += ':' + str(iri_parts.port)

    return urllib.parse.urlunparse(
        (iri_parts.scheme,
            net_location,

            urllib.parse.quote_plus(iri_parts.path, safe=r"!$%&'()*+,/:;=@|~"),

            # Unsure about the `safe` argument, since this is a legacy way of handling parameters.
            urllib.parse.quote_plus(iri_parts.params, safe=r"!$%&'()*+,/:;=@|~"),

            # Not totally sure about the `safe` argument, since the source does not explicitly mention the query URI component.
            urllib.parse.quote_plus(iri_parts.query, safe=r"!$%&'()*+,/:;=?@{|}~"),

            urllib.parse.quote_plus(iri_parts.fragment, safe=r"!#$%&'()*+,/:;=?@{|}~")))

    # Source for `safe` arguments: https://url.spec.whatwg.org/#percent-encoded-bytes.


def to_high_limit_path(path):
    if sys.platform in ['win32', 'cygwin']:
        # Work around MAX_PATH limitation on Windows. The maximum allowed length for the individual path segments may still be quite limited.
        return '\\\\?\\' + os.path.abspath(path)

    return path


def format_field(obj, field=None, template='%s', ignore=NO_DEFAULT, default='', func=IDENTITY):
    val = traversal.traverse_obj(obj, *variadic(field))
    if not val if ignore is NO_DEFAULT else val in variadic(ignore):
        return default
    return template % func(val)


def clean_podcast_url(url):
    url = re.sub(r'''(?x)
        (?:
            (?:
                chtbl\.com/track|
                media\.blubrry\.com| # https://create.blubrry.com/resources/podcast-media-download-statistics/getting-started/
                play\.podtrac\.com|
                chrt\.fm/track|
                mgln\.ai/e
            )(?:/[^/.]+)?|
            (?:dts|www)\.podtrac\.com/(?:pts/)?redirect\.[0-9a-z]{3,4}| # http://analytics.podtrac.com/how-to-measure
            flex\.acast\.com|
            pd(?:
                cn\.co| # https://podcorn.com/analytics-prefix/
                st\.fm # https://podsights.com/docs/
            )/e|
            [0-9]\.gum\.fm|
            pscrb\.fm/rss/p
        )/''', '', url)
    return re.sub(r'^\w+://(\w+://)', r'\1', url)


_HEX_TABLE = '0123456789abcdef'


def random_uuidv4():
    return re.sub(r'[xy]', lambda x: _HEX_TABLE[random.randint(0, 15)], 'xxxxxxxx-xxxx-4xxx-yxxx-xxxxxxxxxxxx')


def make_dir(path, to_screen=None):
    try:
        dn = os.path.dirname(path)
        if dn:
            os.makedirs(dn, exist_ok=True)
        return True
    except OSError as err:
        if callable(to_screen) is not None:
            to_screen(f'unable to create directory {err}')
        return False


def get_executable_path():
    from ..update import _get_variant_and_executable_path

    return os.path.dirname(os.path.abspath(_get_variant_and_executable_path()[1]))


def get_user_config_dirs(package_name):
    # .config (e.g. ~/.config/package_name)
    xdg_config_home = os.getenv('XDG_CONFIG_HOME') or compat_expanduser('~/.config')
    yield os.path.join(xdg_config_home, package_name)

    # appdata (%APPDATA%/package_name)
    appdata_dir = os.getenv('appdata')
    if appdata_dir:
        yield os.path.join(appdata_dir, package_name)

    # home (~/.package_name)
    yield os.path.join(compat_expanduser('~'), f'.{package_name}')


def get_system_config_dirs(package_name):
    # /etc/package_name
    yield os.path.join('/etc', package_name)


def time_seconds(**kwargs):
    """
    Returns TZ-aware time in seconds since the epoch (1970-01-01T00:00:00Z)
    """
    return time.time() + dt.timedelta(**kwargs).total_seconds()


# create a JSON Web Signature (jws) with HS256 algorithm
# the resulting format is in JWS Compact Serialization
# implemented following JWT https://www.rfc-editor.org/rfc/rfc7519.html
# implemented following JWS https://www.rfc-editor.org/rfc/rfc7515.html
def jwt_encode_hs256(payload_data, key, headers={}):
    header_data = {
        'alg': 'HS256',
        'typ': 'JWT',
    }
    if headers:
        header_data.update(headers)
    header_b64 = base64.b64encode(json.dumps(header_data).encode())
    payload_b64 = base64.b64encode(json.dumps(payload_data).encode())
    h = hmac.new(key.encode(), header_b64 + b'.' + payload_b64, hashlib.sha256)
    signature_b64 = base64.b64encode(h.digest())
    return header_b64 + b'.' + payload_b64 + b'.' + signature_b64


# can be extended in future to verify the signature and parse header and return the algorithm used if it's not HS256
def jwt_decode_hs256(jwt):
    header_b64, payload_b64, signature_b64 = jwt.split('.')
    # add trailing ='s that may have been stripped, superfluous ='s are ignored
    return json.loads(base64.urlsafe_b64decode(f'{payload_b64}==='))


WINDOWS_VT_MODE = False if compat_os_name == 'nt' else None


@functools.cache
def supports_terminal_sequences(stream):
    if compat_os_name == 'nt':
        if not WINDOWS_VT_MODE:
            return False
    elif not os.getenv('TERM'):
        return False
    try:
        return stream.isatty()
    except BaseException:
        return False


def windows_enable_vt_mode():
    """Ref: https://bugs.python.org/issue30075 """
    if get_windows_version() < (10, 0, 10586):
        return

    import ctypes
    import ctypes.wintypes
    import msvcrt

    ENABLE_VIRTUAL_TERMINAL_PROCESSING = 0x0004

    dll = ctypes.WinDLL('kernel32', use_last_error=False)
    handle = os.open('CONOUT$', os.O_RDWR)
    try:
        h_out = ctypes.wintypes.HANDLE(msvcrt.get_osfhandle(handle))
        dw_original_mode = ctypes.wintypes.DWORD()
        success = dll.GetConsoleMode(h_out, ctypes.byref(dw_original_mode))
        if not success:
            raise Exception('GetConsoleMode failed')

        success = dll.SetConsoleMode(h_out, ctypes.wintypes.DWORD(
            dw_original_mode.value | ENABLE_VIRTUAL_TERMINAL_PROCESSING))
        if not success:
            raise Exception('SetConsoleMode failed')
    finally:
        os.close(handle)

    global WINDOWS_VT_MODE
    WINDOWS_VT_MODE = True
    supports_terminal_sequences.cache_clear()


_terminal_sequences_re = re.compile('\033\\[[^m]+m')


def remove_terminal_sequences(string):
    return _terminal_sequences_re.sub('', string)


def number_of_digits(number):
    return len('%d' % number)


def join_nonempty(*values, delim='-', from_dict=None):
    if from_dict is not None:
        values = (traversal.traverse_obj(from_dict, variadic(v)) for v in values)
    return delim.join(map(str, filter(None, values)))


def scale_thumbnails_to_max_format_width(formats, thumbnails, url_width_re):
    """
    Find the largest format dimensions in terms of video width and, for each thumbnail:
    * Modify the URL: Match the width with the provided regex and replace with the former width
    * Update dimensions

    This function is useful with video services that scale the provided thumbnails on demand
    """
    _keys = ('width', 'height')
    max_dimensions = max(
        (tuple(fmt.get(k) or 0 for k in _keys) for fmt in formats),
        default=(0, 0))
    if not max_dimensions[0]:
        return thumbnails
    return [
        merge_dicts(
            {'url': re.sub(url_width_re, str(max_dimensions[0]), thumbnail['url'])},
            dict(zip(_keys, max_dimensions)), thumbnail)
        for thumbnail in thumbnails
    ]


def parse_http_range(range):
    """ Parse value of "Range" or "Content-Range" HTTP header into tuple. """
    if not range:
        return None, None, None
    crg = re.search(r'bytes[ =](\d+)-(\d+)?(?:/(\d+))?', range)
    if not crg:
        return None, None, None
    return int(crg.group(1)), int_or_none(crg.group(2)), int_or_none(crg.group(3))


def read_stdin(what):
    if what:
        eof = 'Ctrl+Z' if compat_os_name == 'nt' else 'Ctrl+D'
        write_string(f'Reading {what} from STDIN - EOF ({eof}) to end:\n')
    return sys.stdin


def determine_file_encoding(data):
    """
    Detect the text encoding used
    @returns (encoding, bytes to skip)
    """

    # BOM marks are given priority over declarations
    for bom, enc in BOMS:
        if data.startswith(bom):
            return enc, len(bom)

    # Strip off all null bytes to match even when UTF-16 or UTF-32 is used.
    # We ignore the endianness to get a good enough match
    data = data.replace(b'\0', b'')
    mobj = re.match(rb'(?m)^#\s*coding\s*:\s*(\S+)\s*$', data)
    return mobj.group(1).decode() if mobj else None, 0


class Config:
    own_args = None
    parsed_args = None
    filename = None
    __initialized = False

    def __init__(self, parser, label=None):
        self.parser, self.label = parser, label
        self._loaded_paths, self.configs = set(), []

    def init(self, args=None, filename=None):
        assert not self.__initialized
        self.own_args, self.filename = args, filename
        return self.load_configs()

    def load_configs(self):
        directory = ''
        if self.filename:
            location = os.path.realpath(self.filename)
            directory = os.path.dirname(location)
            if location in self._loaded_paths:
                return False
            self._loaded_paths.add(location)

        self.__initialized = True
        opts, _ = self.parser.parse_known_args(self.own_args)
        self.parsed_args = self.own_args
        for location in opts.config_locations or []:
            if location == '-':
                if location in self._loaded_paths:
                    continue
                self._loaded_paths.add(location)
                self.append_config(shlex.split(read_stdin('options'), comments=True), label='stdin')
                continue
            location = os.path.join(directory, expand_path(location))
            if os.path.isdir(location):
                location = os.path.join(location, 'yt-dlp.conf')
            if not os.path.exists(location):
                self.parser.error(f'config location {location} does not exist')
            self.append_config(self.read_file(location), location)
        return True

    def __str__(self):
        label = join_nonempty(
            self.label, 'config', f'"{self.filename}"' if self.filename else '',
            delim=' ')
        return join_nonempty(
            self.own_args is not None and f'{label[0].upper()}{label[1:]}: {self.hide_login_info(self.own_args)}',
            *(f'\n{c}'.replace('\n', '\n| ')[1:] for c in self.configs),
            delim='\n')

    @staticmethod
    def read_file(filename, default=[]):
        try:
            optionf = open(filename, 'rb')
        except OSError:
            return default  # silently skip if file is not present
        try:
            enc, skip = determine_file_encoding(optionf.read(512))
            optionf.seek(skip, io.SEEK_SET)
        except OSError:
            enc = None  # silently skip read errors
        try:
            # FIXME: https://github.com/ytdl-org/youtube-dl/commit/dfe5fa49aed02cf36ba9f743b11b0903554b5e56
            contents = optionf.read().decode(enc or preferredencoding())
            res = shlex.split(contents, comments=True)
        except Exception as err:
            raise ValueError(f'Unable to parse "{filename}": {err}')
        finally:
            optionf.close()
        return res

    @staticmethod
    def hide_login_info(opts):
        PRIVATE_OPTS = {'-p', '--password', '-u', '--username', '--video-password', '--ap-password', '--ap-username'}
        eqre = re.compile('^(?P<key>' + ('|'.join(re.escape(po) for po in PRIVATE_OPTS)) + ')=.+$')

        def _scrub_eq(o):
            m = eqre.match(o)
            if m:
                return m.group('key') + '=PRIVATE'
            else:
                return o

        opts = list(map(_scrub_eq, opts))
        for idx, opt in enumerate(opts):
            if opt in PRIVATE_OPTS and idx + 1 < len(opts):
                opts[idx + 1] = 'PRIVATE'
        return opts

    def append_config(self, *args, label=None):
        config = type(self)(self.parser, label)
        config._loaded_paths = self._loaded_paths
        if config.init(*args):
            self.configs.append(config)

    @property
    def all_args(self):
        for config in reversed(self.configs):
            yield from config.all_args
        yield from self.parsed_args or []

    def parse_known_args(self, **kwargs):
        return self.parser.parse_known_args(self.all_args, **kwargs)

    def parse_args(self):
        return self.parser.parse_args(self.all_args)


def merge_headers(*dicts):
    """Merge dicts of http headers case insensitively, prioritizing the latter ones"""
    return {k.title(): v for k, v in itertools.chain.from_iterable(map(dict.items, dicts))}


def cached_method(f):
    """Cache a method"""
    signature = inspect.signature(f)

    @functools.wraps(f)
    def wrapper(self, *args, **kwargs):
        bound_args = signature.bind(self, *args, **kwargs)
        bound_args.apply_defaults()
        key = tuple(bound_args.arguments.values())[1:]

        cache = vars(self).setdefault('_cached_method__cache', {}).setdefault(f.__name__, {})
        if key not in cache:
            cache[key] = f(self, *args, **kwargs)
        return cache[key]
    return wrapper


class classproperty:
    """property access for class methods with optional caching"""
    def __new__(cls, func=None, *args, **kwargs):
        if not func:
            return functools.partial(cls, *args, **kwargs)
        return super().__new__(cls)

    def __init__(self, func, *, cache=False):
        functools.update_wrapper(self, func)
        self.func = func
        self._cache = {} if cache else None

    def __get__(self, _, cls):
        if self._cache is None:
            return self.func(cls)
        elif cls not in self._cache:
            self._cache[cls] = self.func(cls)
        return self._cache[cls]


class function_with_repr:
    def __init__(self, func, repr_=None):
        functools.update_wrapper(self, func)
        self.func, self.__repr = func, repr_

    def __call__(self, *args, **kwargs):
        return self.func(*args, **kwargs)

    @classmethod
    def set_repr(cls, repr_):
        return functools.partial(cls, repr_=repr_)

    def __repr__(self):
        if self.__repr:
            return self.__repr
        return f'{self.func.__module__}.{self.func.__qualname__}'


class Namespace(types.SimpleNamespace):
    """Immutable namespace"""

    def __iter__(self):
        return iter(self.__dict__.values())

    @property
    def items_(self):
        return self.__dict__.items()


MEDIA_EXTENSIONS = Namespace(
    common_video=('avi', 'flv', 'mkv', 'mov', 'mp4', 'webm'),
    video=('3g2', '3gp', 'f4v', 'mk3d', 'divx', 'mpg', 'ogv', 'm4v', 'wmv'),
    common_audio=('aiff', 'alac', 'flac', 'm4a', 'mka', 'mp3', 'ogg', 'opus', 'wav'),
    audio=('aac', 'ape', 'asf', 'f4a', 'f4b', 'm4b', 'm4p', 'm4r', 'oga', 'ogx', 'spx', 'vorbis', 'wma', 'weba'),
    thumbnails=('jpg', 'png', 'webp'),
    storyboards=('mhtml', ),
    subtitles=('srt', 'vtt', 'ass', 'lrc'),
    manifests=('f4f', 'f4m', 'm3u8', 'smil', 'mpd'),
)
MEDIA_EXTENSIONS.video += MEDIA_EXTENSIONS.common_video
MEDIA_EXTENSIONS.audio += MEDIA_EXTENSIONS.common_audio

KNOWN_EXTENSIONS = (*MEDIA_EXTENSIONS.video, *MEDIA_EXTENSIONS.audio, *MEDIA_EXTENSIONS.manifests)


class RetryManager:
    """Usage:
        for retry in RetryManager(...):
            try:
                ...
            except SomeException as err:
                retry.error = err
                continue
    """
    attempt, _error = 0, None

    def __init__(self, _retries, _error_callback, **kwargs):
        self.retries = _retries or 0
        self.error_callback = functools.partial(_error_callback, **kwargs)

    def _should_retry(self):
        return self._error is not NO_DEFAULT and self.attempt <= self.retries

    @property
    def error(self):
        if self._error is NO_DEFAULT:
            return None
        return self._error

    @error.setter
    def error(self, value):
        self._error = value

    def __iter__(self):
        while self._should_retry():
            self.error = NO_DEFAULT
            self.attempt += 1
            yield self
            if self.error:
                self.error_callback(self.error, self.attempt, self.retries)

    @staticmethod
    def report_retry(e, count, retries, *, sleep_func, info, warn, error=None, suffix=None):
        """Utility function for reporting retries"""
        if count > retries:
            if error:
                return error(f'{e}. Giving up after {count - 1} retries') if count > 1 else error(str(e))
            raise e

        if not count:
            return warn(e)
        elif isinstance(e, ExtractorError):
            e = remove_end(str_or_none(e.cause) or e.orig_msg, '.')
        warn(f'{e}. Retrying{format_field(suffix, None, " %s")} ({count}/{retries})...')

        delay = float_or_none(sleep_func(n=count - 1)) if callable(sleep_func) else sleep_func
        if delay:
            info(f'Sleeping {delay:.2f} seconds ...')
            time.sleep(delay)


def make_archive_id(ie, video_id):
    ie_key = ie if isinstance(ie, str) else ie.ie_key()
    return f'{ie_key.lower()} {video_id}'


def truncate_string(s, left, right=0):
    assert left > 3 and right >= 0
    if s is None or len(s) <= left + right:
        return s
    return f'{s[:left - 3]}...{s[-right:] if right else ""}'


def orderedSet_from_options(options, alias_dict, *, use_regex=False, start=None):
    assert 'all' in alias_dict, '"all" alias is required'
    requested = list(start or [])
    for val in options:
        discard = val.startswith('-')
        if discard:
            val = val[1:]

        if val in alias_dict:
            val = alias_dict[val] if not discard else [
                i[1:] if i.startswith('-') else f'-{i}' for i in alias_dict[val]]
            # NB: Do not allow regex in aliases for performance
            requested = orderedSet_from_options(val, alias_dict, start=requested)
            continue

        current = (filter(re.compile(val, re.I).fullmatch, alias_dict['all']) if use_regex
                   else [val] if val in alias_dict['all'] else None)
        if current is None:
            raise ValueError(val)

        if discard:
            for item in current:
                while item in requested:
                    requested.remove(item)
        else:
            requested.extend(current)

    return orderedSet(requested)


# TODO: Rewrite
class FormatSorter:
    regex = r' *((?P<reverse>\+)?(?P<field>[a-zA-Z0-9_]+)((?P<separator>[~:])(?P<limit>.*?))?)? *$'

    default = ('hidden', 'aud_or_vid', 'hasvid', 'ie_pref', 'lang', 'quality',
               'res', 'fps', 'hdr:12', 'vcodec:vp9.2', 'channels', 'acodec',
               'size', 'br', 'asr', 'proto', 'ext', 'hasaud', 'source', 'id')  # These must not be aliases
    ytdl_default = ('hasaud', 'lang', 'quality', 'tbr', 'filesize', 'vbr',
                    'height', 'width', 'proto', 'vext', 'abr', 'aext',
                    'fps', 'fs_approx', 'source', 'id')

    settings = {
        'vcodec': {'type': 'ordered', 'regex': True,
                   'order': ['av0?1', 'vp0?9.2', 'vp0?9', '[hx]265|he?vc?', '[hx]264|avc', 'vp0?8', 'mp4v|h263', 'theora', '', None, 'none']},
        'acodec': {'type': 'ordered', 'regex': True,
                   'order': ['[af]lac', 'wav|aiff', 'opus', 'vorbis|ogg', 'aac', 'mp?4a?', 'mp3', 'ac-?4', 'e-?a?c-?3', 'ac-?3', 'dts', '', None, 'none']},
        'hdr': {'type': 'ordered', 'regex': True, 'field': 'dynamic_range',
                'order': ['dv', '(hdr)?12', r'(hdr)?10\+', '(hdr)?10', 'hlg', '', 'sdr', None]},
        'proto': {'type': 'ordered', 'regex': True, 'field': 'protocol',
                  'order': ['(ht|f)tps', '(ht|f)tp$', 'm3u8.*', '.*dash', 'websocket_frag', 'rtmpe?', '', 'mms|rtsp', 'ws|websocket', 'f4']},
        'vext': {'type': 'ordered', 'field': 'video_ext',
                 'order': ('mp4', 'mov', 'webm', 'flv', '', 'none'),
                 'order_free': ('webm', 'mp4', 'mov', 'flv', '', 'none')},
        'aext': {'type': 'ordered', 'regex': True, 'field': 'audio_ext',
                 'order': ('m4a', 'aac', 'mp3', 'ogg', 'opus', 'web[am]', '', 'none'),
                 'order_free': ('ogg', 'opus', 'web[am]', 'mp3', 'm4a', 'aac', '', 'none')},
        'hidden': {'visible': False, 'forced': True, 'type': 'extractor', 'max': -1000},
        'aud_or_vid': {'visible': False, 'forced': True, 'type': 'multiple',
                       'field': ('vcodec', 'acodec'),
                       'function': lambda it: int(any(v != 'none' for v in it))},
        'ie_pref': {'priority': True, 'type': 'extractor'},
        'hasvid': {'priority': True, 'field': 'vcodec', 'type': 'boolean', 'not_in_list': ('none',)},
        'hasaud': {'field': 'acodec', 'type': 'boolean', 'not_in_list': ('none',)},
        'lang': {'convert': 'float', 'field': 'language_preference', 'default': -1},
        'quality': {'convert': 'float', 'default': -1},
        'filesize': {'convert': 'bytes'},
        'fs_approx': {'convert': 'bytes', 'field': 'filesize_approx'},
        'id': {'convert': 'string', 'field': 'format_id'},
        'height': {'convert': 'float_none'},
        'width': {'convert': 'float_none'},
        'fps': {'convert': 'float_none'},
        'channels': {'convert': 'float_none', 'field': 'audio_channels'},
        'tbr': {'convert': 'float_none'},
        'vbr': {'convert': 'float_none'},
        'abr': {'convert': 'float_none'},
        'asr': {'convert': 'float_none'},
        'source': {'convert': 'float', 'field': 'source_preference', 'default': -1},

        'codec': {'type': 'combined', 'field': ('vcodec', 'acodec')},
        'br': {'type': 'multiple', 'field': ('tbr', 'vbr', 'abr'), 'convert': 'float_none',
               'function': lambda it: next(filter(None, it), None)},
        'size': {'type': 'multiple', 'field': ('filesize', 'fs_approx'), 'convert': 'bytes',
                 'function': lambda it: next(filter(None, it), None)},
        'ext': {'type': 'combined', 'field': ('vext', 'aext')},
        'res': {'type': 'multiple', 'field': ('height', 'width'),
                'function': lambda it: min(filter(None, it), default=0)},

        # Actual field names
        'format_id': {'type': 'alias', 'field': 'id'},
        'preference': {'type': 'alias', 'field': 'ie_pref'},
        'language_preference': {'type': 'alias', 'field': 'lang'},
        'source_preference': {'type': 'alias', 'field': 'source'},
        'protocol': {'type': 'alias', 'field': 'proto'},
        'filesize_approx': {'type': 'alias', 'field': 'fs_approx'},
        'audio_channels': {'type': 'alias', 'field': 'channels'},

        # Deprecated
        'dimension': {'type': 'alias', 'field': 'res', 'deprecated': True},
        'resolution': {'type': 'alias', 'field': 'res', 'deprecated': True},
        'extension': {'type': 'alias', 'field': 'ext', 'deprecated': True},
        'bitrate': {'type': 'alias', 'field': 'br', 'deprecated': True},
        'total_bitrate': {'type': 'alias', 'field': 'tbr', 'deprecated': True},
        'video_bitrate': {'type': 'alias', 'field': 'vbr', 'deprecated': True},
        'audio_bitrate': {'type': 'alias', 'field': 'abr', 'deprecated': True},
        'framerate': {'type': 'alias', 'field': 'fps', 'deprecated': True},
        'filesize_estimate': {'type': 'alias', 'field': 'size', 'deprecated': True},
        'samplerate': {'type': 'alias', 'field': 'asr', 'deprecated': True},
        'video_ext': {'type': 'alias', 'field': 'vext', 'deprecated': True},
        'audio_ext': {'type': 'alias', 'field': 'aext', 'deprecated': True},
        'video_codec': {'type': 'alias', 'field': 'vcodec', 'deprecated': True},
        'audio_codec': {'type': 'alias', 'field': 'acodec', 'deprecated': True},
        'video': {'type': 'alias', 'field': 'hasvid', 'deprecated': True},
        'has_video': {'type': 'alias', 'field': 'hasvid', 'deprecated': True},
        'audio': {'type': 'alias', 'field': 'hasaud', 'deprecated': True},
        'has_audio': {'type': 'alias', 'field': 'hasaud', 'deprecated': True},
        'extractor': {'type': 'alias', 'field': 'ie_pref', 'deprecated': True},
        'extractor_preference': {'type': 'alias', 'field': 'ie_pref', 'deprecated': True},
    }

    def __init__(self, ydl, field_preference):
        self.ydl = ydl
        self._order = []
        self.evaluate_params(self.ydl.params, field_preference)
        if ydl.params.get('verbose'):
            self.print_verbose_info(self.ydl.write_debug)

    def _get_field_setting(self, field, key):
        if field not in self.settings:
            if key in ('forced', 'priority'):
                return False
            self.ydl.deprecated_feature(f'Using arbitrary fields ({field}) for format sorting is '
                                        'deprecated and may be removed in a future version')
            self.settings[field] = {}
        prop_obj = self.settings[field]
        if key not in prop_obj:
            type_ = prop_obj.get('type')
            if key == 'field':
                default = 'preference' if type_ == 'extractor' else (field,) if type_ in ('combined', 'multiple') else field
            elif key == 'convert':
                default = 'order' if type_ == 'ordered' else 'float_string' if field else 'ignore'
            else:
                default = {'type': 'field', 'visible': True, 'order': [], 'not_in_list': (None,)}.get(key)
            prop_obj[key] = default
        return prop_obj[key]

    def _resolve_field_value(self, field, value, convert_none=False):
        if value is None:
            if not convert_none:
                return None
        else:
            value = value.lower()
        conversion = self._get_field_setting(field, 'convert')
        if conversion == 'ignore':
            return None
        if conversion == 'string':
            return value
        elif conversion == 'float_none':
            return float_or_none(value)
        elif conversion == 'bytes':
            return parse_bytes(value)
        elif conversion == 'order':
            order_list = (self._use_free_order and self._get_field_setting(field, 'order_free')) or self._get_field_setting(field, 'order')
            use_regex = self._get_field_setting(field, 'regex')
            list_length = len(order_list)
            empty_pos = order_list.index('') if '' in order_list else list_length + 1
            if use_regex and value is not None:
                for i, regex in enumerate(order_list):
                    if regex and re.match(regex, value):
                        return list_length - i
                return list_length - empty_pos  # not in list
            else:  # not regex or  value = None
                return list_length - (order_list.index(value) if value in order_list else empty_pos)
        else:
            if value.isnumeric():
                return float(value)
            else:
                self.settings[field]['convert'] = 'string'
                return value

    def evaluate_params(self, params, sort_extractor):
        self._use_free_order = params.get('prefer_free_formats', False)
        self._sort_user = params.get('format_sort', [])
        self._sort_extractor = sort_extractor

        def add_item(field, reverse, closest, limit_text):
            field = field.lower()
            if field in self._order:
                return
            self._order.append(field)
            limit = self._resolve_field_value(field, limit_text)
            data = {
                'reverse': reverse,
                'closest': False if limit is None else closest,
                'limit_text': limit_text,
                'limit': limit}
            if field in self.settings:
                self.settings[field].update(data)
            else:
                self.settings[field] = data

        sort_list = (
            tuple(field for field in self.default if self._get_field_setting(field, 'forced'))
            + (tuple() if params.get('format_sort_force', False)
                else tuple(field for field in self.default if self._get_field_setting(field, 'priority')))
            + tuple(self._sort_user) + tuple(sort_extractor) + self.default)

        for item in sort_list:
            match = re.match(self.regex, item)
            if match is None:
                raise ExtractorError(f'Invalid format sort string "{item}" given by extractor')
            field = match.group('field')
            if field is None:
                continue
            if self._get_field_setting(field, 'type') == 'alias':
                alias, field = field, self._get_field_setting(field, 'field')
                if self._get_field_setting(alias, 'deprecated'):
                    self.ydl.deprecated_feature(f'Format sorting alias {alias} is deprecated and may '
                                                f'be removed in a future version. Please use {field} instead')
            reverse = match.group('reverse') is not None
            closest = match.group('separator') == '~'
            limit_text = match.group('limit')

            has_limit = limit_text is not None
            has_multiple_fields = self._get_field_setting(field, 'type') == 'combined'
            has_multiple_limits = has_limit and has_multiple_fields and not self._get_field_setting(field, 'same_limit')

            fields = self._get_field_setting(field, 'field') if has_multiple_fields else (field,)
            limits = limit_text.split(':') if has_multiple_limits else (limit_text,) if has_limit else tuple()
            limit_count = len(limits)
            for (i, f) in enumerate(fields):
                add_item(f, reverse, closest,
                         limits[i] if i < limit_count
                         else limits[0] if has_limit and not has_multiple_limits
                         else None)

    def print_verbose_info(self, write_debug):
        if self._sort_user:
            write_debug('Sort order given by user: {}'.format(', '.join(self._sort_user)))
        if self._sort_extractor:
            write_debug('Sort order given by extractor: {}'.format(', '.join(self._sort_extractor)))
        write_debug('Formats sorted by: {}'.format(', '.join(['{}{}{}'.format(
            '+' if self._get_field_setting(field, 'reverse') else '', field,
            '{}{}({})'.format('~' if self._get_field_setting(field, 'closest') else ':',
                              self._get_field_setting(field, 'limit_text'),
                              self._get_field_setting(field, 'limit'))
            if self._get_field_setting(field, 'limit_text') is not None else '')
            for field in self._order if self._get_field_setting(field, 'visible')])))

    def _calculate_field_preference_from_value(self, format_, field, type_, value):
        reverse = self._get_field_setting(field, 'reverse')
        closest = self._get_field_setting(field, 'closest')
        limit = self._get_field_setting(field, 'limit')

        if type_ == 'extractor':
            maximum = self._get_field_setting(field, 'max')
            if value is None or (maximum is not None and value >= maximum):
                value = -1
        elif type_ == 'boolean':
            in_list = self._get_field_setting(field, 'in_list')
            not_in_list = self._get_field_setting(field, 'not_in_list')
            value = 0 if ((in_list is None or value in in_list) and (not_in_list is None or value not in not_in_list)) else -1
        elif type_ == 'ordered':
            value = self._resolve_field_value(field, value, True)

        # try to convert to number
        val_num = float_or_none(value, default=self._get_field_setting(field, 'default'))
        is_num = self._get_field_setting(field, 'convert') != 'string' and val_num is not None
        if is_num:
            value = val_num

        return ((-10, 0) if value is None
                else (1, value, 0) if not is_num  # if a field has mixed strings and numbers, strings are sorted higher
                else (0, -abs(value - limit), value - limit if reverse else limit - value) if closest
                else (0, value, 0) if not reverse and (limit is None or value <= limit)
                else (0, -value, 0) if limit is None or (reverse and value == limit) or value > limit
                else (-1, value, 0))

    def _calculate_field_preference(self, format_, field):
        type_ = self._get_field_setting(field, 'type')  # extractor, boolean, ordered, field, multiple
        get_value = lambda f: format_.get(self._get_field_setting(f, 'field'))
        if type_ == 'multiple':
            type_ = 'field'  # Only 'field' is allowed in multiple for now
            actual_fields = self._get_field_setting(field, 'field')

            value = self._get_field_setting(field, 'function')(get_value(f) for f in actual_fields)
        else:
            value = get_value(field)
        return self._calculate_field_preference_from_value(format_, field, type_, value)

    def calculate_preference(self, format):
        # Determine missing protocol
        if not format.get('protocol'):
            format['protocol'] = determine_protocol(format)

        # Determine missing ext
        if not format.get('ext') and 'url' in format:
            format['ext'] = determine_ext(format['url'])
        if format.get('vcodec') == 'none':
            format['audio_ext'] = format['ext'] if format.get('acodec') != 'none' else 'none'
            format['video_ext'] = 'none'
        else:
            format['video_ext'] = format['ext']
            format['audio_ext'] = 'none'
        # if format.get('preference') is None and format.get('ext') in ('f4f', 'f4m'):  # Not supported?
        #    format['preference'] = -1000

        if format.get('preference') is None and format.get('ext') == 'flv' and re.match('[hx]265|he?vc?', format.get('vcodec') or ''):
            # HEVC-over-FLV is out-of-spec by FLV's original spec
            # ref. https://trac.ffmpeg.org/ticket/6389
            # ref. https://github.com/yt-dlp/yt-dlp/pull/5821
            format['preference'] = -100

        # Determine missing bitrates
        if format.get('vcodec') == 'none':
            format['vbr'] = 0
        if format.get('acodec') == 'none':
            format['abr'] = 0
        if not format.get('vbr') and format.get('vcodec') != 'none':
            format['vbr'] = try_call(lambda: format['tbr'] - format['abr']) or None
        if not format.get('abr') and format.get('acodec') != 'none':
            format['abr'] = try_call(lambda: format['tbr'] - format['vbr']) or None
        if not format.get('tbr'):
            format['tbr'] = try_call(lambda: format['vbr'] + format['abr']) or None

        return tuple(self._calculate_field_preference(format, field) for field in self._order)


def filesize_from_tbr(tbr, duration):
    """
    @param tbr:      Total bitrate in kbps (1000 bits/sec)
    @param duration: Duration in seconds
    @returns         Filesize in bytes
    """
    if tbr is None or duration is None:
        return None
    return int(duration * tbr * (1000 / 8))


# XXX: Temporary
class _YDLLogger:
    def __init__(self, ydl=None):
        self._ydl = ydl

    def debug(self, message):
        if self._ydl:
            self._ydl.write_debug(message)

    def info(self, message):
        if self._ydl:
            self._ydl.to_screen(message)

    def warning(self, message, *, once=False):
        if self._ydl:
            self._ydl.report_warning(message, once)

    def error(self, message, *, is_error=True):
        if self._ydl:
            self._ydl.report_error(message, is_error=is_error)

    def stdout(self, message):
        if self._ydl:
            self._ydl.to_stdout(message)

    def stderr(self, message):
        if self._ydl:
            self._ydl.to_stderr(message)<|MERGE_RESOLUTION|>--- conflicted
+++ resolved
@@ -2095,15 +2095,9 @@
 
 def replace_extension(filename, ext, expected_real_ext=None):
     name, real_ext = os.path.splitext(filename)
-<<<<<<< HEAD
     ext = ext if ext.startswith('.') else '.' + ext
 
-    return '{}{}'.format(
-        name if not expected_real_ext or real_ext[1:] == expected_real_ext else filename,
-        ext)
-=======
-    return f'{name if not expected_real_ext or real_ext[1:] == expected_real_ext else filename}.{ext}'
->>>>>>> a0d9967f
+    return f'{name if not expected_real_ext or real_ext[1:] == expected_real_ext else filename}{ext}'
 
 
 def check_executable(exe, args=[]):
@@ -2112,7 +2106,7 @@
     try:
         Popen.run([exe, *args], stdout=subprocess.PIPE, stderr=subprocess.PIPE)
     except OSError:
-        return False
+        return False    
     return exe
 
 

--- conflicted
+++ resolved
@@ -765,12 +765,6 @@
 
         url = self._create_url(user_id, video_id)
         webpage = self._download_webpage(url, video_id, headers={'User-Agent': 'Mozilla/5.0'})
-<<<<<<< HEAD
-        next_data = self._search_nextjs_data(webpage, video_id, default=None)
-        if next_data:
-            status = traverse_obj(next_data, ('props', 'pageProps', 'statusCode'), expected_type=int) or 0
-            video_data = traverse_obj(next_data, ('props', 'pageProps', 'itemInfo', 'itemStruct'), expected_type=dict)
-=======
 
         if universal_data := self._get_universal_data(webpage, video_id):
             self.write_debug('Found universal data for rehydration')
@@ -782,12 +776,11 @@
             status = traverse_obj(sigi_data, ('VideoPage', 'statusCode', {int})) or 0
             video_data = traverse_obj(sigi_data, ('ItemModule', video_id, {dict}))
 
-        elif next_data := self._search_nextjs_data(webpage, video_id, default='{}'):
+        elif next_data := self._search_nextjs_data(webpage, video_id, default={}):
             self.write_debug('Found next.js data')
             status = traverse_obj(next_data, ('props', 'pageProps', 'statusCode', {int})) or 0
             video_data = traverse_obj(next_data, ('props', 'pageProps', 'itemInfo', 'itemStruct', {dict}))
 
->>>>>>> e3b42d8b
         else:
             raise ExtractorError('Unable to extract webpage video data')
 

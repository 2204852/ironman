--- conflicted
+++ resolved
@@ -73,14 +73,7 @@
             'season_number': 5,
             'episode_number': 5,
             'chapters': [{'start_time': 0.0, 'end_time': 3409.08}, {'start_time': 3409.08, 'end_time': 6565.008}],
-<<<<<<< HEAD
-            'creator': None,
             'categories': ['Informazione'],
-=======
-            'categories': [
-                'Informazione',
-            ],
->>>>>>> a0243827
         },
     }, {
         # DRM

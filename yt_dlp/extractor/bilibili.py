--- conflicted
+++ resolved
@@ -16,11 +16,8 @@
     RegexNotFoundError,
     InAdvancePagedList,
     OnDemandPagedList,
-<<<<<<< HEAD
+    bool_or_none,
     clean_html,
-=======
-    bool_or_none,
->>>>>>> 84e26038
     filter_dict,
     float_or_none,
     format_field,

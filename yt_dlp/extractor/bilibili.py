import base64
import functools
import hashlib
import itertools
import json
import math
import re
import time
import urllib.parse
import uuid

from .common import InfoExtractor, SearchInfoExtractor
from ..dependencies import Cryptodome
from ..networking.exceptions import HTTPError
from ..utils import (
    ExtractorError,
    GeoRestrictedError,
    InAdvancePagedList,
    OnDemandPagedList,
    bool_or_none,
    clean_html,
    determine_ext,
    filter_dict,
    float_or_none,
    format_field,
    get_element_by_class,
    int_or_none,
    join_nonempty,
    make_archive_id,
    merge_dicts,
    mimetype2ext,
    parse_count,
    parse_qs,
    qualities,
    smuggle_url,
    srt_subtitles_timecode,
    str_or_none,
    traverse_obj,
    unified_timestamp,
    unsmuggle_url,
    url_or_none,
    urlencode_postdata,
    variadic,
)


class BilibiliBaseIE(InfoExtractor):
    _FORMAT_ID_RE = re.compile(r'-(\d+)\.m4s\?')
    _WBI_KEY_CACHE_TIMEOUT = 30  # exact expire timeout is unclear, use 30s for one session
    _wbi_key_cache = {}

    def _has_no_login_cookie(self):
        return self._get_cookies('https://api.bilibili.com').get('SESSDATA') is None

    def check_missing_formats(self, play_info, formats):
        parsed_qualites = set(traverse_obj(formats, (..., 'quality')))
        missing_formats = [
            traverse_obj(missing, 'new_description', 'display_desc', 'quality')
            for missing in traverse_obj(play_info, (
                'support_formats', lambda _, v: v['quality'] not in parsed_qualites))]
        if missing_formats:
            self.to_screen(f'Format(s) {", ".join(map(str, missing_formats))} are missing; '
                           f'you have to login or become premium member to download them. {self._login_hint()}')

    def extract_formats(self, play_info):
        format_names = {
            r['quality']: traverse_obj(r, 'new_description', 'display_desc')
            for r in traverse_obj(play_info, ('support_formats', lambda _, v: v['quality']))
        }

        audios = traverse_obj(play_info, ('dash', (None, 'dolby'), 'audio', ..., {dict}))
        flac_audio = traverse_obj(play_info, ('dash', 'flac', 'audio'))
        if flac_audio:
            audios.append(flac_audio)
        formats = [{
            'url': traverse_obj(audio, 'baseUrl', 'base_url', 'url'),
            'ext': mimetype2ext(traverse_obj(audio, 'mimeType', 'mime_type')),
            'acodec': traverse_obj(audio, ('codecs', {str.lower})),
            'vcodec': 'none',
            'tbr': float_or_none(audio.get('bandwidth'), scale=1000),
            'filesize': int_or_none(audio.get('size')),
            'format_id': str_or_none(audio.get('id')),
        } for audio in audios]

        formats.extend({
            'url': traverse_obj(video, 'baseUrl', 'base_url', 'url'),
            'ext': mimetype2ext(traverse_obj(video, 'mimeType', 'mime_type')),
            'fps': float_or_none(traverse_obj(video, 'frameRate', 'frame_rate')),
            'width': int_or_none(video.get('width')),
            'height': int_or_none(video.get('height')),
            'vcodec': video.get('codecs'),
            'acodec': 'none' if audios else None,
            'dynamic_range': {126: 'DV', 125: 'HDR10'}.get(int_or_none(video.get('id'))),
            'tbr': float_or_none(video.get('bandwidth'), scale=1000),
            'filesize': int_or_none(video.get('size')),
            'quality': int_or_none(video.get('id')),
            'format_id': traverse_obj(
                video, (('baseUrl', 'base_url'), {self._FORMAT_ID_RE.search}, 1),
                ('id', {str_or_none}), get_all=False),
            'format': format_names.get(video.get('id')),
        } for video in traverse_obj(play_info, ('dash', 'video', ...)))

        if formats:
            self.check_missing_formats(play_info, formats)

        fragments = traverse_obj(play_info, ('durl', lambda _, v: url_or_none(v['url']), {
            'url': ('url', {url_or_none}),
            'duration': ('length', {lambda x: float_or_none(x, scale=1000)}),
            'filesize': ('size', {int_or_none}),
        }))
        if fragments:
            formats.append({
                'url': fragments[0]['url'],
                'filesize': sum(traverse_obj(fragments, (..., 'filesize'))),
                **({
                    'fragments': fragments,
                    'protocol': 'http_dash_segments'
                } if len(fragments) > 1 else {}),
                **traverse_obj(play_info, {
                    'quality': ('quality', {int_or_none}),
                    'format_id': ('quality', {str_or_none}),
                    'format': ('quality', {lambda x: format_names.get(x)}),
                    'resolution': ('quality', {lambda x: format_names.get(x)}),
                    'duration': ('timelength', {lambda x: float_or_none(x, scale=1000)}),
                }),
            })
        return formats

    def _get_wbi_key(self, video_id):
        if time.time() < self._wbi_key_cache.get('ts', 0) + self._WBI_KEY_CACHE_TIMEOUT:
            return self._wbi_key_cache['key']

        session_data = self._download_json(
            'https://api.bilibili.com/x/web-interface/nav', video_id, note='Downloading wbi sign')

        lookup = ''.join(traverse_obj(session_data, (
            'data', 'wbi_img', ('img_url', 'sub_url'),
            {lambda x: x.rpartition('/')[2].partition('.')[0]})))

        mixin_key_enc_tab = [
            46, 47, 18, 2, 53, 8, 23, 32, 15, 50, 10, 31, 58, 3, 45, 35, 27, 43, 5, 49,
            33, 9, 42, 19, 29, 28, 14, 39, 12, 38, 41, 13, 37, 48, 7, 16, 24, 55, 40,
            61, 26, 17, 0, 1, 60, 51, 30, 4, 22, 25, 54, 21, 56, 59, 6, 63, 57, 62, 11,
            36, 20, 34, 44, 52
        ]

        self._wbi_key_cache.update({
            'key': ''.join(lookup[i] for i in mixin_key_enc_tab)[:32],
            'ts': time.time(),
        })
        return self._wbi_key_cache['key']

    def _sign_wbi(self, params, video_id):
        params['wts'] = round(time.time())
        params = {
            k: ''.join(filter(lambda char: char not in "!'()*", str(v)))
            for k, v in sorted(params.items())
        }
        query = urllib.parse.urlencode(params)
        params['w_rid'] = hashlib.md5(f'{query}{self._get_wbi_key(video_id)}'.encode()).hexdigest()
        return params

    def _download_playinfo(self, bvid, cid, headers=None, qn=None):
        params = {'bvid': bvid, 'cid': cid, 'fnval': 4048}
        if qn:
            params['qn'] = qn
        return self._download_json(
            'https://api.bilibili.com/x/player/wbi/playurl', bvid,
            query=self._sign_wbi(params, bvid), headers=headers,
            note=f'Downloading video formats for cid {cid} {qn or ""}')['data']

    def json2srt(self, json_data):
        srt_data = ''
        for idx, line in enumerate(json_data.get('body') or []):
            srt_data += (f'{idx + 1}\n'
                         f'{srt_subtitles_timecode(line["from"])} --> {srt_subtitles_timecode(line["to"])}\n'
                         f'{line["content"]}\n\n')
        return srt_data

    def _get_subtitles(self, video_id, cid, aid=None):
        subtitles = {
            'danmaku': [{
                'ext': 'xml',
                'url': f'https://comment.bilibili.com/{cid}.xml',
            }],
        }

        video_info = self._download_json(
            'https://api.bilibili.com/x/player/v2', video_id,
            query={'aid': aid, 'cid': cid} if aid else {'bvid': video_id, 'cid': cid},
            note=f'Extracting subtitle info {cid}')
        if traverse_obj(video_info, ('data', 'need_login_subtitle')):
            self.report_warning(f'subtitles are only available when logged in. {self._login_hint()}', only_once=True)
        subs_list = traverse_obj(video_info, ('data', 'subtitle', 'subtitles',
                                              lambda _, v: v['subtitle_url'] and v['lan']))

        for s in subs_list:
            subtitles.setdefault(s['lan'], []).append({
                'ext': 'srt',
                'data': self.json2srt(self._download_json(s['subtitle_url'], video_id)),
            })
        return subtitles

    def _get_chapters(self, aid, cid):
        chapters = aid and cid and self._download_json(
            'https://api.bilibili.com/x/player/v2', aid, query={'aid': aid, 'cid': cid},
            note='Extracting chapters', fatal=False)
        return traverse_obj(chapters, ('data', 'view_points', ..., {
            'title': 'content',
            'start_time': 'from',
            'end_time': 'to',
        })) or None

    def _get_comments(self, aid):
        for idx in itertools.count(1):
            replies = traverse_obj(
                self._download_json(
                    f'https://api.bilibili.com/x/v2/reply?pn={idx}&oid={aid}&type=1&jsonp=jsonp&sort=2&_=1567227301685',
                    aid, note=f'Extracting comments from page {idx}', fatal=False),
                ('data', 'replies'))
            if not replies:
                return
            for children in map(self._get_all_children, replies):
                yield from children

    def _get_all_children(self, reply):
        yield {
            'author': traverse_obj(reply, ('member', 'uname')),
            'author_id': traverse_obj(reply, ('member', 'mid')),
            'id': reply.get('rpid'),
            'text': traverse_obj(reply, ('content', 'message')),
            'timestamp': reply.get('ctime'),
            'parent': reply.get('parent') or 'root',
        }
        for children in map(self._get_all_children, traverse_obj(reply, ('replies', ...))):
            yield from children

    def _get_episodes_from_season(self, ss_id, url):
        season_info = self._download_json(
            'https://api.bilibili.com/pgc/web/season/section', ss_id,
            note='Downloading season info', query={'season_id': ss_id},
            headers={'Referer': url, **self.geo_verification_headers()})

        for entry in traverse_obj(season_info, (
                'result', 'main_section', 'episodes',
                lambda _, v: url_or_none(v['share_url']) and v['id'])):
            yield self.url_result(entry['share_url'], BiliBiliBangumiIE, str_or_none(entry.get('id')))

    def _get_divisions(self, video_id, graph_version, edges, edge_id, cid_edges=None):
        cid_edges = cid_edges or {}
        division_data = self._download_json(
            'https://api.bilibili.com/x/stein/edgeinfo_v2', video_id,
            query={'graph_version': graph_version, 'edge_id': edge_id, 'bvid': video_id},
            note=f'Extracting divisions from edge {edge_id}')
        edges.setdefault(edge_id, {}).update(
            traverse_obj(division_data, ('data', 'story_list', lambda _, v: v['edge_id'] == edge_id, {
                'title': ('title', {str}),
                'cid': ('cid', {int_or_none}),
            }), get_all=False))

        edges[edge_id].update(traverse_obj(division_data, ('data', {
            'title': ('title', {str}),
            'choices': ('edges', 'questions', ..., 'choices', ..., {
                'edge_id': ('id', {int_or_none}),
                'cid': ('cid', {int_or_none}),
                'text': ('option', {str}),
            }),
        })))
        # use dict to combine edges that use the same video section (same cid)
        cid_edges.setdefault(edges[edge_id]['cid'], {})[edge_id] = edges[edge_id]
        for choice in traverse_obj(edges, (edge_id, 'choices', ...)):
            if choice['edge_id'] not in edges:
                edges[choice['edge_id']] = {'cid': choice['cid']}
                self._get_divisions(video_id, graph_version, edges, choice['edge_id'], cid_edges=cid_edges)
        return cid_edges

    def _get_interactive_entries(self, video_id, cid, metainfo, headers=None):
        graph_version = traverse_obj(
            self._download_json(
                'https://api.bilibili.com/x/player/wbi/v2', video_id,
                'Extracting graph version', query={'bvid': video_id, 'cid': cid}, headers=headers),
            ('data', 'interaction', 'graph_version', {int_or_none}))
        cid_edges = self._get_divisions(video_id, graph_version, {1: {'cid': cid}}, 1)
        for cid, edges in cid_edges.items():
            play_info = self._download_playinfo(video_id, cid, headers=headers)
            yield {
                **metainfo,
                'id': f'{video_id}_{cid}',
                'title': f'{metainfo.get("title")} - {next(iter(edges.values())).get("title")}',
                'formats': self.extract_formats(play_info),
                'description': f'{json.dumps(edges, ensure_ascii=False)}\n{metainfo.get("description", "")}',
                'duration': float_or_none(play_info.get('timelength'), scale=1000),
                'subtitles': self.extract_subtitles(video_id, cid),
            }


class BiliBiliIE(BilibiliBaseIE):
    _VALID_URL = r'https?://(?:www\.)?bilibili\.com/(?:video/|festival/\w+\?(?:[^#]*&)?bvid=)[aAbB][vV](?P<id>[^/?#&]+)'

    _TESTS = [{
        'url': 'https://www.bilibili.com/video/BV13x41117TL',
        'info_dict': {
            'id': 'BV13x41117TL',
            'title': '阿滴英文｜英文歌分享#6 "Closer',
            'ext': 'mp4',
            'description': '滴妹今天唱Closer給你聽! 有史以来，被推最多次也是最久的歌曲，其实歌词跟我原本想像差蛮多的，不过还是好听！ 微博@阿滴英文',
            'uploader_id': '65880958',
            'uploader': '阿滴英文',
            'thumbnail': r're:^https?://.*\.(jpg|jpeg|png)$',
            'duration': 554.117,
            'tags': list,
            'comment_count': int,
            'upload_date': '20170301',
            'timestamp': 1488353834,
            'like_count': int,
            'view_count': int,
            '_old_archive_ids': ['bilibili 8903802_part1'],
        },
    }, {
        'note': 'old av URL version',
        'url': 'http://www.bilibili.com/video/av1074402/',
        'info_dict': {
            'id': 'BV11x411K7CN',
            'ext': 'mp4',
            'title': '【金坷垃】金泡沫',
            'uploader': '菊子桑',
            'uploader_id': '156160',
            'duration': 308.36,
            'upload_date': '20140420',
            'timestamp': 1397983878,
            'description': 'md5:ce18c2a2d2193f0df2917d270f2e5923',
            'like_count': int,
            'comment_count': int,
            'view_count': int,
            'tags': list,
            'thumbnail': r're:^https?://.*\.(jpg|jpeg)$',
            '_old_archive_ids': ['bilibili 1074402_part1'],
        },
        'params': {'skip_download': True},
    }, {
        'note': 'Anthology',
        'url': 'https://www.bilibili.com/video/BV1bK411W797',
        'info_dict': {
            'id': 'BV1bK411W797',
            'title': '物语中的人物是如何吐槽自己的OP的',
        },
        'playlist_count': 18,
        'playlist': [{
            'info_dict': {
                'id': 'BV1bK411W797_p1',
                'ext': 'mp4',
                'title': '物语中的人物是如何吐槽自己的OP的 p01 Staple Stable/战场原+羽川',
                'tags': 'count:10',
                'timestamp': 1589601697,
                'thumbnail': r're:^https?://.*\.(jpg|jpeg|png)$',
                'uploader': '打牌还是打桩',
                'uploader_id': '150259984',
                'like_count': int,
                'comment_count': int,
                'upload_date': '20200516',
                'view_count': int,
                'description': 'md5:e3c401cf7bc363118d1783dd74068a68',
                'duration': 90.314,
<<<<<<< HEAD
                '_old_archive_ids': ['bilibili 498159642_part1'],
            }
        }]
=======
            },
        }],
>>>>>>> add96eb9
    }, {
        'note': 'Specific page of Anthology',
        'url': 'https://www.bilibili.com/video/BV1bK411W797?p=1',
        'info_dict': {
            'id': 'BV1bK411W797_p1',
            'ext': 'mp4',
            'title': '物语中的人物是如何吐槽自己的OP的 p01 Staple Stable/战场原+羽川',
            'tags': 'count:10',
            'timestamp': 1589601697,
            'thumbnail': r're:^https?://.*\.(jpg|jpeg|png)$',
            'uploader': '打牌还是打桩',
            'uploader_id': '150259984',
            'like_count': int,
            'comment_count': int,
            'upload_date': '20200516',
            'view_count': int,
            'description': 'md5:e3c401cf7bc363118d1783dd74068a68',
            'duration': 90.314,
<<<<<<< HEAD
            '_old_archive_ids': ['bilibili 498159642_part1'],
        }
    }, {
=======
        },
    }, {
        'note': 'video has subtitles',
        'url': 'https://www.bilibili.com/video/BV12N4y1M7rh',
        'info_dict': {
            'id': 'BV12N4y1M7rh',
            'ext': 'mp4',
            'title': 'md5:96e8bb42c2b432c0d4ce3434a61479c1',
            'tags': list,
            'description': 'md5:afde2b7ba9025c01d9e3dde10de221e4',
            'duration': 313.557,
            'upload_date': '20220709',
            'uploader': '小夫太渴',
            'timestamp': 1657347907,
            'uploader_id': '1326814124',
            'comment_count': int,
            'view_count': int,
            'like_count': int,
            'thumbnail': r're:^https?://.*\.(jpg|jpeg|png)$',
            'subtitles': 'count:2',
        },
        'params': {'listsubtitles': True},
    }, {
>>>>>>> add96eb9
        'url': 'https://www.bilibili.com/video/av8903802/',
        'info_dict': {
            'id': 'BV13x41117TL',
            'ext': 'mp4',
            'title': '阿滴英文｜英文歌分享#6 "Closer',
            'upload_date': '20170301',
            'description': 'md5:3b1b9e25b78da4ef87e9b548b88ee76a',
            'timestamp': 1488353834,
            'uploader_id': '65880958',
            'uploader': '阿滴英文',
            'thumbnail': r're:^https?://.*\.(jpg|jpeg|png)$',
            'duration': 554.117,
            'tags': list,
            'comment_count': int,
            'view_count': int,
            'like_count': int,
            '_old_archive_ids': ['bilibili 8903802_part1'],
        },
        'params': {
            'skip_download': True,
        },
    }, {
        'note': 'video has chapter',
        'url': 'https://www.bilibili.com/video/BV1vL411G7N7/',
        'info_dict': {
            'id': 'BV1vL411G7N7',
            'ext': 'mp4',
            'title': '如何为你的B站视频添加进度条分段',
            'timestamp': 1634554558,
            'upload_date': '20211018',
            'description': 'md5:a9a3d6702b3a94518d419b2e9c320a6d',
            'tags': list,
            'uploader': '爱喝咖啡的当麻',
            'duration': 669.482,
            'uploader_id': '1680903',
            'chapters': 'count:6',
            'comment_count': int,
            'view_count': int,
            'like_count': int,
            'thumbnail': r're:^https?://.*\.(jpg|jpeg|png)$',
            '_old_archive_ids': ['bilibili 463665680_part1'],
        },
        'params': {'skip_download': True},
    }, {
        'note': 'video redirects to festival page',
        'url': 'https://www.bilibili.com/video/BV1wP4y1P72h',
        'info_dict': {
            'id': 'BV1wP4y1P72h',
            'ext': 'mp4',
            'title': '牛虎年相交之际，一首传统民族打击乐《牛斗虎》祝大家新春快乐，虎年大吉！【bilibili音乐虎闹新春】',
            'timestamp': 1643947497,
            'upload_date': '20220204',
            'description': 'md5:8681a0d4d2c06b4ae27e59c8080a7fe6',
            'uploader': '叨叨冯聊音乐',
            'duration': 246.719,
            'uploader_id': '528182630',
            'view_count': int,
            'like_count': int,
            'thumbnail': r're:^https?://.*\.(jpg|jpeg|png)$',
            '_old_archive_ids': ['bilibili 893839363_part1'],
        },
    }, {
        'note': 'newer festival video',
        'url': 'https://www.bilibili.com/festival/2023honkaiimpact3gala?bvid=BV1ay4y1d77f',
        'info_dict': {
            'id': 'BV1ay4y1d77f',
            'ext': 'mp4',
            'title': '【崩坏3新春剧场】为特别的你送上祝福！',
            'timestamp': 1674273600,
            'upload_date': '20230121',
            'description': 'md5:58af66d15c6a0122dc30c8adfd828dd8',
            'uploader': '果蝇轰',
            'duration': 1111.722,
            'uploader_id': '8469526',
            'view_count': int,
            'like_count': int,
            'thumbnail': r're:^https?://.*\.(jpg|jpeg|png)$',
            '_old_archive_ids': ['bilibili 778246196_part1'],
        },
    }, {
        'note': 'legacy flv/mp4 video',
        'url': 'https://www.bilibili.com/video/BV1ms411Q7vw/?p=4',
        'info_dict': {
            'id': 'BV1ms411Q7vw_p4',
            'title': '[搞笑]【动画】云南方言快乐生产线出品 p04 新烧包谷之漫游桃花岛',
            'timestamp': 1458222815,
            'upload_date': '20160317',
            'description': '云南方言快乐生产线出品',
            'duration': float,
            'uploader': '一笑颠天',
            'uploader_id': '3916081',
            'view_count': int,
            'comment_count': int,
            'like_count': int,
            'tags': list,
            'thumbnail': r're:^https?://.*\.(jpg|jpeg|png)$',
            '_old_archive_ids': ['bilibili 4120229_part4'],
        },
        'params': {'extractor_args': {'bilibili': {'_prefer_multi_flv': ['32']}}},
        'playlist_count': 19,
        'playlist': [{
            'info_dict': {
                'id': 'BV1ms411Q7vw_p4_0',
                'ext': 'flv',
                'title': '[搞笑]【动画】云南方言快乐生产线出品 p04 新烧包谷之漫游桃花岛',
                'duration': 399.102,
            },
        }],
    }, {
        'note': 'legacy mp4-only video',
        'url': 'https://www.bilibili.com/video/BV1nx411u79K',
        'info_dict': {
            'id': 'BV1nx411u79K',
            'ext': 'mp4',
            'title': '【练习室】201603声乐练习《No Air》with VigoVan',
            'timestamp': 1508893551,
            'upload_date': '20171025',
            'description': '@ZERO-G伯远\n声乐练习 《No Air》with Vigo Van',
            'duration': 80.384,
            'uploader': '伯远',
            'uploader_id': '10584494',
            'comment_count': int,
            'view_count': int,
            'like_count': int,
            'tags': list,
            'thumbnail': r're:^https?://.*\.(jpg|jpeg|png)$',
            '_old_archive_ids': ['bilibili 15700301_part1'],
        },
    }, {
        'note': 'interactive/split-path video',
        'url': 'https://www.bilibili.com/video/BV1af4y1H7ga/',
        'info_dict': {
            'id': 'BV1af4y1H7ga',
            'title': '【互动游戏】花了大半年时间做的自我介绍~请查收！！',
            'timestamp': 1630500414,
            'upload_date': '20210901',
            'description': 'md5:01113e39ab06e28042d74ac356a08786',
            'tags': list,
            'uploader': '钉宫妮妮Ninico',
            'duration': 1503,
            'uploader_id': '8881297',
            'comment_count': int,
            'view_count': int,
            'like_count': int,
            'thumbnail': r're:^https?://.*\.(jpg|jpeg|png)$',
            '_old_archive_ids': ['bilibili 292734508_part1'],
        },
        'playlist_count': 33,
        'playlist': [{
            'info_dict': {
                'id': 'BV1af4y1H7ga_400950101',
                'ext': 'mp4',
                'title': '【互动游戏】花了大半年时间做的自我介绍~请查收！！ - 听见猫猫叫~',
                'timestamp': 1630500414,
                'upload_date': '20210901',
                'description': 'md5:db66ac7a2813a94b8291dbce990cc5b2',
                'tags': list,
                'uploader': '钉宫妮妮Ninico',
                'duration': 11.605,
                'uploader_id': '8881297',
                'comment_count': int,
                'view_count': int,
                'like_count': int,
                'thumbnail': r're:^https?://.*\.(jpg|jpeg|png)$',
                '_old_archive_ids': ['bilibili 292734508_part1'],
            },
        }],
    }, {
        'note': '301 redirect to bangumi link',
        'url': 'https://www.bilibili.com/video/BV1TE411f7f1',
        'info_dict': {
            'id': '288525',
            'title': '李永乐老师 钱学森弹道和乘波体飞行器是什么？',
            'ext': 'mp4',
            'series': '我和我的祖国',
            'series_id': '4780',
            'season': '幕后纪实',
            'season_id': '28609',
            'season_number': 1,
            'episode': '钱学森弹道和乘波体飞行器是什么？',
            'episode_id': '288525',
            'episode_number': 105,
            'duration': 1183.957,
            'timestamp': 1571648124,
            'upload_date': '20191021',
            'thumbnail': r're:^https?://.*\.(jpg|jpeg|png)$',
        },
    }, {
        'note': 'video has subtitles, which requires login',
        'url': 'https://www.bilibili.com/video/BV12N4y1M7rh',
        'info_dict': {
            'id': 'BV12N4y1M7rh',
            'ext': 'mp4',
            'title': 'md5:96e8bb42c2b432c0d4ce3434a61479c1',
            'tags': list,
            'description': 'md5:afde2b7ba9025c01d9e3dde10de221e4',
            'duration': 313.557,
            'upload_date': '20220709',
            'uploader': '小夫太渴',
            'timestamp': 1657347907,
            'uploader_id': '1326814124',
            'comment_count': int,
            'view_count': int,
            'like_count': int,
            'thumbnail': r're:^https?://.*\.(jpg|jpeg|png)$',
            'subtitles': 'count:2',  # login required for CC subtitle
            '_old_archive_ids': ['bilibili 898179753_part1'],
        },
        'params': {'listsubtitles': True},
        'skip': 'login required for subtitle',
    }, {
        'url': 'https://www.bilibili.com/video/BV1jL41167ZG/',
        'info_dict': {
            'id': 'BV1jL41167ZG',
            'title': '一场大火引发的离奇死亡！古典推理经典短篇集《不可能犯罪诊断书》！',
            'ext': 'mp4',
        },
        'skip': 'supporter-only video',
    }, {
        'url': 'https://www.bilibili.com/video/BV1Ks411f7aQ/',
        'info_dict': {
            'id': 'BV1Ks411f7aQ',
            'title': '【BD1080P】狼与香辛料I【华盟】',
            'ext': 'mp4',
        },
        'skip': 'login required',
    }, {
        'url': 'https://www.bilibili.com/video/BV1GJ411x7h7/',
        'info_dict': {
            'id': 'BV1GJ411x7h7',
            'title': '【官方 MV】Never Gonna Give You Up - Rick Astley',
            'ext': 'mp4',
        },
        'skip': 'geo-restricted',
    }]

    def _real_extract(self, url):
        video_id = self._match_id(url)
        headers = self.geo_verification_headers()
        webpage, urlh = self._download_webpage_handle(url, video_id, headers=headers)
        if not self._match_valid_url(urlh.url):
            return self.url_result(urlh.url)

        headers = {**headers, 'Referer': url}

        initial_state = self._search_json(r'window\.__INITIAL_STATE__\s*=', webpage, 'initial state', video_id)
        is_festival = 'videoData' not in initial_state
        if is_festival:
            video_data = initial_state['videoInfo']
        else:
            play_info_obj = self._search_json(
                r'window\.__playinfo__\s*=', webpage, 'play info', video_id, fatal=False)
            if not play_info_obj:
                if traverse_obj(initial_state, ('error', 'trueCode')) == -403:
                    self.raise_login_required()
                if traverse_obj(initial_state, ('error', 'trueCode')) == -404:
                    raise ExtractorError(
                        'This video may be deleted or geo-restricted. '
                        'You might want to try a VPN or a proxy server (with --proxy)', expected=True)
            play_info = traverse_obj(play_info_obj, ('data', {dict}))
            if not play_info:
                if traverse_obj(play_info_obj, 'code') == 87007:
                    toast = get_element_by_class('tips-toast', webpage) or ''
                    msg = clean_html(
                        f'{get_element_by_class("belongs-to", toast) or ""}，'
                        + (get_element_by_class('level', toast) or ''))
                    raise ExtractorError(
                        f'This is a supporter-only video: {msg}. {self._login_hint()}', expected=True)
                raise ExtractorError('Failed to extract play info')
            video_data = initial_state['videoData']

        video_id, title = video_data['bvid'], video_data.get('title')

        # Bilibili anthologies are similar to playlists but all videos share the same video ID as the anthology itself.
        page_list_json = not is_festival and traverse_obj(
            self._download_json(
                'https://api.bilibili.com/x/player/pagelist', video_id,
                fatal=False, query={'bvid': video_id, 'jsonp': 'jsonp'},
                note='Extracting videos in anthology', headers=headers),
            'data', expected_type=list) or []
        is_anthology = len(page_list_json) > 1

        part_id = int_or_none(parse_qs(url).get('p', [None])[-1])
        if is_anthology and not part_id and self._yes_playlist(video_id, video_id):
            return self.playlist_from_matches(
                page_list_json, video_id, title, ie=BiliBiliIE,
                getter=lambda entry: f'https://www.bilibili.com/video/{video_id}?p={entry["page"]}')

        if is_anthology:
            part_id = part_id or 1
            title += f' p{part_id:02d} {traverse_obj(page_list_json, (part_id - 1, "part")) or ""}'

        aid = video_data.get('aid')
        old_video_id = format_field(aid, None, f'%s_part{part_id or 1}')
        cid = traverse_obj(video_data, ('pages', part_id - 1, 'cid')) if part_id else video_data.get('cid')

        festival_info = {}
        if is_festival:
            play_info = self._download_playinfo(video_id, cid, headers=headers)

            festival_info = traverse_obj(initial_state, {
                'uploader': ('videoInfo', 'upName'),
                'uploader_id': ('videoInfo', 'upMid', {str_or_none}),
                'like_count': ('videoStatus', 'like', {int_or_none}),
                'thumbnail': ('sectionEpisodes', lambda _, v: v['bvid'] == video_id, 'cover'),
            }, get_all=False)

        metainfo = {
            **traverse_obj(initial_state, {
                'uploader': ('upData', 'name'),
                'uploader_id': ('upData', 'mid', {str_or_none}),
                'like_count': ('videoData', 'stat', 'like', {int_or_none}),
                'tags': ('tags', ..., 'tag_name'),
                'thumbnail': ('videoData', 'pic', {url_or_none}),
            }),
            **festival_info,
            **traverse_obj(video_data, {
                'description': 'desc',
                'timestamp': ('pubdate', {int_or_none}),
                'view_count': (('viewCount', ('stat', 'view')), {int_or_none}),
                'comment_count': ('stat', 'reply', {int_or_none}),
            }, get_all=False),
            'id': f'{video_id}{format_field(part_id, None, "_p%d")}',
            '_old_archive_ids': [make_archive_id(self, old_video_id)] if old_video_id else None,
            'title': title,
            'http_headers': {'Referer': url},
        }

        is_interactive = traverse_obj(video_data, ('rights', 'is_stein_gate'))
        if is_interactive:
            return self.playlist_result(
<<<<<<< HEAD
                self._get_interactive_entries(video_id, cid, metainfo, headers=headers), **metainfo, **{
                    'duration': traverse_obj(initial_state, ('videoData', 'duration', {int_or_none})),
                    '__post_extractor': self.extract_comments(aid),
                })
=======
                self._get_interactive_entries(video_id, cid, metainfo), **metainfo,
                duration=traverse_obj(initial_state, ('videoData', 'duration', {int_or_none})),
                __post_extractor=self.extract_comments(aid))
>>>>>>> add96eb9
        else:
            formats = self.extract_formats(play_info)

            if not traverse_obj(play_info, ('dash')):  # for legacy-only formats
                has_qn = lambda x: x in traverse_obj(formats, (..., 'quality'))
                for qn in traverse_obj(play_info, ('accept_quality', lambda _, v: not has_qn(v), {int})):
                    formats.extend(traverse_obj(
                        self.extract_formats(self._download_playinfo(video_id, cid, headers=headers, qn=qn)),
                        (lambda _, v: not has_qn(v.get('quality')))))
                self.check_missing_formats(play_info, formats)
                if traverse_obj(formats, lambda _, v: v['fragments']):
                    if not self._configuration_arg('_prefer_multi_flv'):
                        # `_prefer_multi_flv` is mainly for writing test case, user should hardly need this
                        dropping = ', '.join(traverse_obj(formats, (
                            lambda _, v: v['fragments'], {lambda x: f'{x["format"]} ({x["format_id"]})'})))
                        formats = traverse_obj(formats, lambda _, v: not v.get('fragments'))
                        if dropping:
                            self.to_screen(f'Dropping incompatible flv format(s) {dropping} when mp4 exists')
                    else:
                        formats = traverse_obj(
                            formats, lambda _, v: v['quality'] == int(self._configuration_arg('_prefer_multi_flv')[0])
                        ) or [max(traverse_obj(formats, lambda _, v: v['fragments']), key=lambda x: x['quality'])]

            if formats[0].get('fragments'):  # transform multi_video format
                return {
                    **metainfo,
                    '_type': 'multi_video',
                    'entries': [{
                        'id': f'{metainfo["id"]}_{idx}',
                        'title': metainfo['title'],
                        'http_headers': metainfo['http_headers'],
                        'formats': [{
                            **fragment,
                            'format_id': formats[0].get('format_id'),
                        }],
                        'subtitles': self.extract_subtitles(video_id, cid) if idx == 0 else None,
                        '__post_extractor': self.extract_comments(aid) if idx == 0 else None,
                    } for idx, fragment in enumerate(formats[0]['fragments'])],
                    'duration': float_or_none(play_info.get('timelength'), scale=1000),
                }
            else:
                return {
                    **metainfo,
                    'formats': formats,
                    'duration': float_or_none(play_info.get('timelength'), scale=1000),
                    'chapters': self._get_chapters(aid, cid),
                    'subtitles': self.extract_subtitles(video_id, cid),
                    '__post_extractor': self.extract_comments(aid),
                }


class BiliBiliBangumiIE(BilibiliBaseIE):
    _VALID_URL = r'https?://(?:www\.)?bilibili\.com/bangumi/play/ep(?P<id>\d+)'

    _TESTS = [{
        'url': 'https://www.bilibili.com/bangumi/play/ep21495/',
        'info_dict': {
            'id': '21495',
            'ext': 'mp4',
            'series': '悠久之翼',
            'series_id': '774',
            'season': '第二季',
            'season_id': '1182',
            'season_number': 2,
            'episode': 'forever／ef',
            'episode_id': '21495',
            'episode_number': 12,
            'title': '12 forever／ef',
            'duration': 1420.791,
            'timestamp': 1320412200,
            'upload_date': '20111104',
            'thumbnail': r're:^https?://.*\.(jpg|jpeg|png)$',
        },
    }, {
        'url': 'https://www.bilibili.com/bangumi/play/ep267851',
        'info_dict': {
            'id': '267851',
            'ext': 'mp4',
            'series': '鬼灭之刃',
            'series_id': '4358',
            'season': '立志篇',
            'season_id': '26801',
            'season_number': 1,
            'episode': '残酷',
            'episode_id': '267851',
            'episode_number': 1,
            'title': '1 残酷',
            'duration': 1425.256,
            'timestamp': 1554566400,
            'upload_date': '20190406',
            'thumbnail': r're:^https?://.*\.(jpg|jpeg|png)$',
        },
        'skip': 'Geo-restricted',
    }, {
        'note': 'a making-of which falls outside main section',
        'url': 'https://www.bilibili.com/bangumi/play/ep345120',
        'info_dict': {
            'id': '345120',
            'ext': 'mp4',
            'series': '鬼灭之刃',
            'series_id': '4358',
            'season': '立志篇',
            'season_id': '26801',
            'season_number': 1,
            'episode': '炭治郎篇',
            'episode_id': '345120',
            'episode_number': 27,
            'title': '#1 炭治郎篇',
            'duration': 1922.129,
            'timestamp': 1602853860,
            'upload_date': '20201016',
            'thumbnail': r're:^https?://.*\.(jpg|jpeg|png)$',
        },
    }]

    def _real_extract(self, url):
        episode_id = self._match_id(url)
        headers = self.geo_verification_headers()
        webpage = self._download_webpage(url, episode_id, headers=headers)

        if '您所在的地区无法观看本片' in webpage:
            raise GeoRestrictedError('This video is restricted')
        elif '正在观看预览，大会员免费看全片' in webpage:
            self.raise_login_required('This video is for premium members only')

        headers = {**headers, 'Referer': url}

        play_info = self._download_json(
            'https://api.bilibili.com/pgc/player/web/v2/playurl', episode_id,
            'Extracting episode', query={'fnval': '4048', 'ep_id': episode_id},
            headers=headers)
        premium_only = play_info.get('code') == -10403
        play_info = traverse_obj(play_info, ('result', 'video_info', {dict})) or {}

        formats = self.extract_formats(play_info)
        if not formats and (premium_only or '成为大会员抢先看' in webpage or '开通大会员观看' in webpage):
            self.raise_login_required('This video is for premium members only')

        bangumi_info = self._download_json(
            'https://api.bilibili.com/pgc/view/web/season', episode_id, 'Get episode details',
            query={'ep_id': episode_id}, headers=headers)['result']

        episode_number, episode_info = next((
            (idx, ep) for idx, ep in enumerate(traverse_obj(
                bangumi_info, (('episodes', ('section', ..., 'episodes')), ..., {dict})), 1)
            if str_or_none(ep.get('id')) == episode_id), (1, {}))

        season_id = bangumi_info.get('season_id')
        season_number, season_title = season_id and next((
            (idx + 1, e.get('season_title')) for idx, e in enumerate(
                traverse_obj(bangumi_info, ('seasons', ...)))
            if e.get('season_id') == season_id
        ), (None, None))

        aid = episode_info.get('aid')

        return {
            'id': episode_id,
            'formats': formats,
            **traverse_obj(bangumi_info, {
                'series': ('series', 'series_title', {str}),
                'series_id': ('series', 'series_id', {str_or_none}),
                'thumbnail': ('square_cover', {url_or_none}),
            }),
            **traverse_obj(episode_info, {
                'episode': ('long_title', {str}),
                'episode_number': ('title', {int_or_none}, {lambda x: x or episode_number}),
                'timestamp': ('pub_time', {int_or_none}),
                'title': {lambda v: v and join_nonempty('title', 'long_title', delim=' ', from_dict=v)},
            }),
            'episode_id': episode_id,
            'season': str_or_none(season_title),
            'season_id': str_or_none(season_id),
            'season_number': season_number,
            'duration': float_or_none(play_info.get('timelength'), scale=1000),
            'subtitles': self.extract_subtitles(episode_id, episode_info.get('cid'), aid=aid),
            '__post_extractor': self.extract_comments(aid),
            'http_headers': {'Referer': url},
        }


class BiliBiliBangumiMediaIE(BilibiliBaseIE):
    _VALID_URL = r'https?://(?:www\.)?bilibili\.com/bangumi/media/md(?P<id>\d+)'
    _TESTS = [{
        'url': 'https://www.bilibili.com/bangumi/media/md24097891',
        'info_dict': {
            'id': '24097891',
            'title': 'CAROLE & TUESDAY',
            'description': 'md5:42417ad33d1eaa1c93bfd2dd1626b829',
        },
        'playlist_mincount': 25,
    }, {
        'url': 'https://www.bilibili.com/bangumi/media/md1565/',
        'info_dict': {
            'id': '1565',
            'title': '攻壳机动队 S.A.C. 2nd GIG',
            'description': 'md5:46cac00bafd645b97f4d6df616fc576d',
        },
        'playlist_count': 26,
        'playlist': [{
            'info_dict': {
                'id': '68540',
                'ext': 'mp4',
                'series': '攻壳机动队',
                'series_id': '1077',
                'season': '第二季',
                'season_id': '1565',
                'season_number': 2,
                'episode': '再启动 REEMBODY',
                'episode_id': '68540',
                'episode_number': 1,
                'title': '1 再启动 REEMBODY',
                'duration': 1525.777,
                'timestamp': 1425074413,
                'upload_date': '20150227',
                'thumbnail': r're:^https?://.*\.(jpg|jpeg|png)$',
            },
        }],
    }]

    def _real_extract(self, url):
        media_id = self._match_id(url)
        webpage = self._download_webpage(url, media_id)

        initial_state = self._search_json(
            r'window\.__INITIAL_STATE__\s*=', webpage, 'initial_state', media_id)
        ss_id = initial_state['mediaInfo']['season_id']

        return self.playlist_result(
            self._get_episodes_from_season(ss_id, url), media_id,
            **traverse_obj(initial_state, ('mediaInfo', {
                'title': ('title', {str}),
                'description': ('evaluate', {str}),
            })))


class BiliBiliBangumiSeasonIE(BilibiliBaseIE):
    _VALID_URL = r'(?x)https?://(?:www\.)?bilibili\.com/bangumi/play/ss(?P<id>\d+)'
    _TESTS = [{
        'url': 'https://www.bilibili.com/bangumi/play/ss26801',
        'info_dict': {
            'id': '26801',
            'title': '鬼灭之刃',
            'description': 'md5:e2cc9848b6f69be6db79fc2a82d9661b',
        },
        'playlist_mincount': 26,
    }, {
        'url': 'https://www.bilibili.com/bangumi/play/ss2251',
        'info_dict': {
            'id': '2251',
            'title': '玲音',
            'description': 'md5:1fd40e3df4c08d4d9d89a6a34844bdc4',
        },
        'playlist_count': 13,
        'playlist': [{
            'info_dict': {
                'id': '50188',
                'ext': 'mp4',
                'series': '玲音',
                'series_id': '1526',
                'season': 'TV',
                'season_id': '2251',
                'season_number': 1,
                'episode': 'WEIRD',
                'episode_id': '50188',
                'episode_number': 1,
                'title': '1 WEIRD',
                'duration': 1436.992,
                'timestamp': 1343185080,
                'upload_date': '20120725',
                'thumbnail': r're:^https?://.*\.(jpg|jpeg|png)$',
            },
        }],
    }]

    def _real_extract(self, url):
        ss_id = self._match_id(url)
        webpage = self._download_webpage(url, ss_id)
        metainfo = traverse_obj(
            self._search_json(r'<script[^>]+type="application/ld\+json"[^>]*>', webpage, 'info', ss_id),
            ('itemListElement', ..., {
                'title': ('name', {str}),
                'description': ('description', {str}),
            }), get_all=False)

        return self.playlist_result(self._get_episodes_from_season(ss_id, url), ss_id, **metainfo)


class BilibiliCheeseBaseIE(BilibiliBaseIE):
    _HEADERS = {'Referer': 'https://www.bilibili.com/'}

    def _extract_episode(self, season_info, ep_id):
        episode_info = traverse_obj(season_info, (
            'episodes', lambda _, v: v['id'] == int(ep_id)), get_all=False)
        aid, cid = episode_info['aid'], episode_info['cid']

        if traverse_obj(episode_info, 'ep_status') == -1:
            raise ExtractorError('This course episode is not yet available.', expected=True)
        if not traverse_obj(episode_info, 'playable'):
            self.raise_login_required('You need to purchase the course to download this episode')

        play_info = self._download_json(
            'https://api.bilibili.com/pugv/player/web/playurl', ep_id,
            query={'avid': aid, 'cid': cid, 'ep_id': ep_id, 'fnval': 16, 'fourk': 1},
            headers=self._HEADERS, note='Downloading playinfo')['data']

        return {
            'id': str_or_none(ep_id),
            'episode_id': str_or_none(ep_id),
            'formats': self.extract_formats(play_info),
            'extractor_key': BilibiliCheeseIE.ie_key(),
            'extractor': BilibiliCheeseIE.IE_NAME,
            'webpage_url': f'https://www.bilibili.com/cheese/play/ep{ep_id}',
            **traverse_obj(episode_info, {
                'episode': ('title', {str}),
                'title': {lambda v: v and join_nonempty('index', 'title', delim=' - ', from_dict=v)},
                'alt_title': ('subtitle', {str}),
                'duration': ('duration', {int_or_none}),
                'episode_number': ('index', {int_or_none}),
                'thumbnail': ('cover', {url_or_none}),
                'timestamp': ('release_date', {int_or_none}),
                'view_count': ('play', {int_or_none}),
            }),
            **traverse_obj(season_info, {
                'uploader': ('up_info', 'uname', {str}),
                'uploader_id': ('up_info', 'mid', {str_or_none}),
            }),
            'subtitles': self.extract_subtitles(ep_id, cid, aid=aid),
            '__post_extractor': self.extract_comments(aid),
            'http_headers': self._HEADERS,
        }

    def _download_season_info(self, query_key, video_id):
        return self._download_json(
            f'https://api.bilibili.com/pugv/view/web/season?{query_key}={video_id}', video_id,
            headers=self._HEADERS, note='Downloading season info')['data']


class BilibiliCheeseIE(BilibiliCheeseBaseIE):
    _VALID_URL = r'https?://(?:www\.)?bilibili\.com/cheese/play/ep(?P<id>\d+)'
    _TESTS = [{
        'url': 'https://www.bilibili.com/cheese/play/ep229832',
        'info_dict': {
            'id': '229832',
            'ext': 'mp4',
            'title': '1 - 课程先导片',
            'alt_title': '视频课 · 3分41秒',
            'uploader': '马督工',
            'uploader_id': '316568752',
            'episode': '课程先导片',
            'episode_id': '229832',
            'episode_number': 1,
            'duration': 221,
            'timestamp': 1695549606,
            'upload_date': '20230924',
            'thumbnail': r're:^https?://.*\.(jpg|jpeg|png)$',
            'view_count': int,
        },
    }]

    def _real_extract(self, url):
        ep_id = self._match_id(url)
        return self._extract_episode(self._download_season_info('ep_id', ep_id), ep_id)


class BilibiliCheeseSeasonIE(BilibiliCheeseBaseIE):
    _VALID_URL = r'https?://(?:www\.)?bilibili\.com/cheese/play/ss(?P<id>\d+)'
    _TESTS = [{
        'url': 'https://www.bilibili.com/cheese/play/ss5918',
        'info_dict': {
            'id': '5918',
            'title': '【限时五折】新闻系学不到：马督工教你做自媒体',
            'description': '帮普通人建立世界模型，降低人与人的沟通门槛',
        },
        'playlist': [{
            'info_dict': {
                'id': '229832',
                'ext': 'mp4',
                'title': '1 - 课程先导片',
                'alt_title': '视频课 · 3分41秒',
                'uploader': '马督工',
                'uploader_id': '316568752',
                'episode': '课程先导片',
                'episode_id': '229832',
                'episode_number': 1,
                'duration': 221,
                'timestamp': 1695549606,
                'upload_date': '20230924',
                'thumbnail': r're:^https?://.*\.(jpg|jpeg|png)$',
                'view_count': int,
            },
        }],
        'params': {'playlist_items': '1'},
    }, {
        'url': 'https://www.bilibili.com/cheese/play/ss5918',
        'info_dict': {
            'id': '5918',
            'title': '【限时五折】新闻系学不到：马督工教你做自媒体',
            'description': '帮普通人建立世界模型，降低人与人的沟通门槛',
        },
        'playlist_mincount': 5,
        'skip': 'paid video in list',
    }]

    def _get_cheese_entries(self, season_info):
        for ep_id in traverse_obj(season_info, ('episodes', lambda _, v: v['episode_can_view'], 'id')):
            yield self._extract_episode(season_info, ep_id)

    def _real_extract(self, url):
        season_id = self._match_id(url)
        season_info = self._download_season_info('season_id', season_id)

        return self.playlist_result(
            self._get_cheese_entries(season_info), season_id,
            **traverse_obj(season_info, {
                'title': ('title', {str}),
                'description': ('subtitle', {str}),
            }))


class BilibiliSpaceBaseIE(BilibiliBaseIE):
    def _extract_playlist(self, fetch_page, get_metadata, get_entries):
        first_page = fetch_page(0)
        metadata = get_metadata(first_page)

        paged_list = InAdvancePagedList(
            lambda idx: get_entries(fetch_page(idx) if idx else first_page),
            metadata['page_count'], metadata['page_size'])

        return metadata, paged_list


class BilibiliSpaceVideoIE(BilibiliSpaceBaseIE):
    _VALID_URL = r'https?://space\.bilibili\.com/(?P<id>\d+)(?P<video>/video)?/?(?:[?#]|$)'
    _TESTS = [{
        'url': 'https://space.bilibili.com/3985676/video',
        'info_dict': {
            'id': '3985676',
        },
        'playlist_mincount': 178,
        'skip': 'login required',
    }, {
        'url': 'https://space.bilibili.com/313580179/video',
        'info_dict': {
            'id': '313580179',
        },
        'playlist_mincount': 92,
        'skip': 'login required',
    }]

<<<<<<< HEAD
=======
    def _extract_signature(self, playlist_id):
        session_data = self._download_json('https://api.bilibili.com/x/web-interface/nav', playlist_id, fatal=False)

        key_from_url = lambda x: x[x.rfind('/') + 1:].split('.')[0]
        img_key = traverse_obj(
            session_data, ('data', 'wbi_img', 'img_url', {key_from_url})) or '34478ba821254d9d93542680e3b86100'
        sub_key = traverse_obj(
            session_data, ('data', 'wbi_img', 'sub_url', {key_from_url})) or '7e16a90d190a4355a78fd00b32a38de6'

        session_key = img_key + sub_key

        signature_values = []
        for position in (
            46, 47, 18, 2, 53, 8, 23, 32, 15, 50, 10, 31, 58, 3, 45, 35, 27, 43, 5, 49, 33, 9, 42, 19, 29, 28, 14, 39,
            12, 38, 41, 13, 37, 48, 7, 16, 24, 55, 40, 61, 26, 17, 0, 1, 60, 51, 30, 4, 22, 25, 54, 21, 56, 59, 6, 63,
            57, 62, 11, 36, 20, 34, 44, 52,
        ):
            char_at_position = try_call(lambda: session_key[position])
            if char_at_position:
                signature_values.append(char_at_position)

        return ''.join(signature_values)[:32]

>>>>>>> add96eb9
    def _real_extract(self, url):
        playlist_id, is_video_url = self._match_valid_url(url).group('id', 'video')
        if not is_video_url:
            self.to_screen('A channel URL was given. Only the channel\'s videos will be downloaded. '
                           'To download audios, add a "/audio" to the URL')

        def fetch_page(page_idx):
            query = {
                'keyword': '',
                'mid': playlist_id,
                'order': traverse_obj(parse_qs(url), ('order', 0)) or 'pubdate',
                'order_avoided': 'true',
                'platform': 'web',
                'pn': page_idx + 1,
                'ps': 30,
                'tid': 0,
                'web_location': 1550101,
            }

            try:
                response = self._download_json(
                    'https://api.bilibili.com/x/space/wbi/arc/search', playlist_id,
                    query=self._sign_wbi(query, playlist_id),
                    note=f'Downloading space page {page_idx}', headers={'Referer': url})
            except ExtractorError as e:
                if isinstance(e.cause, HTTPError) and e.cause.status == 412:
                    raise ExtractorError(
                        'Request is blocked by server (412), please add cookies, wait and try later.', expected=True)
                raise
            status_code = response['code']
            if status_code == -401:
                raise ExtractorError(
                    'Request is blocked by server (401), please add cookies, wait and try later.', expected=True)
            elif status_code == -352 and self._has_no_login_cookie():
                self.raise_login_required('Request is rejected, you need to login to access playlist')
            elif status_code != 0:
                raise ExtractorError(f'Request failed ({status_code}): {response.get("message") or "Unknown error"}')
            return response['data']

        def get_metadata(page_data):
            page_size = page_data['page']['ps']
            entry_count = page_data['page']['count']
            return {
                'page_count': math.ceil(entry_count / page_size),
                'page_size': page_size,
            }

        def get_entries(page_data):
            for entry in traverse_obj(page_data, ('list', 'vlist')) or []:
                yield self.url_result(f'https://www.bilibili.com/video/{entry["bvid"]}', BiliBiliIE, entry['bvid'])

        metadata, paged_list = self._extract_playlist(fetch_page, get_metadata, get_entries)
        return self.playlist_result(paged_list, playlist_id)


class BilibiliSpaceAudioIE(BilibiliSpaceBaseIE):
    _VALID_URL = r'https?://space\.bilibili\.com/(?P<id>\d+)/audio'
    _TESTS = [{
        'url': 'https://space.bilibili.com/313580179/audio',
        'info_dict': {
            'id': '313580179',
        },
        'playlist_mincount': 1,
    }]

    def _real_extract(self, url):
        playlist_id = self._match_id(url)

        def fetch_page(page_idx):
            return self._download_json(
                'https://api.bilibili.com/audio/music-service/web/song/upper', playlist_id,
                note=f'Downloading page {page_idx}',
                query={'uid': playlist_id, 'pn': page_idx + 1, 'ps': 30, 'order': 1, 'jsonp': 'jsonp'})['data']

        def get_metadata(page_data):
            return {
                'page_count': page_data['pageCount'],
                'page_size': page_data['pageSize'],
            }

        def get_entries(page_data):
            for entry in page_data.get('data', []):
                yield self.url_result(f'https://www.bilibili.com/audio/au{entry["id"]}', BilibiliAudioIE, entry['id'])

        metadata, paged_list = self._extract_playlist(fetch_page, get_metadata, get_entries)
        return self.playlist_result(paged_list, playlist_id)


class BilibiliSpaceListBaseIE(BilibiliSpaceBaseIE):
    def _get_entries(self, page_data, bvid_keys, ending_key='bvid'):
        for bvid in traverse_obj(page_data, (*variadic(bvid_keys, (str, bytes, dict, set)), ..., ending_key, {str})):
            yield self.url_result(f'https://www.bilibili.com/video/{bvid}', BiliBiliIE, bvid)

    def _get_uploader(self, uid, playlist_id):
        webpage = self._download_webpage(f'https://space.bilibili.com/{uid}', playlist_id, fatal=False)
        return self._search_regex(r'(?s)<title\b[^>]*>([^<]+)的个人空间-', webpage, 'uploader', fatal=False)

    def _extract_playlist(self, fetch_page, get_metadata, get_entries):
        metadata, page_list = super()._extract_playlist(fetch_page, get_metadata, get_entries)
        metadata.pop('page_count', None)
        metadata.pop('page_size', None)
        return metadata, page_list


class BilibiliCollectionListIE(BilibiliSpaceListBaseIE):
    _VALID_URL = r'https?://space\.bilibili\.com/(?P<mid>\d+)/channel/collectiondetail/?\?sid=(?P<sid>\d+)'
    _TESTS = [{
        'url': 'https://space.bilibili.com/2142762/channel/collectiondetail?sid=57445',
        'info_dict': {
            'id': '2142762_57445',
            'title': '【完结】《底特律 变人》全结局流程解说',
            'description': '',
            'uploader': '老戴在此',
            'uploader_id': '2142762',
            'timestamp': int,
            'upload_date': str,
            'thumbnail': 'https://archive.biliimg.com/bfs/archive/e0e543ae35ad3df863ea7dea526bc32e70f4c091.jpg',
        },
        'playlist_mincount': 31,
    }]

    def _real_extract(self, url):
        mid, sid = self._match_valid_url(url).group('mid', 'sid')
        playlist_id = f'{mid}_{sid}'

        def fetch_page(page_idx):
            return self._download_json(
                'https://api.bilibili.com/x/polymer/space/seasons_archives_list',
                playlist_id, note=f'Downloading page {page_idx}',
                query={'mid': mid, 'season_id': sid, 'page_num': page_idx + 1, 'page_size': 30})['data']

        def get_metadata(page_data):
            page_size = page_data['page']['page_size']
            entry_count = page_data['page']['total']
            return {
                'page_count': math.ceil(entry_count / page_size),
                'page_size': page_size,
                'uploader': self._get_uploader(mid, playlist_id),
                **traverse_obj(page_data, {
                    'title': ('meta', 'name', {str}),
                    'description': ('meta', 'description', {str}),
                    'uploader_id': ('meta', 'mid', {str_or_none}),
                    'timestamp': ('meta', 'ptime', {int_or_none}),
                    'thumbnail': ('meta', 'cover', {url_or_none}),
                }),
            }

        def get_entries(page_data):
            return self._get_entries(page_data, 'archives')

        metadata, paged_list = self._extract_playlist(fetch_page, get_metadata, get_entries)
        return self.playlist_result(paged_list, playlist_id, **metadata)


class BilibiliSeriesListIE(BilibiliSpaceListBaseIE):
    _VALID_URL = r'https?://space\.bilibili\.com/(?P<mid>\d+)/channel/seriesdetail/?\?\bsid=(?P<sid>\d+)'
    _TESTS = [{
        'url': 'https://space.bilibili.com/1958703906/channel/seriesdetail?sid=547718&ctype=0',
        'info_dict': {
            'id': '1958703906_547718',
            'title': '直播回放',
            'description': '直播回放',
            'uploader': '靡烟miya',
            'uploader_id': '1958703906',
            'timestamp': 1637985853,
            'upload_date': '20211127',
            'modified_timestamp': int,
            'modified_date': str,
        },
        'playlist_mincount': 513,
    }]

    def _real_extract(self, url):
        mid, sid = self._match_valid_url(url).group('mid', 'sid')
        playlist_id = f'{mid}_{sid}'
        playlist_meta = traverse_obj(self._download_json(
            f'https://api.bilibili.com/x/series/series?series_id={sid}', playlist_id, fatal=False,
        ), {
            'title': ('data', 'meta', 'name', {str}),
            'description': ('data', 'meta', 'description', {str}),
            'uploader_id': ('data', 'meta', 'mid', {str_or_none}),
            'timestamp': ('data', 'meta', 'ctime', {int_or_none}),
            'modified_timestamp': ('data', 'meta', 'mtime', {int_or_none}),
        })

        def fetch_page(page_idx):
            return self._download_json(
                'https://api.bilibili.com/x/series/archives',
                playlist_id, note=f'Downloading page {page_idx}',
                query={'mid': mid, 'series_id': sid, 'pn': page_idx + 1, 'ps': 30})['data']

        def get_metadata(page_data):
            page_size = page_data['page']['size']
            entry_count = page_data['page']['total']
            return {
                'page_count': math.ceil(entry_count / page_size),
                'page_size': page_size,
                'uploader': self._get_uploader(mid, playlist_id),
                **playlist_meta,
            }

        def get_entries(page_data):
            return self._get_entries(page_data, 'archives')

        metadata, paged_list = self._extract_playlist(fetch_page, get_metadata, get_entries)
        return self.playlist_result(paged_list, playlist_id, **metadata)


class BilibiliFavoritesListIE(BilibiliSpaceListBaseIE):
    _VALID_URL = r'https?://(?:space\.bilibili\.com/\d+/favlist/?\?fid=|(?:www\.)?bilibili\.com/medialist/detail/ml)(?P<id>\d+)'
    _TESTS = [{
        'url': 'https://space.bilibili.com/84912/favlist?fid=1103407912&ftype=create',
        'info_dict': {
            'id': '1103407912',
            'title': '【V2】（旧）',
            'description': '',
            'uploader': '晓月春日',
            'uploader_id': '84912',
            'timestamp': 1604905176,
            'upload_date': '20201109',
            'modified_timestamp': int,
            'modified_date': str,
            'thumbnail': r're:http://i\d\.hdslb\.com/bfs/archive/14b83c62aa8871b79083df1e9ab4fbc699ad16fe\.jpg',
            'view_count': int,
            'like_count': int,
        },
        'playlist_mincount': 22,
    }, {
        'url': 'https://www.bilibili.com/medialist/detail/ml1103407912',
        'only_matching': True,
    }]

    def _real_extract(self, url):
        fid = self._match_id(url)

        list_info = self._download_json(
            f'https://api.bilibili.com/x/v3/fav/resource/list?media_id={fid}&pn=1&ps=20',
            fid, note='Downloading favlist metadata')
        if list_info['code'] == -403:
            self.raise_login_required(msg='This is a private favorites list. You need to log in as its owner')

        entries = self._get_entries(self._download_json(
            f'https://api.bilibili.com/x/v3/fav/resource/ids?media_id={fid}',
            fid, note='Download favlist entries'), 'data')

        return self.playlist_result(entries, fid, **traverse_obj(list_info, ('data', 'info', {
            'title': ('title', {str}),
            'description': ('intro', {str}),
            'uploader': ('upper', 'name', {str}),
            'uploader_id': ('upper', 'mid', {str_or_none}),
            'timestamp': ('ctime', {int_or_none}),
            'modified_timestamp': ('mtime', {int_or_none}),
            'thumbnail': ('cover', {url_or_none}),
            'view_count': ('cnt_info', 'play', {int_or_none}),
            'like_count': ('cnt_info', 'thumb_up', {int_or_none}),
        })))


class BilibiliWatchlaterIE(BilibiliSpaceListBaseIE):
    _VALID_URL = r'https?://(?:www\.)?bilibili\.com/watchlater/?(?:[?#]|$)'
    _TESTS = [{
        'url': 'https://www.bilibili.com/watchlater/#/list',
        'info_dict': {
            'id': r're:\d+',
            'title': '稍后再看',
        },
        'playlist_mincount': 0,
        'skip': 'login required',
    }]

    def _real_extract(self, url):
        list_id = getattr(self._get_cookies(url).get('DedeUserID'), 'value', 'watchlater')
        watchlater_info = self._download_json(
            'https://api.bilibili.com/x/v2/history/toview/web?jsonp=jsonp', list_id)
        if watchlater_info['code'] == -101:
            self.raise_login_required(msg='You need to login to access your watchlater list')
        entries = self._get_entries(watchlater_info, ('data', 'list'))
        return self.playlist_result(entries, id=list_id, title='稍后再看')


class BilibiliPlaylistIE(BilibiliSpaceListBaseIE):
    _VALID_URL = r'https?://(?:www\.)?bilibili\.com/(?:medialist/play|list)/(?P<id>\w+)'
    _TESTS = [{
        'url': 'https://www.bilibili.com/list/1958703906?sid=547718',
        'info_dict': {
            'id': '5_547718',
            'title': '直播回放',
            'uploader': '靡烟miya',
            'uploader_id': '1958703906',
            'timestamp': 1637985853,
            'upload_date': '20211127',
        },
        'playlist_mincount': 513,
    }, {
        'url': 'https://www.bilibili.com/list/1958703906?sid=547718&oid=687146339&bvid=BV1DU4y1r7tz',
        'info_dict': {
            'id': 'BV1DU4y1r7tz',
            'ext': 'mp4',
            'title': '【直播回放】8.20晚9:30 3d发布喵 2022年8月20日21点场',
            'upload_date': '20220820',
            'description': '',
            'timestamp': 1661016330,
            'uploader_id': '1958703906',
            'uploader': '靡烟miya',
            'thumbnail': r're:^https?://.*\.(jpg|jpeg|png)$',
            'duration': 9552.903,
            'tags': list,
            'comment_count': int,
            'view_count': int,
            'like_count': int,
            '_old_archive_ids': ['bilibili 687146339_part1'],
        },
        'params': {'noplaylist': True},
    }, {
        'url': 'https://www.bilibili.com/medialist/play/1958703906?business=space_series&business_id=547718&desc=1',
        'info_dict': {
            'id': '5_547718',
        },
        'playlist_mincount': 513,
        'skip': 'redirect url',
    }, {
        'url': 'https://www.bilibili.com/list/ml1103407912',
        'info_dict': {
            'id': '3_1103407912',
            'title': '【V2】（旧）',
            'uploader': '晓月春日',
            'uploader_id': '84912',
            'timestamp': 1604905176,
            'upload_date': '20201109',
            'thumbnail': r're:http://i\d\.hdslb\.com/bfs/archive/14b83c62aa8871b79083df1e9ab4fbc699ad16fe\.jpg',
        },
        'playlist_mincount': 22,
    }, {
        'url': 'https://www.bilibili.com/medialist/play/ml1103407912',
        'info_dict': {
            'id': '3_1103407912',
        },
        'playlist_mincount': 22,
        'skip': 'redirect url',
    }, {
        'url': 'https://www.bilibili.com/list/watchlater',
        'info_dict': {
            'id': r're:2_\d+',
            'title': '稍后再看',
            'uploader': str,
            'uploader_id': str,
        },
        'playlist_mincount': 0,
        'skip': 'login required',
    }, {
        'url': 'https://www.bilibili.com/medialist/play/watchlater',
        'info_dict': {'id': 'watchlater'},
        'playlist_mincount': 0,
        'skip': 'redirect url & login required',
    }]

    def _extract_medialist(self, query, list_id):
        for page_num in itertools.count(1):
            page_data = self._download_json(
                'https://api.bilibili.com/x/v2/medialist/resource/list',
                list_id, query=query, note=f'getting playlist {query["biz_id"]} page {page_num}',
            )['data']
            yield from self._get_entries(page_data, 'media_list', ending_key='bv_id')
            query['oid'] = traverse_obj(page_data, ('media_list', -1, 'id'))
            if not page_data.get('has_more', False):
                break

    def _real_extract(self, url):
        list_id = self._match_id(url)

        bvid = traverse_obj(parse_qs(url), ('bvid', 0))
        if not self._yes_playlist(list_id, bvid):
            return self.url_result(f'https://www.bilibili.com/video/{bvid}', BiliBiliIE)

        webpage = self._download_webpage(url, list_id)
        initial_state = self._search_json(r'window\.__INITIAL_STATE__\s*=', webpage, 'initial state', list_id)
        if traverse_obj(initial_state, ('error', 'code', {int_or_none})) != 200:
            error_code = traverse_obj(initial_state, ('error', 'trueCode', {int_or_none}))
            error_message = traverse_obj(initial_state, ('error', 'message', {str_or_none}))
            if error_code == -400 and list_id == 'watchlater':
                self.raise_login_required('You need to login to access your watchlater playlist')
            elif error_code == -403:
                self.raise_login_required('This is a private playlist. You need to login as its owner')
            elif error_code == 11010:
                raise ExtractorError('Playlist is no longer available', expected=True)
            raise ExtractorError(f'Could not access playlist: {error_code} {error_message}')

        query = {
            'ps': 20,
            'with_current': False,
            **traverse_obj(initial_state, {
                'type': ('playlist', 'type', {int_or_none}),
                'biz_id': ('playlist', 'id', {int_or_none}),
                'tid': ('tid', {int_or_none}),
                'sort_field': ('sortFiled', {int_or_none}),
                'desc': ('desc', {bool_or_none}, {str_or_none}, {str.lower}),
            }),
        }
        metadata = {
            'id': f'{query["type"]}_{query["biz_id"]}',
            **traverse_obj(initial_state, ('mediaListInfo', {
                'title': ('title', {str}),
                'uploader': ('upper', 'name', {str}),
                'uploader_id': ('upper', 'mid', {str_or_none}),
                'timestamp': ('ctime', {int_or_none}, {lambda x: x or None}),
                'thumbnail': ('cover', {url_or_none}),
            })),
        }
        return self.playlist_result(self._extract_medialist(query, list_id), **metadata)


class BilibiliCategoryIE(InfoExtractor):
    IE_NAME = 'Bilibili category extractor'
    _MAX_RESULTS = 1000000
    _VALID_URL = r'https?://(?:www\.)?bilibili\.com/v/[a-zA-Z]+\/[a-zA-Z]+'
    _TESTS = [{
        'url': 'https://www.bilibili.com/v/kichiku/mad',
        'info_dict': {
            'id': 'kichiku: mad',
            'title': 'kichiku: mad',
        },
        'playlist_mincount': 45,
        'params': {
            'playlistend': 45,
        },
    }]

    def _fetch_page(self, api_url, num_pages, query, page_num):
        parsed_json = self._download_json(
            api_url, query, query={'Search_key': query, 'pn': page_num},
            note=f'Extracting results from page {page_num} of {num_pages}')

        video_list = traverse_obj(parsed_json, ('data', 'archives'), expected_type=list)
        if not video_list:
            raise ExtractorError(f'Failed to retrieve video list for page {page_num}')

        for video in video_list:
            yield self.url_result(
                'https://www.bilibili.com/video/{}'.format(video['bvid']), 'BiliBili', video['bvid'])

    def _entries(self, category, subcategory, query):
        # map of categories : subcategories : RIDs
        rid_map = {
            'kichiku': {
                'mad': 26,
                'manual_vocaloid': 126,
                'guide': 22,
                'theatre': 216,
                'course': 127,
            },
        }

        if category not in rid_map:
            raise ExtractorError(
                f'The category {category} isn\'t supported. Supported categories: {list(rid_map.keys())}')
        if subcategory not in rid_map[category]:
            raise ExtractorError(
                f'The subcategory {subcategory} isn\'t supported for this category. Supported subcategories: {list(rid_map[category].keys())}')
        rid_value = rid_map[category][subcategory]

        api_url = 'https://api.bilibili.com/x/web-interface/newlist?rid=%d&type=1&ps=20&jsonp=jsonp' % rid_value
        page_json = self._download_json(api_url, query, query={'Search_key': query, 'pn': '1'})
        page_data = traverse_obj(page_json, ('data', 'page'), expected_type=dict)
        count, size = int_or_none(page_data.get('count')), int_or_none(page_data.get('size'))
        if count is None or not size:
            raise ExtractorError('Failed to calculate either page count or size')

        num_pages = math.ceil(count / size)

        return OnDemandPagedList(functools.partial(
            self._fetch_page, api_url, num_pages, query), size)

    def _real_extract(self, url):
        category, subcategory = urllib.parse.urlparse(url).path.split('/')[2:4]
        query = f'{category}: {subcategory}'

        return self.playlist_result(self._entries(category, subcategory, query), query, query)


class BiliBiliSearchIE(SearchInfoExtractor):
    IE_DESC = 'Bilibili video search'
    _MAX_RESULTS = 100000
    _SEARCH_KEY = 'bilisearch'
    _TESTS = [{
        'url': 'bilisearch3:靡烟 出道一年，我怎么还在等你单推的女人睡觉后开播啊',
        'playlist_count': 3,
        'info_dict': {
            'id': '靡烟 出道一年，我怎么还在等你单推的女人睡觉后开播啊',
            'title': '靡烟 出道一年，我怎么还在等你单推的女人睡觉后开播啊',
        },
        'playlist': [{
            'info_dict': {
                'id': 'BV1n44y1Q7sc',
                'ext': 'mp4',
                'title': '“出道一年，我怎么还在等你单推的女人睡觉后开播啊？”【一分钟了解靡烟miya】',
                'timestamp': 1669889987,
                'upload_date': '20221201',
                'description': 'md5:43343c0973defff527b5a4b403b4abf9',
                'tags': list,
                'uploader': '靡烟miya',
                'duration': 123.156,
                'uploader_id': '1958703906',
                'comment_count': int,
                'view_count': int,
                'like_count': int,
                'thumbnail': r're:^https?://.*\.(jpg|jpeg|png)$',
                '_old_archive_ids': ['bilibili 988222410_part1'],
            },
        }],
    }]

    def _search_results(self, query):
        if not self._get_cookies('https://api.bilibili.com').get('buvid3'):
            self._set_cookie('.bilibili.com', 'buvid3', f'{uuid.uuid4()}infoc')
        for page_num in itertools.count(1):
            videos = self._download_json(
                'https://api.bilibili.com/x/web-interface/search/type', query,
                note=f'Extracting results from page {page_num}', query={
                    'Search_key': query,
                    'keyword': query,
                    'page': page_num,
                    'context': '',
                    'duration': 0,
                    'tids_2': '',
                    '__refresh__': 'true',
                    'search_type': 'video',
                    'tids': 0,
                    'highlight': 1,
                })['data'].get('result')
            if not videos:
                break
            for video in videos:
                yield self.url_result(video['arcurl'], 'BiliBili', str(video['aid']))


class BilibiliAudioBaseIE(InfoExtractor):
    def _call_api(self, path, sid, query=None):
        if not query:
            query = {'sid': sid}
        return self._download_json(
            'https://www.bilibili.com/audio/music-service-c/web/' + path,
            sid, query=query)['data']


class BilibiliAudioIE(BilibiliAudioBaseIE):
    _VALID_URL = r'https?://(?:www\.)?bilibili\.com/audio/au(?P<id>\d+)'
    _TEST = {
        'url': 'https://www.bilibili.com/audio/au1003142',
        'md5': 'fec4987014ec94ef9e666d4d158ad03b',
        'info_dict': {
            'id': '1003142',
            'ext': 'm4a',
            'title': '【tsukimi】YELLOW / 神山羊',
            'artist': 'tsukimi',
            'comment_count': int,
            'description': 'YELLOW的mp3版！',
            'duration': 183,
            'subtitles': {
                'origin': [{
                    'ext': 'lrc',
                }],
            },
            'thumbnail': r're:^https?://.+\.jpg',
            'timestamp': 1564836614,
            'upload_date': '20190803',
            'uploader': 'tsukimi-つきみぐー',
            'view_count': int,
        },
    }

    def _real_extract(self, url):
        au_id = self._match_id(url)

        play_data = self._call_api('url', au_id)
        formats = [{
            'url': play_data['cdns'][0],
            'filesize': int_or_none(play_data.get('size')),
            'vcodec': 'none',
        }]

        for a_format in formats:
            a_format.setdefault('http_headers', {}).update({
                'Referer': url,
            })

        song = self._call_api('song/info', au_id)
        title = song['title']
        statistic = song.get('statistic') or {}

        subtitles = None
        lyric = song.get('lyric')
        if lyric:
            subtitles = {
                'origin': [{
                    'url': lyric,
                }],
            }

        return {
            'id': au_id,
            'title': title,
            'formats': formats,
            'artist': song.get('author'),
            'comment_count': int_or_none(statistic.get('comment')),
            'description': song.get('intro'),
            'duration': int_or_none(song.get('duration')),
            'subtitles': subtitles,
            'thumbnail': song.get('cover'),
            'timestamp': int_or_none(song.get('passtime')),
            'uploader': song.get('uname'),
            'view_count': int_or_none(statistic.get('play')),
        }


class BilibiliAudioAlbumIE(BilibiliAudioBaseIE):
    _VALID_URL = r'https?://(?:www\.)?bilibili\.com/audio/am(?P<id>\d+)'
    _TEST = {
        'url': 'https://www.bilibili.com/audio/am10624',
        'info_dict': {
            'id': '10624',
            'title': '每日新曲推荐（每日11:00更新）',
            'description': '每天11:00更新，为你推送最新音乐',
        },
        'playlist_count': 19,
    }

    def _real_extract(self, url):
        am_id = self._match_id(url)

        songs = self._call_api(
            'song/of-menu', am_id, {'sid': am_id, 'pn': 1, 'ps': 100})['data']

        entries = []
        for song in songs:
            sid = str_or_none(song.get('id'))
            if not sid:
                continue
            entries.append(self.url_result(
                'https://www.bilibili.com/audio/au' + sid,
                BilibiliAudioIE.ie_key(), sid))

        if entries:
            album_data = self._call_api('menu/info', am_id) or {}
            album_title = album_data.get('title')
            if album_title:
                for entry in entries:
                    entry['album'] = album_title
                return self.playlist_result(
                    entries, am_id, album_title, album_data.get('intro'))

        return self.playlist_result(entries, am_id)


class BiliBiliPlayerIE(InfoExtractor):
    _VALID_URL = r'https?://player\.bilibili\.com/player\.html\?.*?\baid=(?P<id>\d+)'
    _TEST = {
        'url': 'http://player.bilibili.com/player.html?aid=92494333&cid=157926707&page=1',
        'only_matching': True,
    }

    def _real_extract(self, url):
        video_id = self._match_id(url)
        return self.url_result(
            f'http://www.bilibili.tv/video/av{video_id}/',
            ie=BiliBiliIE.ie_key(), video_id=video_id)


class BiliIntlBaseIE(InfoExtractor):
    _API_URL = 'https://api.bilibili.tv/intl/gateway'
    _NETRC_MACHINE = 'biliintl'
    _HEADERS = {'Referer': 'https://www.bilibili.com/'}

    def _call_api(self, endpoint, *args, **kwargs):
        json = self._download_json(self._API_URL + endpoint, *args, **kwargs)
        if json.get('code'):
            if json['code'] in (10004004, 10004005, 10023006):
                self.raise_login_required()
            elif json['code'] == 10004001:
                self.raise_geo_restricted()
            else:
                if json.get('message') and str(json['code']) != json['message']:
                    errmsg = f'{kwargs.get("errnote", "Unable to download JSON metadata")}: {self.IE_NAME} said: {json["message"]}'
                else:
                    errmsg = kwargs.get('errnote', 'Unable to download JSON metadata')
                if kwargs.get('fatal'):
                    raise ExtractorError(errmsg)
                else:
                    self.report_warning(errmsg)
        return json.get('data')

    def json2srt(self, json):
        return '\n\n'.join(
            f'{i + 1}\n{srt_subtitles_timecode(line["from"])} --> {srt_subtitles_timecode(line["to"])}\n{line["content"]}'
            for i, line in enumerate(traverse_obj(json, (
                'body', lambda _, l: l['content'] and l['from'] and l['to']))))

    def _get_subtitles(self, *, ep_id=None, aid=None):
        sub_json = self._call_api(
            '/web/v2/subtitle', ep_id or aid, fatal=False,
            note='Downloading subtitles list', errnote='Unable to download subtitles list',
            query=filter_dict({
                'platform': 'web',
                's_locale': 'en_US',
                'episode_id': ep_id,
                'aid': aid,
            })) or {}
        subtitles = {}
        fetched_urls = set()
        for sub in traverse_obj(sub_json, (('subtitles', 'video_subtitle'), ..., {dict})):
            for url in traverse_obj(sub, ((None, 'ass', 'srt'), 'url', {url_or_none})):
                if url in fetched_urls:
                    continue
                fetched_urls.add(url)
                sub_ext = determine_ext(url)
                sub_lang = sub.get('lang_key') or 'en'

                if sub_ext == 'ass':
                    subtitles.setdefault(sub_lang, []).append({
                        'ext': 'ass',
                        'url': url,
                    })
                elif sub_ext == 'json':
                    sub_data = self._download_json(
                        url, ep_id or aid, fatal=False,
                        note=f'Downloading subtitles{format_field(sub, "lang", " for %s")} ({sub_lang})',
                        errnote='Unable to download subtitles')

                    if sub_data:
                        subtitles.setdefault(sub_lang, []).append({
                            'ext': 'srt',
                            'data': self.json2srt(sub_data),
                        })
                else:
                    self.report_warning('Unexpected subtitle extension', ep_id or aid)

        return subtitles

    def _get_formats(self, *, ep_id=None, aid=None):
        video_json = self._call_api(
            '/web/playurl', ep_id or aid, note='Downloading video formats',
            errnote='Unable to download video formats', query=filter_dict({
                'platform': 'web',
                'ep_id': ep_id,
                'aid': aid,
            }))
        video_json = video_json['playurl']
        formats = []
        for vid in video_json.get('video') or []:
            video_res = vid.get('video_resource') or {}
            video_info = vid.get('stream_info') or {}
            if not video_res.get('url'):
                continue
            formats.append({
                'url': video_res['url'],
                'ext': 'mp4',
                'format_note': video_info.get('desc_words'),
                'width': video_res.get('width'),
                'height': video_res.get('height'),
                'vbr': video_res.get('bandwidth'),
                'acodec': 'none',
                'vcodec': video_res.get('codecs'),
                'filesize': video_res.get('size'),
            })
        for aud in video_json.get('audio_resource') or []:
            if not aud.get('url'):
                continue
            formats.append({
                'url': aud['url'],
                'ext': 'mp4',
                'abr': aud.get('bandwidth'),
                'acodec': aud.get('codecs'),
                'vcodec': 'none',
                'filesize': aud.get('size'),
            })

        return formats

    def _parse_video_metadata(self, video_data):
        return {
            'title': video_data.get('title_display') or video_data.get('title'),
            'description': video_data.get('desc'),
            'thumbnail': video_data.get('cover'),
            'timestamp': unified_timestamp(video_data.get('formatted_pub_date')),
            'episode_number': int_or_none(self._search_regex(
                r'^E(\d+)(?:$| - )', video_data.get('title_display') or '', 'episode number', default=None)),
        }

    def _perform_login(self, username, password):
        if not Cryptodome.RSA:
            raise ExtractorError('pycryptodomex not found. Please install', expected=True)

        key_data = self._download_json(
            'https://passport.bilibili.tv/x/intl/passport-login/web/key?lang=en-US', None,
            note='Downloading login key', errnote='Unable to download login key')['data']

        public_key = Cryptodome.RSA.importKey(key_data['key'])
        password_hash = Cryptodome.PKCS1_v1_5.new(public_key).encrypt((key_data['hash'] + password).encode())
        login_post = self._download_json(
            'https://passport.bilibili.tv/x/intl/passport-login/web/login/password?lang=en-US', None,
            data=urlencode_postdata({
                'username': username,
                'password': base64.b64encode(password_hash).decode('ascii'),
                'keep_me': 'true',
                's_locale': 'en_US',
                'isTrusted': 'true',
            }), note='Logging in', errnote='Unable to log in')
        if login_post.get('code'):
            if login_post.get('message'):
                raise ExtractorError(f'Unable to log in: {self.IE_NAME} said: {login_post["message"]}', expected=True)
            else:
                raise ExtractorError('Unable to log in')


class BiliIntlIE(BiliIntlBaseIE):
    _VALID_URL = r'https?://(?:www\.)?bili(?:bili\.tv|intl\.com)/(?:[a-zA-Z]{2}/)?(play/(?P<season_id>\d+)/(?P<ep_id>\d+)|video/(?P<aid>\d+))'
    _TESTS = [{
        # Bstation page
        'url': 'https://www.bilibili.tv/en/play/34613/341736',
        'info_dict': {
            'id': '341736',
            'ext': 'mp4',
            'title': 'E2 - The First Night',
            'thumbnail': r're:^https://pic\.bstarstatic\.com/ogv/.+\.png$',
            'episode_number': 2,
            'upload_date': '20201009',
            'episode': 'Episode 2',
            'timestamp': 1602259500,
            'description': 'md5:297b5a17155eb645e14a14b385ab547e',
            'chapters': [{
                'start_time': 0,
                'end_time': 76.242,
                'title': '<Untitled Chapter 1>',
            }, {
                'start_time': 76.242,
                'end_time': 161.161,
                'title': 'Intro',
            }, {
                'start_time': 1325.742,
                'end_time': 1403.903,
                'title': 'Outro',
            }],
        },
    }, {
        # Non-Bstation page
        'url': 'https://www.bilibili.tv/en/play/1033760/11005006',
        'info_dict': {
            'id': '11005006',
            'ext': 'mp4',
            'title': 'E3 - Who?',
            'thumbnail': r're:^https://pic\.bstarstatic\.com/ogv/.+\.png$',
            'episode_number': 3,
            'description': 'md5:e1a775e71a35c43f141484715470ad09',
            'episode': 'Episode 3',
            'upload_date': '20211219',
            'timestamp': 1639928700,
            'chapters': [{
                'start_time': 0,
                'end_time': 88.0,
                'title': '<Untitled Chapter 1>',
            }, {
                'start_time': 88.0,
                'end_time': 156.0,
                'title': 'Intro',
            }, {
                'start_time': 1173.0,
                'end_time': 1259.535,
                'title': 'Outro',
            }],
        },
    }, {
        # Subtitle with empty content
        'url': 'https://www.bilibili.tv/en/play/1005144/10131790',
        'info_dict': {
            'id': '10131790',
            'ext': 'mp4',
            'title': 'E140 - Two Heartbeats: Kabuto\'s Trap',
            'thumbnail': r're:^https://pic\.bstarstatic\.com/ogv/.+\.png$',
            'episode_number': 140,
        },
        'skip': 'According to the copyright owner\'s request, you may only watch the video after you log in.',
    }, {
        # episode comment extraction
        'url': 'https://www.bilibili.tv/en/play/34580/340317',
        'info_dict': {
            'id': '340317',
            'ext': 'mp4',
            'timestamp': 1604057820,
            'upload_date': '20201030',
            'episode_number': 5,
            'title': 'E5 - My Own Steel',
            'description': 'md5:2b17ab10aebb33e3c2a54da9e8e487e2',
            'thumbnail': r're:https?://pic\.bstarstatic\.com/ogv/.+\.png$',
            'episode': 'Episode 5',
            'comment_count': int,
            'chapters': [{
                'start_time': 0,
                'end_time': 61.0,
                'title': '<Untitled Chapter 1>',
            }, {
                'start_time': 61.0,
                'end_time': 134.0,
                'title': 'Intro',
            }, {
                'start_time': 1290.0,
                'end_time': 1379.0,
                'title': 'Outro',
            }],
        },
        'params': {
            'getcomments': True,
        },
    }, {
        # user generated content comment extraction
        'url': 'https://www.bilibili.tv/en/video/2045730385',
        'info_dict': {
            'id': '2045730385',
            'ext': 'mp4',
            'description': 'md5:693b6f3967fb4e7e7764ea817857c33a',
            'timestamp': 1667891924,
            'upload_date': '20221108',
            'title': 'That Time I Got Reincarnated as a Slime: Scarlet Bond - Official Trailer 3| AnimeStan',
            'comment_count': int,
            'thumbnail': r're:https://pic\.bstarstatic\.(?:com|net)/ugc/f6c363659efd2eabe5683fbb906b1582\.jpg',
        },
        'params': {
            'getcomments': True,
        },
    }, {
        # episode id without intro and outro
        'url': 'https://www.bilibili.tv/en/play/1048837/11246489',
        'info_dict': {
            'id': '11246489',
            'ext': 'mp4',
            'title': 'E1 - Operation \'Strix\' <Owl>',
            'description': 'md5:b4434eb1a9a97ad2bccb779514b89f17',
            'timestamp': 1649516400,
            'thumbnail': 'https://pic.bstarstatic.com/ogv/62cb1de23ada17fb70fbe7bdd6ff29c29da02a64.png',
            'episode': 'Episode 1',
            'episode_number': 1,
            'upload_date': '20220409',
        },
    }, {
        'url': 'https://www.biliintl.com/en/play/34613/341736',
        'only_matching': True,
    }, {
        # User-generated content (as opposed to a series licensed from a studio)
        'url': 'https://bilibili.tv/en/video/2019955076',
        'only_matching': True,
    }, {
        # No language in URL
        'url': 'https://www.bilibili.tv/video/2019955076',
        'only_matching': True,
    }, {
        # Uppercase language in URL
        'url': 'https://www.bilibili.tv/EN/video/2019955076',
        'only_matching': True,
    }]

    @staticmethod
    def _make_url(video_id, series_id=None):
        if series_id:
            return f'https://www.bilibili.tv/en/play/{series_id}/{video_id}'
        return f'https://www.bilibili.tv/en/video/{video_id}'

    def _extract_video_metadata(self, url, video_id, season_id):
        url, smuggled_data = unsmuggle_url(url, {})
        if smuggled_data.get('title'):
            return smuggled_data

        webpage = self._download_webpage(url, video_id)
        # Bstation layout
        initial_data = (
            self._search_json(r'window\.__INITIAL_(?:DATA|STATE)__\s*=', webpage, 'preload state', video_id, default={})
            or self._search_nuxt_data(webpage, video_id, '__initialState', fatal=False, traverse=None))
        video_data = traverse_obj(
            initial_data, ('OgvVideo', 'epDetail'), ('UgcVideo', 'videoData'), ('ugc', 'archive'), expected_type=dict) or {}

        if season_id and not video_data:
            # Non-Bstation layout, read through episode list
            season_json = self._call_api(f'/web/v2/ogv/play/episodes?season_id={season_id}&platform=web', video_id)
            video_data = traverse_obj(season_json, (
                'sections', ..., 'episodes', lambda _, v: str(v['episode_id']) == video_id,
            ), expected_type=dict, get_all=False)

        # XXX: webpage metadata may not accurate, it just used to not crash when video_data not found
        return merge_dicts(
            self._parse_video_metadata(video_data), {
                'title': get_element_by_class(
                    'bstar-meta__title', webpage) or self._html_search_meta('og:title', webpage),
                'description': get_element_by_class(
                    'bstar-meta__desc', webpage) or self._html_search_meta('og:description', webpage),
            }, self._search_json_ld(webpage, video_id, default={}))

    def _get_comments_reply(self, root_id, next_id=0, display_id=None):
        comment_api_raw_data = self._download_json(
            'https://api.bilibili.tv/reply/web/detail', display_id,
            note=f'Downloading reply comment of {root_id} - {next_id}',
            query={
                'platform': 'web',
                'ps': 20,  # comment's reply per page (default: 3)
                'root': root_id,
                'next': next_id,
            })

        for replies in traverse_obj(comment_api_raw_data, ('data', 'replies', ...)):
            yield {
                'author': traverse_obj(replies, ('member', 'name')),
                'author_id': traverse_obj(replies, ('member', 'mid')),
                'author_thumbnail': traverse_obj(replies, ('member', 'face')),
                'text': traverse_obj(replies, ('content', 'message')),
                'id': replies.get('rpid'),
                'like_count': int_or_none(replies.get('like_count')),
                'parent': replies.get('parent'),
                'timestamp': unified_timestamp(replies.get('ctime_text')),
            }

        if not traverse_obj(comment_api_raw_data, ('data', 'cursor', 'is_end')):
            yield from self._get_comments_reply(
                root_id, comment_api_raw_data['data']['cursor']['next'], display_id)

    def _get_comments(self, video_id, ep_id):
        for i in itertools.count(0):
            comment_api_raw_data = self._download_json(
                'https://api.bilibili.tv/reply/web/root', video_id,
                note=f'Downloading comment page {i + 1}',
                query={
                    'platform': 'web',
                    'pn': i,  # page number
                    'ps': 20,  # comment per page (default: 20)
                    'oid': video_id,
                    'type': 3 if ep_id else 1,  # 1: user generated content, 3: series content
                    'sort_type': 1,  # 1: best, 2: recent
                })

            for replies in traverse_obj(comment_api_raw_data, ('data', 'replies', ...)):
                yield {
                    'author': traverse_obj(replies, ('member', 'name')),
                    'author_id': traverse_obj(replies, ('member', 'mid')),
                    'author_thumbnail': traverse_obj(replies, ('member', 'face')),
                    'text': traverse_obj(replies, ('content', 'message')),
                    'id': replies.get('rpid'),
                    'like_count': int_or_none(replies.get('like_count')),
                    'timestamp': unified_timestamp(replies.get('ctime_text')),
                    'author_is_uploader': bool(traverse_obj(replies, ('member', 'type'))),
                }
                if replies.get('count'):
                    yield from self._get_comments_reply(replies.get('rpid'), display_id=video_id)

            if traverse_obj(comment_api_raw_data, ('data', 'cursor', 'is_end')):
                break

    def _real_extract(self, url):
        season_id, ep_id, aid = self._match_valid_url(url).group('season_id', 'ep_id', 'aid')
        video_id = ep_id or aid
        chapters = None

        if ep_id:
            intro_ending_json = self._call_api(
                f'/web/v2/ogv/play/episode?episode_id={ep_id}&platform=web',
                video_id, fatal=False) or {}
            if intro_ending_json.get('skip'):
                # FIXME: start time and end time seems a bit off a few second even it corrext based on ogv.*.js
                # ref: https://p.bstarstatic.com/fe-static/bstar-web-new/assets/ogv.2b147442.js
                chapters = [{
                    'start_time': float_or_none(traverse_obj(intro_ending_json, ('skip', 'opening_start_time')), 1000),
                    'end_time': float_or_none(traverse_obj(intro_ending_json, ('skip', 'opening_end_time')), 1000),
                    'title': 'Intro',
                }, {
                    'start_time': float_or_none(traverse_obj(intro_ending_json, ('skip', 'ending_start_time')), 1000),
                    'end_time': float_or_none(traverse_obj(intro_ending_json, ('skip', 'ending_end_time')), 1000),
                    'title': 'Outro',
                }]

        return {
            'id': video_id,
            **self._extract_video_metadata(url, video_id, season_id),
            'formats': self._get_formats(ep_id=ep_id, aid=aid),
            'subtitles': self.extract_subtitles(ep_id=ep_id, aid=aid),
            'chapters': chapters,
            '__post_extractor': self.extract_comments(video_id, ep_id),
            'http_headers': self._HEADERS,
        }


class BiliIntlSeriesIE(BiliIntlBaseIE):
    IE_NAME = 'biliIntl:series'
    _VALID_URL = r'https?://(?:www\.)?bili(?:bili\.tv|intl\.com)/(?:[a-zA-Z]{2}/)?(?:play|media)/(?P<id>\d+)/?(?:[?#]|$)'
    _TESTS = [{
        'url': 'https://www.bilibili.tv/en/play/34613',
        'playlist_mincount': 15,
        'info_dict': {
            'id': '34613',
            'title': 'TONIKAWA: Over the Moon For You',
            'description': 'md5:297b5a17155eb645e14a14b385ab547e',
            'categories': ['Slice of life', 'Comedy', 'Romance'],
            'thumbnail': r're:^https://pic\.bstarstatic\.com/ogv/.+\.png$',
            'view_count': int,
        },
        'params': {
            'skip_download': True,
        },
    }, {
        'url': 'https://www.bilibili.tv/en/media/1048837',
        'info_dict': {
            'id': '1048837',
            'title': 'SPY×FAMILY',
            'description': 'md5:b4434eb1a9a97ad2bccb779514b89f17',
            'categories': ['Adventure', 'Action', 'Comedy'],
            'thumbnail': r're:^https://pic\.bstarstatic\.com/ogv/.+\.jpg$',
            'view_count': int,
        },
        'playlist_mincount': 25,
    }, {
        'url': 'https://www.biliintl.com/en/play/34613',
        'only_matching': True,
    }, {
        'url': 'https://www.biliintl.com/EN/play/34613',
        'only_matching': True,
    }]

    def _entries(self, series_id):
        series_json = self._call_api(f'/web/v2/ogv/play/episodes?season_id={series_id}&platform=web', series_id)
        for episode in traverse_obj(series_json, ('sections', ..., 'episodes', ...), expected_type=dict):
            episode_id = str(episode['episode_id'])
            yield self.url_result(smuggle_url(
                BiliIntlIE._make_url(episode_id, series_id),
                self._parse_video_metadata(episode),
            ), BiliIntlIE, episode_id)

    def _real_extract(self, url):
        series_id = self._match_id(url)
        series_info = self._call_api(
            f'/web/v2/ogv/play/season_info?season_id={series_id}&platform=web', series_id).get('season') or {}
        return self.playlist_result(
            self._entries(series_id), series_id, series_info.get('title'), series_info.get('description'),
            categories=traverse_obj(series_info, ('styles', ..., 'title'), expected_type=str_or_none),
            thumbnail=url_or_none(series_info.get('horizontal_cover')), view_count=parse_count(series_info.get('view')))


class BiliLiveIE(InfoExtractor):
    _VALID_URL = r'https?://live\.bilibili\.com/(?:blanc/)?(?P<id>\d+)'

    _TESTS = [{
        'url': 'https://live.bilibili.com/196',
        'info_dict': {
            'id': '33989',
            'description': '周六杂谈回，其他时候随机游戏。 | \n录播：@下播型泛式录播组。 | \n直播通知群（全员禁言）：666906670，902092584，59971⑧481 （功能一样，别多加）',
            'ext': 'flv',
            'title': '太空狼人杀联动，不被爆杀就算赢',
            'thumbnail': 'https://i0.hdslb.com/bfs/live/new_room_cover/e607bc1529057ef4b332e1026e62cf46984c314d.jpg',
            'timestamp': 1650802769,
        },
        'skip': 'not live',
    }, {
        'url': 'https://live.bilibili.com/196?broadcast_type=0&is_room_feed=1?spm_id_from=333.999.space_home.strengthen_live_card.click',
        'only_matching': True,
    }, {
        'url': 'https://live.bilibili.com/blanc/196',
        'only_matching': True,
    }]

    _FORMATS = {
        80: {'format_id': 'low', 'format_note': '流畅'},
        150: {'format_id': 'high_res', 'format_note': '高清'},
        250: {'format_id': 'ultra_high_res', 'format_note': '超清'},
        400: {'format_id': 'blue_ray', 'format_note': '蓝光'},
        10000: {'format_id': 'source', 'format_note': '原画'},
        20000: {'format_id': '4K', 'format_note': '4K'},
        30000: {'format_id': 'dolby', 'format_note': '杜比'},
    }

    _quality = staticmethod(qualities(list(_FORMATS)))

    def _call_api(self, path, room_id, query):
        api_result = self._download_json(f'https://api.live.bilibili.com/{path}', room_id, query=query)
        if api_result.get('code') != 0:
            raise ExtractorError(api_result.get('message') or 'Unable to download JSON metadata')
        return api_result.get('data') or {}

    def _parse_formats(self, qn, fmt):
        for codec in fmt.get('codec') or []:
            if codec.get('current_qn') != qn:
                continue
            for url_info in codec['url_info']:
                yield {
                    'url': f'{url_info["host"]}{codec["base_url"]}{url_info["extra"]}',
                    'ext': fmt.get('format_name'),
                    'vcodec': codec.get('codec_name'),
                    'quality': self._quality(qn),
                    **self._FORMATS[qn],
                }

    def _real_extract(self, url):
        room_id = self._match_id(url)
        room_data = self._call_api('room/v1/Room/get_info', room_id, {'id': room_id})
        if room_data.get('live_status') == 0:
            raise ExtractorError('Streamer is not live', expected=True)

        formats = []
        for qn in self._FORMATS:
            stream_data = self._call_api('xlive/web-room/v2/index/getRoomPlayInfo', room_id, {
                'room_id': room_id,
                'qn': qn,
                'codec': '0,1',
                'format': '0,2',
                'mask': '0',
                'no_playurl': '0',
                'platform': 'web',
                'protocol': '0,1',
            })
            for fmt in traverse_obj(stream_data, ('playurl_info', 'playurl', 'stream', ..., 'format', ...)) or []:
                formats.extend(self._parse_formats(qn, fmt))

        return {
            'id': room_id,
            'title': room_data.get('title'),
            'description': room_data.get('description'),
            'thumbnail': room_data.get('user_cover'),
            'timestamp': stream_data.get('live_time'),
            'formats': formats,
            'is_live': True,
            'http_headers': {
                'Referer': url,
            },
        }<|MERGE_RESOLUTION|>--- conflicted
+++ resolved
@@ -114,7 +114,7 @@
                 'filesize': sum(traverse_obj(fragments, (..., 'filesize'))),
                 **({
                     'fragments': fragments,
-                    'protocol': 'http_dash_segments'
+                    'protocol': 'http_dash_segments',
                 } if len(fragments) > 1 else {}),
                 **traverse_obj(play_info, {
                     'quality': ('quality', {int_or_none}),
@@ -141,7 +141,7 @@
             46, 47, 18, 2, 53, 8, 23, 32, 15, 50, 10, 31, 58, 3, 45, 35, 27, 43, 5, 49,
             33, 9, 42, 19, 29, 28, 14, 39, 12, 38, 41, 13, 37, 48, 7, 16, 24, 55, 40,
             61, 26, 17, 0, 1, 60, 51, 30, 4, 22, 25, 54, 21, 56, 59, 6, 63, 57, 62, 11,
-            36, 20, 34, 44, 52
+            36, 20, 34, 44, 52,
         ]
 
         self._wbi_key_cache.update({
@@ -361,14 +361,9 @@
                 'view_count': int,
                 'description': 'md5:e3c401cf7bc363118d1783dd74068a68',
                 'duration': 90.314,
-<<<<<<< HEAD
                 '_old_archive_ids': ['bilibili 498159642_part1'],
-            }
-        }]
-=======
             },
         }],
->>>>>>> add96eb9
     }, {
         'note': 'Specific page of Anthology',
         'url': 'https://www.bilibili.com/video/BV1bK411W797?p=1',
@@ -387,11 +382,6 @@
             'view_count': int,
             'description': 'md5:e3c401cf7bc363118d1783dd74068a68',
             'duration': 90.314,
-<<<<<<< HEAD
-            '_old_archive_ids': ['bilibili 498159642_part1'],
-        }
-    }, {
-=======
         },
     }, {
         'note': 'video has subtitles',
@@ -415,7 +405,6 @@
         },
         'params': {'listsubtitles': True},
     }, {
->>>>>>> add96eb9
         'url': 'https://www.bilibili.com/video/av8903802/',
         'info_dict': {
             'id': 'BV13x41117TL',
@@ -747,16 +736,9 @@
         is_interactive = traverse_obj(video_data, ('rights', 'is_stein_gate'))
         if is_interactive:
             return self.playlist_result(
-<<<<<<< HEAD
-                self._get_interactive_entries(video_id, cid, metainfo, headers=headers), **metainfo, **{
-                    'duration': traverse_obj(initial_state, ('videoData', 'duration', {int_or_none})),
-                    '__post_extractor': self.extract_comments(aid),
-                })
-=======
                 self._get_interactive_entries(video_id, cid, metainfo), **metainfo,
                 duration=traverse_obj(initial_state, ('videoData', 'duration', {int_or_none})),
                 __post_extractor=self.extract_comments(aid))
->>>>>>> add96eb9
         else:
             formats = self.extract_formats(play_info)
 
@@ -777,7 +759,7 @@
                             self.to_screen(f'Dropping incompatible flv format(s) {dropping} when mp4 exists')
                     else:
                         formats = traverse_obj(
-                            formats, lambda _, v: v['quality'] == int(self._configuration_arg('_prefer_multi_flv')[0])
+                            formats, lambda _, v: v['quality'] == int(self._configuration_arg('_prefer_multi_flv')[0]),
                         ) or [max(traverse_obj(formats, lambda _, v: v['fragments']), key=lambda x: x['quality'])]
 
             if formats[0].get('fragments'):  # transform multi_video format
@@ -1207,32 +1189,6 @@
         'skip': 'login required',
     }]
 
-<<<<<<< HEAD
-=======
-    def _extract_signature(self, playlist_id):
-        session_data = self._download_json('https://api.bilibili.com/x/web-interface/nav', playlist_id, fatal=False)
-
-        key_from_url = lambda x: x[x.rfind('/') + 1:].split('.')[0]
-        img_key = traverse_obj(
-            session_data, ('data', 'wbi_img', 'img_url', {key_from_url})) or '34478ba821254d9d93542680e3b86100'
-        sub_key = traverse_obj(
-            session_data, ('data', 'wbi_img', 'sub_url', {key_from_url})) or '7e16a90d190a4355a78fd00b32a38de6'
-
-        session_key = img_key + sub_key
-
-        signature_values = []
-        for position in (
-            46, 47, 18, 2, 53, 8, 23, 32, 15, 50, 10, 31, 58, 3, 45, 35, 27, 43, 5, 49, 33, 9, 42, 19, 29, 28, 14, 39,
-            12, 38, 41, 13, 37, 48, 7, 16, 24, 55, 40, 61, 26, 17, 0, 1, 60, 51, 30, 4, 22, 25, 54, 21, 56, 59, 6, 63,
-            57, 62, 11, 36, 20, 34, 44, 52,
-        ):
-            char_at_position = try_call(lambda: session_key[position])
-            if char_at_position:
-                signature_values.append(char_at_position)
-
-        return ''.join(signature_values)[:32]
-
->>>>>>> add96eb9
     def _real_extract(self, url):
         playlist_id, is_video_url = self._match_valid_url(url).group('id', 'video')
         if not is_video_url:

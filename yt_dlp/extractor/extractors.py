--- conflicted
+++ resolved
@@ -1,504 +1,7 @@
 import contextlib
 import os
 
-<<<<<<< HEAD
-from .abc import (
-    ABCIE,
-    ABCIViewIE,
-    ABCIViewShowSeriesIE,
-)
-from .abcnews import (
-    AbcNewsIE,
-    AbcNewsVideoIE,
-)
-from .abcotvs import (
-    ABCOTVSIE,
-    ABCOTVSClipsIE,
-)
-from .abematv import (
-    AbemaTVIE,
-    AbemaTVTitleIE,
-)
-from .academicearth import AcademicEarthCourseIE
-from .acast import (
-    ACastIE,
-    ACastChannelIE,
-)
-from .adn import ADNIE
-from .adobeconnect import AdobeConnectIE
-from .adobetv import (
-    AdobeTVEmbedIE,
-    AdobeTVIE,
-    AdobeTVShowIE,
-    AdobeTVChannelIE,
-    AdobeTVVideoIE,
-)
-from .adultswim import (
-    AdultSwimIE,
-    AdultSwimStreamIE,
-)
-from .aenetworks import (
-    AENetworksIE,
-    AENetworksCollectionIE,
-    AENetworksShowIE,
-    HistoryTopicIE,
-    HistoryPlayerIE,
-    BiographyIE,
-)
-from .afreecatv import (
-    AfreecaTVIE,
-    AfreecaTVLiveIE,
-    AfreecaTVUserIE,
-)
-from .airmozilla import AirMozillaIE
-from .aljazeera import AlJazeeraIE
-from .alphaporno import AlphaPornoIE
-from .amara import AmaraIE
-from .alura import (
-    AluraIE,
-    AluraCourseIE
-)
-from .amcnetworks import AMCNetworksIE
-from .amazon import AmazonStoreIE
-from .americastestkitchen import (
-    AmericasTestKitchenIE,
-    AmericasTestKitchenSeasonIE,
-)
-from .animeondemand import AnimeOnDemandIE
-from .anvato import AnvatoIE
-from .aol import AolIE
-from .allocine import AllocineIE
-from .aliexpress import AliExpressLiveIE
-from .alsace20tv import (
-    Alsace20TVIE,
-    Alsace20TVEmbedIE,
-)
-from .apa import APAIE
-from .aparat import AparatIE
-from .appleconnect import AppleConnectIE
-from .appletrailers import (
-    AppleTrailersIE,
-    AppleTrailersSectionIE,
-)
-from .applepodcasts import ApplePodcastsIE
-from .archiveorg import (
-    ArchiveOrgIE,
-    YoutubeWebArchiveIE,
-)
-from .arcpublishing import ArcPublishingIE
-from .arkena import ArkenaIE
-from .ard import (
-    ARDBetaMediathekIE,
-    ARDIE,
-    ARDMediathekIE,
-)
-from .arte import (
-    ArteTVIE,
-    ArteTVEmbedIE,
-    ArteTVPlaylistIE,
-    ArteTVCategoryIE,
-)
-from .arnes import ArnesIE
-from .asiancrush import (
-    AsianCrushIE,
-    AsianCrushPlaylistIE,
-)
-from .atresplayer import AtresPlayerIE
-from .atscaleconf import AtScaleConfEventIE
-from .atttechchannel import ATTTechChannelIE
-from .atvat import ATVAtIE
-from .audimedia import AudiMediaIE
-from .audioboom import AudioBoomIE
-from .audiomack import AudiomackIE, AudiomackAlbumIE
-from .audius import (
-    AudiusIE,
-    AudiusTrackIE,
-    AudiusPlaylistIE,
-    AudiusProfileIE,
-)
-from .awaan import (
-    AWAANIE,
-    AWAANVideoIE,
-    AWAANLiveIE,
-    AWAANSeasonIE,
-)
-from .azmedien import AZMedienIE
-from .baidu import BaiduVideoIE
-from .banbye import (
-    BanByeIE,
-    BanByeChannelIE,
-)
-from .bandaichannel import BandaiChannelIE
-from .bandcamp import (
-    BandcampIE,
-    BandcampAlbumIE,
-    BandcampWeeklyIE,
-    BandcampUserIE,
-)
-from .bannedvideo import BannedVideoIE
-from .bbc import (
-    BBCCoUkIE,
-    BBCCoUkArticleIE,
-    BBCCoUkIPlayerEpisodesIE,
-    BBCCoUkIPlayerGroupIE,
-    BBCCoUkPlaylistIE,
-    BBCIE,
-)
-from .beeg import BeegIE
-from .behindkink import BehindKinkIE
-from .bellmedia import BellMediaIE
-from .beatport import BeatportIE
-from .bet import BetIE
-from .bfi import BFIPlayerIE
-from .bfmtv import (
-    BFMTVIE,
-    BFMTVLiveIE,
-    BFMTVArticleIE,
-)
-from .bibeltv import BibelTVIE
-from .bigflix import BigflixIE
-from .bigo import BigoIE
-from .bild import BildIE
-from .bilibili import (
-    BiliBiliIE,
-    BiliBiliSearchIE,
-    BilibiliCategoryIE,
-    BiliBiliBangumiIE,
-    BilibiliAudioIE,
-    BilibiliAudioAlbumIE,
-    BiliBiliPlayerIE,
-    BilibiliChannelIE,
-    BiliIntlIE,
-    BiliIntlSeriesIE,
-    BiliLiveIE,
-)
-from .biobiochiletv import BioBioChileTVIE
-from .bitchute import (
-    BitChuteIE,
-    BitChuteChannelIE,
-)
-from .bitwave import (
-    BitwaveReplayIE,
-    BitwaveStreamIE,
-)
-from .biqle import BIQLEIE
-from .blackboardcollaborate import BlackboardCollaborateIE
-from .bleacherreport import (
-    BleacherReportIE,
-    BleacherReportCMSIE,
-)
-from .blogger import BloggerIE
-from .bloomberg import BloombergIE
-from .bokecc import BokeCCIE
-from .bongacams import BongaCamsIE
-from .bostonglobe import BostonGlobeIE
-from .box import BoxIE
-from .bpb import BpbIE
-from .br import (
-    BRIE,
-    BRMediathekIE,
-)
-from .bravotv import BravoTVIE
-from .breakcom import BreakIE
-from .breitbart import BreitBartIE
-from .brightcove import (
-    BrightcoveLegacyIE,
-    BrightcoveNewIE,
-)
-from .businessinsider import BusinessInsiderIE
-from .buzzfeed import BuzzFeedIE
-from .byutv import BYUtvIE
-from .c56 import C56IE
-from .cableav import CableAVIE
-from .callin import CallinIE
-from .caltrans import CaltransIE
-from .cam4 import CAM4IE
-from .camdemy import (
-    CamdemyIE,
-    CamdemyFolderIE
-)
-from .cammodels import CamModelsIE
-from .camwithher import CamWithHerIE
-from .canalalpha import CanalAlphaIE
-from .canalplus import CanalplusIE
-from .canalc2 import Canalc2IE
-from .canvas import (
-    CanvasIE,
-    CanvasEenIE,
-    VrtNUIE,
-    DagelijkseKostIE,
-)
-from .carambatv import (
-    CarambaTVIE,
-    CarambaTVPageIE,
-)
-from .cartoonnetwork import CartoonNetworkIE
-from .cbc import (
-    CBCIE,
-    CBCPlayerIE,
-    CBCGemIE,
-    CBCGemPlaylistIE,
-    CBCGemLiveIE,
-)
-from .cbs import CBSIE
-from .cbslocal import (
-    CBSLocalIE,
-    CBSLocalArticleIE,
-)
-from .cbsinteractive import CBSInteractiveIE
-from .cbsnews import (
-    CBSNewsEmbedIE,
-    CBSNewsIE,
-    CBSNewsLiveVideoIE,
-)
-from .cbssports import (
-    CBSSportsEmbedIE,
-    CBSSportsIE,
-    TwentyFourSevenSportsIE,
-)
-from .ccc import (
-    CCCIE,
-    CCCPlaylistIE,
-)
-from .ccma import CCMAIE
-from .cctv import CCTVIE
-from .cda import CDAIE
-from .ceskatelevize import CeskaTelevizeIE
-from .cgtn import CGTNIE
-from .channel9 import Channel9IE
-from .charlierose import CharlieRoseIE
-from .chaturbate import ChaturbateIE
-from .chilloutzone import ChilloutzoneIE
-from .chingari import (
-    ChingariIE,
-    ChingariUserIE,
-)
-from .chirbit import (
-    ChirbitIE,
-    ChirbitProfileIE,
-)
-from .cinchcast import CinchcastIE
-from .cinemax import CinemaxIE
-from .ciscolive import (
-    CiscoLiveSessionIE,
-    CiscoLiveSearchIE,
-)
-from .ciscowebex import CiscoWebexIE
-from .cjsw import CJSWIE
-from .cliphunter import CliphunterIE
-from .clippit import ClippitIE
-from .cliprs import ClipRsIE
-from .clipsyndicate import ClipsyndicateIE
-from .closertotruth import CloserToTruthIE
-from .cloudflarestream import CloudflareStreamIE
-from .cloudy import CloudyIE
-from .clubic import ClubicIE
-from .clyp import ClypIE
-from .cmt import CMTIE
-from .cnbc import (
-    CNBCIE,
-    CNBCVideoIE,
-)
-from .cnn import (
-    CNNIE,
-    CNNBlogsIE,
-    CNNArticleIE,
-)
-from .coub import CoubIE
-from .comedycentral import (
-    ComedyCentralIE,
-    ComedyCentralTVIE,
-)
-from .commonmistakes import CommonMistakesIE, UnicodeBOMIE
-from .commonprotocols import (
-    MmsIE,
-    RtmpIE,
-    ViewSourceIE,
-)
-from .condenast import CondeNastIE
-from .contv import CONtvIE
-from .corus import CorusIE
-from .cpac import (
-    CPACIE,
-    CPACPlaylistIE,
-)
-from .cozytv import CozyTVIE
-from .cracked import CrackedIE
-from .crackle import CrackleIE
-from .craftsy import CraftsyIE
-from .crooksandliars import CrooksAndLiarsIE
-from .crowdbunker import (
-    CrowdBunkerIE,
-    CrowdBunkerChannelIE,
-)
-from .crunchyroll import (
-    CrunchyrollIE,
-    CrunchyrollShowPlaylistIE,
-    CrunchyrollBetaIE,
-    CrunchyrollBetaShowIE,
-)
-from .cspan import CSpanIE, CSpanCongressIE
-from .ctsnews import CtsNewsIE
-from .ctv import CTVIE
-from .ctvnews import CTVNewsIE
-from .cultureunplugged import CultureUnpluggedIE
-from .curiositystream import (
-    CuriosityStreamIE,
-    CuriosityStreamCollectionsIE,
-    CuriosityStreamSeriesIE,
-)
-from .cwtv import CWTVIE
-from .cybrary import (
-    CybraryIE,
-    CybraryCourseIE
-)
-from .daftsex import DaftsexIE
-from .dailymail import DailyMailIE
-from .dailymotion import (
-    DailymotionIE,
-    DailymotionPlaylistIE,
-    DailymotionUserIE,
-)
-from .damtomo import (
-    DamtomoRecordIE,
-    DamtomoVideoIE,
-)
-from .daum import (
-    DaumIE,
-    DaumClipIE,
-    DaumPlaylistIE,
-    DaumUserIE,
-)
-from .daystar import DaystarClipIE
-from .dbtv import DBTVIE
-from .dctp import DctpTvIE
-from .deezer import (
-    DeezerPlaylistIE,
-    DeezerAlbumIE,
-)
-from .democracynow import DemocracynowIE
-from .dfb import DFBIE
-from .dhm import DHMIE
-from .digg import DiggIE
-from .dotsub import DotsubIE
-from .douyutv import (
-    DouyuShowIE,
-    DouyuTVIE,
-)
-from .dplay import (
-    DPlayIE,
-    DiscoveryPlusIE,
-    HGTVDeIE,
-    GoDiscoveryIE,
-    TravelChannelIE,
-    CookingChannelIE,
-    HGTVUsaIE,
-    FoodNetworkIE,
-    InvestigationDiscoveryIE,
-    DestinationAmericaIE,
-    AmHistoryChannelIE,
-    ScienceChannelIE,
-    DIYNetworkIE,
-    DiscoveryLifeIE,
-    AnimalPlanetIE,
-    TLCIE,
-    DiscoveryPlusIndiaIE,
-    DiscoveryNetworksDeIE,
-    DiscoveryPlusItalyIE,
-    DiscoveryPlusItalyShowIE,
-    DiscoveryPlusIndiaShowIE,
-)
-from .dreisat import DreiSatIE
-from .drbonanza import DRBonanzaIE
-from .drtuber import DrTuberIE
-from .drtv import (
-    DRTVIE,
-    DRTVLiveIE,
-)
-from .dtube import DTubeIE
-from .dvtv import DVTVIE
-from .duboku import (
-    DubokuIE,
-    DubokuPlaylistIE
-)
-from .dumpert import DumpertIE
-from .defense import DefenseGouvFrIE
-from .digitalconcerthall import DigitalConcertHallIE
-from .discovery import DiscoveryIE
-from .disney import DisneyIE
-from .dispeak import DigitallySpeakingIE
-from .doodstream import DoodStreamIE
-from .dropbox import DropboxIE
-from .dropout import (
-    DropoutSeasonIE,
-    DropoutIE
-)
-from .dw import (
-    DWIE,
-    DWArticleIE,
-)
-from .eagleplatform import EaglePlatformIE
-from .ebaumsworld import EbaumsWorldIE
-from .echomsk import EchoMskIE
-from .egghead import (
-    EggheadCourseIE,
-    EggheadLessonIE,
-)
-from .ehow import EHowIE
-from .eighttracks import EightTracksIE
-from .einthusan import EinthusanIE
-from .eitb import EitbIE
-from .ellentube import (
-    EllenTubeIE,
-    EllenTubeVideoIE,
-    EllenTubePlaylistIE,
-)
-from .elonet import ElonetIE
-from .elpais import ElPaisIE
-from .embedly import EmbedlyIE
-from .engadget import EngadgetIE
-from .epicon import (
-    EpiconIE,
-    EpiconSeriesIE,
-)
-from .eporner import EpornerIE
-from .eroprofile import (
-    EroProfileIE,
-    EroProfileAlbumIE,
-)
-from .ertgr import (
-    ERTFlixCodenameIE,
-    ERTFlixIE,
-    ERTWebtvEmbedIE,
-)
-from .escapist import EscapistIE
-from .espn import (
-    ESPNIE,
-    WatchESPNIE,
-    ESPNArticleIE,
-    FiveThirtyEightIE,
-    ESPNCricInfoIE,
-)
-from .esri import EsriVideoIE
-from .europa import EuropaIE
-from .europeantour import EuropeanTourIE
-from .euscreen import EUScreenIE
-from .expotv import ExpoTVIE
-from .expressen import ExpressenIE
-from .extremetube import ExtremeTubeIE
-from .eyedotv import EyedoTVIE
-from .facebook import (
-    FacebookIE,
-    FacebookPluginsVideoIE,
-    FacebookRedirectURLIE,
-)
-from .fancode import (
-    FancodeVodIE,
-    FancodeLiveIE
-)
-=======
 from ..utils import load_plugins
->>>>>>> f0c9fb96
 
 _LAZY_LOADER = False
 if not os.environ.get('YTDLP_NO_LAZY_EXTRACTORS'):

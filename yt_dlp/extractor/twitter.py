import json
import re
import urllib.error

from .common import InfoExtractor
from .periscope import PeriscopeBaseIE, PeriscopeIE
from ..compat import functools  # isort: split
from ..compat import (
    compat_parse_qs,
    compat_urllib_parse_unquote,
    compat_urllib_parse_urlparse,
)
from ..utils import (
    ExtractorError,
    dict_get,
    float_or_none,
    format_field,
    int_or_none,
<<<<<<< HEAD
    make_archive_id,
    str_or_none,
    strip_or_none,
=======
    join_nonempty,
>>>>>>> 88bf1e6a
    traverse_obj,
    try_get,
    unified_timestamp,
    update_url_query,
    url_or_none,
    xpath_text,
)


class TwitterBaseIE(InfoExtractor):
    _API_BASE = 'https://api.twitter.com/1.1/'
    _GRAPHQL_API_BASE = 'https://twitter.com/i/api/graphql/'
    _TOKENS = {
        'AAAAAAAAAAAAAAAAAAAAANRILgAAAAAAnNwIzUejRCOuH5E6I8xnZz4puTs%3D1Zv7ttfk8LF81IUq16cHjhLTvJu4FA33AGWWjCpTnA': None,
        'AAAAAAAAAAAAAAAAAAAAAPYXBAAAAAAACLXUNDekMxqa8h%2F40K4moUkGsoc%3DTYfbDKbT3jJPCEVnMYqilB28NHfOPqkca3qaAxGfsyKCs0wRbw': None,
    }
    _BASE_REGEX = r'https?://(?:(?:www|m(?:obile)?)\.)?(?:twitter\.com|twitter3e4tixl4xyajtrzo62zg5vztmjuricljdp2c5kshju4avyoid\.onion)/'

    def _extract_variant_formats(self, variant, video_id):
        variant_url = variant.get('url')
        if not variant_url:
            return [], {}
        elif '.m3u8' in variant_url:
            return self._extract_m3u8_formats_and_subtitles(
                variant_url, video_id, 'mp4', 'm3u8_native',
                m3u8_id='hls', fatal=False)
        else:
            tbr = int_or_none(dict_get(variant, ('bitrate', 'bit_rate')), 1000) or None
            f = {
                'url': variant_url,
                'format_id': 'http' + ('-%d' % tbr if tbr else ''),
                'tbr': tbr,
            }
            self._search_dimensions_in_video_url(f, variant_url)
            return [f], {}

    def _extract_formats_from_vmap_url(self, vmap_url, video_id):
        vmap_url = url_or_none(vmap_url)
        if not vmap_url:
            return [], {}
        vmap_data = self._download_xml(vmap_url, video_id)
        formats = []
        subtitles = {}
        urls = []
        for video_variant in vmap_data.findall('.//{http://twitter.com/schema/videoVMapV2.xsd}videoVariant'):
            video_variant.attrib['url'] = compat_urllib_parse_unquote(
                video_variant.attrib['url'])
            urls.append(video_variant.attrib['url'])
            fmts, subs = self._extract_variant_formats(
                video_variant.attrib, video_id)
            formats.extend(fmts)
            subtitles = self._merge_subtitles(subtitles, subs)
        video_url = strip_or_none(xpath_text(vmap_data, './/MediaFile'))
        if video_url not in urls:
            fmts, subs = self._extract_variant_formats({'url': video_url}, video_id)
            formats.extend(fmts)
            subtitles = self._merge_subtitles(subtitles, subs)
        return formats, subtitles

    @staticmethod
    def _search_dimensions_in_video_url(a_format, video_url):
        m = re.search(r'/(?P<width>\d+)x(?P<height>\d+)/', video_url)
        if m:
            a_format.update({
                'width': int(m.group('width')),
                'height': int(m.group('height')),
            })

<<<<<<< HEAD
    @functools.cached_property
    def is_logged_in(self):
        return bool(self._get_cookies(self._API_BASE).get('auth_token'))

    def _call_api(self, path, video_id, query={}, graphql=False):
        cookies = self._get_cookies(self._API_BASE)
        headers = {}

        csrf_cookie = cookies.get('ct0')
        if csrf_cookie:
            headers['x-csrf-token'] = csrf_cookie.value

        if self.is_logged_in:
            headers.update({
                'x-twitter-auth-type': 'OAuth2Session',
                'x-twitter-client-language': 'en',
                'x-twitter-active-user': 'yes',
            })

        result, last_error = None, None
        for bearer_token in self._TOKENS:
            headers['Authorization'] = f'Bearer {bearer_token}'

            if not self.is_logged_in:
                if not self._TOKENS[bearer_token]:
                    guest_token_response = self._download_json(
                        self._API_BASE + 'guest/activate.json', video_id,
                        'Downloading guest token', data=b'', headers=headers)

                    self._TOKENS[bearer_token] = guest_token_response.get('guest_token')
                    if not self._TOKENS[bearer_token]:
                        raise ExtractorError('Could not retrieve guest token')
                headers['x-guest-token'] = self._TOKENS[bearer_token]

            try:
                allowed_status = {400, 403, 404} if graphql else {403}
                result = self._download_json(
                    (self._GRAPHQL_API_BASE if graphql else self._API_BASE) + path,
                    video_id, headers=headers, query=query, expected_status=allowed_status)
                break

            except ExtractorError as e:
                if last_error:
                    raise last_error
                elif not isinstance(e.cause, urllib.error.HTTPError) or e.cause.code != 404:
                    raise
                last_error = e
                self.report_warning(
                    'Twitter API gave 404 response, retrying with deprecated token. '
                    'Only one media item can be extracted')

        if result.get('errors'):
            error_message = ', '.join(set(traverse_obj(
                result, ('errors', ..., 'message'), expected_type=str))) or 'Unknown error'
            raise ExtractorError(f'Error(s) while querying api: {error_message}', expected=True)

        assert result is not None
        return result

    def _build_graphql_query(self, media_id):
        raise NotImplementedError('Method must be implemented to support GraphQL')

    def _call_graphql_api(self, endpoint, media_id):
        data = self._build_graphql_query(media_id)
        query = {key: json.dumps(value, separators=(',', ':')) for key, value in data.items()}
        return traverse_obj(self._call_api(endpoint, media_id, query=query, graphql=True), 'data')
=======
    def _call_api(self, path, video_id, query={}, api_base_url=_API_BASE):
        headers = {
            'Authorization': 'Bearer AAAAAAAAAAAAAAAAAAAAAPYXBAAAAAAACLXUNDekMxqa8h%2F40K4moUkGsoc%3DTYfbDKbT3jJPCEVnMYqilB28NHfOPqkca3qaAxGfsyKCs0wRbw',
        }
        token = self._get_cookies(self._API_BASE).get('ct0')
        if token:
            headers['x-csrf-token'] = token.value
        if not self._GUEST_TOKEN:
            self._GUEST_TOKEN = self._download_json(
                self._API_BASE + 'guest/activate.json', video_id,
                'Downloading guest token', data=b'',
                headers=headers)['guest_token']
        headers['x-guest-token'] = self._GUEST_TOKEN
        try:
            return self._download_json(
                api_base_url + path, video_id, headers=headers, query=query)
        except ExtractorError as e:
            if isinstance(e.cause, compat_HTTPError) and e.cause.code == 403:
                raise ExtractorError(self._parse_json(
                    e.cause.read().decode(),
                    video_id)['errors'][0]['message'], expected=True)
            raise
>>>>>>> 88bf1e6a


class TwitterCardIE(InfoExtractor):
    IE_NAME = 'twitter:card'
    _VALID_URL = TwitterBaseIE._BASE_REGEX + r'i/(?:cards/tfw/v1|videos(?:/tweet)?)/(?P<id>\d+)'
    _TESTS = [
        {
            'url': 'https://twitter.com/i/cards/tfw/v1/560070183650213889',
            # MD5 checksums are different in different places
            'info_dict': {
                'id': '560070183650213889',
                'ext': 'mp4',
                'title': "Twitter - You can now shoot, edit and share video on Twitter. Capture life's most moving moments from your perspective.",
                'description': 'md5:18d3e24bb4f6e5007487dd546e53bd96',
                'uploader': 'Twitter',
                'uploader_id': 'Twitter',
                'thumbnail': r're:^https?://.*\.jpg',
                'duration': 30.033,
                'timestamp': 1422366112,
                'upload_date': '20150127',
            },
        },
        {
            'url': 'https://twitter.com/i/cards/tfw/v1/623160978427936768',
            'md5': '7137eca597f72b9abbe61e5ae0161399',
            'info_dict': {
                'id': '623160978427936768',
                'ext': 'mp4',
                'title': "NASA - Fly over Pluto's icy Norgay Mountains and Sputnik Plain in this @NASANewHorizons #PlutoFlyby video.",
                'description': "Fly over Pluto's icy Norgay Mountains and Sputnik Plain in this @NASANewHorizons #PlutoFlyby video. https://t.co/BJYgOjSeGA",
                'uploader': 'NASA',
                'uploader_id': 'NASA',
                'timestamp': 1437408129,
                'upload_date': '20150720',
            },
        },
        {
            'url': 'https://twitter.com/i/cards/tfw/v1/654001591733886977',
            'md5': 'b6d9683dd3f48e340ded81c0e917ad46',
            'info_dict': {
                'id': 'dq4Oj5quskI',
                'ext': 'mp4',
                'title': 'Ubuntu 11.10 Overview',
                'description': 'md5:a831e97fa384863d6e26ce48d1c43376',
                'upload_date': '20111013',
                'uploader': 'OMG! UBUNTU!',
                'uploader_id': 'omgubuntu',
            },
            'add_ie': ['Youtube'],
        },
        {
            'url': 'https://twitter.com/i/cards/tfw/v1/665289828897005568',
            'md5': '6dabeaca9e68cbb71c99c322a4b42a11',
            'info_dict': {
                'id': 'iBb2x00UVlv',
                'ext': 'mp4',
                'upload_date': '20151113',
                'uploader_id': '1189339351084113920',
                'uploader': 'ArsenalTerje',
                'title': 'Vine by ArsenalTerje',
                'timestamp': 1447451307,
            },
            'add_ie': ['Vine'],
        }, {
            'url': 'https://twitter.com/i/videos/tweet/705235433198714880',
            'md5': '884812a2adc8aaf6fe52b15ccbfa3b88',
            'info_dict': {
                'id': '705235433198714880',
                'ext': 'mp4',
                'title': "Brent Yarina - Khalil Iverson's missed highlight dunk. And made highlight dunk. In one highlight.",
                'description': "Khalil Iverson's missed highlight dunk. And made highlight dunk. In one highlight. https://t.co/OrxcJ28Bns",
                'uploader': 'Brent Yarina',
                'uploader_id': 'BTNBrentYarina',
                'timestamp': 1456976204,
                'upload_date': '20160303',
            },
            'skip': 'This content is no longer available.',
        }, {
            'url': 'https://twitter.com/i/videos/752274308186120192',
            'only_matching': True,
        },
    ]

    def _real_extract(self, url):
        status_id = self._match_id(url)
        return self.url_result(
            'https://twitter.com/statuses/' + status_id,
            TwitterIE.ie_key(), status_id)


class TwitterIE(TwitterBaseIE):
    IE_NAME = 'twitter'
    _VALID_URL = TwitterBaseIE._BASE_REGEX + r'(?:(?:i/web|[^/]+)/status|statuses)/(?P<id>\d+)'

    _TESTS = [{
        'url': 'https://twitter.com/freethenipple/status/643211948184596480',
        'info_dict': {
            'id': '643211870443208704',
            'display_id': '643211948184596480',
            'ext': 'mp4',
            'title': 'FREE THE NIPPLE - FTN supporters on Hollywood Blvd today!',
            'thumbnail': r're:^https?://.*\.jpg',
            'description': 'FTN supporters on Hollywood Blvd today! http://t.co/c7jHH749xJ',
            'uploader': 'FREE THE NIPPLE',
            'uploader_id': 'freethenipple',
            'duration': 12.922,
            'timestamp': 1442188653,
            'upload_date': '20150913',
            'uploader_url': 'https://twitter.com/freethenipple',
            'comment_count': int,
            'repost_count': int,
            'like_count': int,
            'tags': [],
            'age_limit': 18,
        },
    }, {
        'url': 'https://twitter.com/giphz/status/657991469417025536/photo/1',
        'md5': 'f36dcd5fb92bf7057f155e7d927eeb42',
        'info_dict': {
            'id': '657991469417025536',
            'ext': 'mp4',
            'title': 'Gifs - tu vai cai tu vai cai tu nao eh capaz disso tu vai cai',
            'description': 'Gifs on Twitter: "tu vai cai tu vai cai tu nao eh capaz disso tu vai cai https://t.co/tM46VHFlO5"',
            'thumbnail': r're:^https?://.*\.png',
            'uploader': 'Gifs',
            'uploader_id': 'giphz',
        },
        'expected_warnings': ['height', 'width'],
        'skip': 'Account suspended',
    }, {
        'url': 'https://twitter.com/starwars/status/665052190608723968',
        'info_dict': {
            'id': '665052190608723968',
            'display_id': '665052190608723968',
            'ext': 'mp4',
            'title': 'Star Wars - A new beginning is coming December 18. Watch the official 60 second #TV spot for #StarWars: #TheForceAwakens.',
            'description': 'A new beginning is coming December 18. Watch the official 60 second #TV spot for #StarWars: #TheForceAwakens. https://t.co/OkSqT2fjWJ',
            'uploader_id': 'starwars',
            'uploader': 'Star Wars',
            'timestamp': 1447395772,
            'upload_date': '20151113',
            'uploader_url': 'https://twitter.com/starwars',
            'comment_count': int,
            'repost_count': int,
            'like_count': int,
            'tags': ['TV', 'StarWars', 'TheForceAwakens'],
            'age_limit': 0,
        },
    }, {
        'url': 'https://twitter.com/BTNBrentYarina/status/705235433198714880',
        'info_dict': {
            'id': '705235433198714880',
            'ext': 'mp4',
            'title': "Brent Yarina - Khalil Iverson's missed highlight dunk. And made highlight dunk. In one highlight.",
            'description': "Khalil Iverson's missed highlight dunk. And made highlight dunk. In one highlight. https://t.co/OrxcJ28Bns",
            'uploader_id': 'BTNBrentYarina',
            'uploader': 'Brent Yarina',
            'timestamp': 1456976204,
            'upload_date': '20160303',
            'uploader_url': 'https://twitter.com/BTNBrentYarina',
            'comment_count': int,
            'repost_count': int,
            'like_count': int,
            'tags': [],
            'age_limit': 0,
        },
        'params': {
            # The same video as https://twitter.com/i/videos/tweet/705235433198714880
            # Test case of TwitterCardIE
            'skip_download': True,
        },
    }, {
        'url': 'https://twitter.com/jaydingeer/status/700207533655363584',
        'info_dict': {
            'id': '700207414000242688',
            'display_id': '700207533655363584',
            'ext': 'mp4',
            'title': 'jaydin donte geer - BEAT PROD: @suhmeduh #Damndaniel',
            'description': 'BEAT PROD: @suhmeduh  https://t.co/HBrQ4AfpvZ #Damndaniel https://t.co/byBooq2ejZ',
            'thumbnail': r're:^https?://.*\.jpg',
            'uploader': 'jaydin donte geer',
            'uploader_id': 'jaydingeer',
            'duration': 30.0,
            'timestamp': 1455777459,
            'upload_date': '20160218',
            'uploader_url': 'https://twitter.com/jaydingeer',
            'comment_count': int,
            'repost_count': int,
            'like_count': int,
            'tags': ['Damndaniel'],
            'age_limit': 0,
        },
    }, {
        'url': 'https://twitter.com/Filmdrunk/status/713801302971588609',
        'md5': '89a15ed345d13b86e9a5a5e051fa308a',
        'info_dict': {
            'id': 'MIOxnrUteUd',
            'ext': 'mp4',
            'title': 'Dr.Pepperの飲み方 #japanese #バカ #ドクペ #電動ガン',
            'uploader': 'TAKUMA',
            'uploader_id': '1004126642786242560',
            'timestamp': 1402826626,
            'upload_date': '20140615',
            'thumbnail': r're:^https?://.*\.jpg',
            'alt_title': 'Vine by TAKUMA',
            'comment_count': int,
            'repost_count': int,
            'like_count': int,
            'view_count': int,
        },
        'add_ie': ['Vine'],
    }, {
        'url': 'https://twitter.com/captainamerica/status/719944021058060289',
        'info_dict': {
            'id': '717462543795523584',
            'display_id': '719944021058060289',
            'ext': 'mp4',
            'title': 'Captain America - @King0fNerd Are you sure you made the right choice? Find out in theaters.',
            'description': '@King0fNerd Are you sure you made the right choice? Find out in theaters. https://t.co/GpgYi9xMJI',
            'uploader_id': 'CaptainAmerica',
            'uploader': 'Captain America',
            'duration': 3.17,
            'timestamp': 1460483005,
            'upload_date': '20160412',
            'uploader_url': 'https://twitter.com/CaptainAmerica',
            'thumbnail': r're:^https?://.*\.jpg',
            'comment_count': int,
            'repost_count': int,
            'like_count': int,
            'tags': [],
            'age_limit': 0,
        },
    }, {
        'url': 'https://twitter.com/OPP_HSD/status/779210622571536384',
        'info_dict': {
            'id': '1zqKVVlkqLaKB',
            'ext': 'mp4',
            'title': 'Sgt Kerry Schmidt - Ontario Provincial Police - Road rage, mischief, assault, rollover and fire in one occurrence',
            'upload_date': '20160923',
            'uploader_id': '1PmKqpJdOJQoY',
            'uploader': 'Sgt Kerry Schmidt - Ontario Provincial Police',
            'timestamp': 1474613214,
            'thumbnail': r're:^https?://.*\.jpg',
        },
        'add_ie': ['Periscope'],
    }, {
        # has mp4 formats via mobile API
        'url': 'https://twitter.com/news_al3alm/status/852138619213144067',
        'info_dict': {
            'id': '852138619213144067',
            'ext': 'mp4',
            'title': 'عالم الأخبار - كلمة تاريخية بجلسة الجناسي التاريخية.. النائب خالد مؤنس العتيبي للمعارضين : اتقوا الله .. الظلم ظلمات يوم القيامة',
            'description': 'كلمة تاريخية بجلسة الجناسي التاريخية.. النائب خالد مؤنس العتيبي للمعارضين : اتقوا الله .. الظلم ظلمات يوم القيامة   https://t.co/xg6OhpyKfN',
            'uploader': 'عالم الأخبار',
            'uploader_id': 'news_al3alm',
            'duration': 277.4,
            'timestamp': 1492000653,
            'upload_date': '20170412',
        },
        'skip': 'Account suspended',
    }, {
        'url': 'https://twitter.com/i/web/status/910031516746514432',
        'info_dict': {
            'id': '910030238373089285',
            'display_id': '910031516746514432',
            'ext': 'mp4',
            'title': 'Préfet de Guadeloupe - [Direct] #Maria Le centre se trouve actuellement au sud de Basse-Terre. Restez confinés. Réfugiez-vous dans la pièce la + sûre.',
            'thumbnail': r're:^https?://.*\.jpg',
            'description': '[Direct] #Maria Le centre se trouve actuellement au sud de Basse-Terre. Restez confinés. Réfugiez-vous dans la pièce la + sûre. https://t.co/mwx01Rs4lo',
            'uploader': 'Préfet de Guadeloupe',
            'uploader_id': 'Prefet971',
            'duration': 47.48,
            'timestamp': 1505803395,
            'upload_date': '20170919',
            'uploader_url': 'https://twitter.com/Prefet971',
            'comment_count': int,
            'repost_count': int,
            'like_count': int,
            'tags': ['Maria'],
            'age_limit': 0,
        },
        'params': {
            'skip_download': True,  # requires ffmpeg
        },
    }, {
        # card via api.twitter.com/1.1/videos/tweet/config
        'url': 'https://twitter.com/LisPower1/status/1001551623938805763',
        'info_dict': {
            'id': '1001551417340022785',
            'display_id': '1001551623938805763',
            'ext': 'mp4',
            'title': 're:.*?Shep is on a roll today.*?',
            'thumbnail': r're:^https?://.*\.jpg',
            'description': 'md5:37b9f2ff31720cef23b2bd42ee8a0f09',
            'uploader': 'Lis Power',
            'uploader_id': 'LisPower1',
            'duration': 111.278,
            'timestamp': 1527623489,
            'upload_date': '20180529',
            'uploader_url': 'https://twitter.com/LisPower1',
            'comment_count': int,
            'repost_count': int,
            'like_count': int,
            'tags': [],
            'age_limit': 0,
        },
        'params': {
            'skip_download': True,  # requires ffmpeg
        },
    }, {
        'url': 'https://twitter.com/foobar/status/1087791357756956680',
        'info_dict': {
            'id': '1087791272830607360',
            'display_id': '1087791357756956680',
            'ext': 'mp4',
            'title': 'Twitter - A new is coming.  Some of you got an opt-in to try it now. Check out the emoji button, quick keyboard shortcuts, upgraded trends, advanced search, and more. Let us know your thoughts!',
            'thumbnail': r're:^https?://.*\.jpg',
            'description': 'md5:6dfd341a3310fb97d80d2bf7145df976',
            'uploader': 'Twitter',
            'uploader_id': 'Twitter',
            'duration': 61.567,
            'timestamp': 1548184644,
            'upload_date': '20190122',
            'uploader_url': 'https://twitter.com/Twitter',
            'comment_count': int,
            'repost_count': int,
            'like_count': int,
            'tags': [],
            'age_limit': 0,
        },
    }, {
        # not available in Periscope
        'url': 'https://twitter.com/ViviEducation/status/1136534865145286656',
        'info_dict': {
            'id': '1vOGwqejwoWxB',
            'ext': 'mp4',
            'title': 'Vivi - Vivi founder @lior_rauchy announcing our new student feedback tool live at @EduTECH_AU #EduTECH2019',
            'uploader': 'Vivi',
            'uploader_id': '1eVjYOLGkGrQL',
            'thumbnail': r're:^https?://.*\.jpg',
            'tags': ['EduTECH2019'],
            'view_count': int,
        },
        'add_ie': ['TwitterBroadcast'],
    }, {
        # Twitter Spaces
        'url': 'https://twitter.com/MoniqueCamarra/status/1550101959377551360',
        'info_dict': {
            'id': '1lPJqmBeeNAJb',
            'ext': 'm4a',
            'title': 'EuroFile@6 Ukraine Up-date-Draghi Defenestration-the West',
            'uploader': r're:Monique Camarra.+?',
            'uploader_id': 'MoniqueCamarra',
            'live_status': 'was_live',
            'description': 'md5:c62fc4c35ce2e0e977d5a72fc3418594',
            'timestamp': 1658407771464,
        },
        'add_ie': ['TwitterSpaces'],
        'params': {
            'skip_download': True,  # requires ffmpeg
        },
    }, {
        # unified card
        'url': 'https://twitter.com/BrooklynNets/status/1349794411333394432?s=20',
        'info_dict': {
            'id': '1349774757969989634',
            'display_id': '1349794411333394432',
            'ext': 'mp4',
            'title': 'md5:d1c4941658e4caaa6cb579260d85dcba',
            'thumbnail': r're:^https?://.*\.jpg',
            'description': 'md5:71ead15ec44cee55071547d6447c6a3e',
            'uploader': 'Brooklyn Nets',
            'uploader_id': 'BrooklynNets',
            'duration': 324.484,
            'timestamp': 1610651040,
            'upload_date': '20210114',
            'uploader_url': 'https://twitter.com/BrooklynNets',
            'comment_count': int,
            'repost_count': int,
            'like_count': int,
            'tags': [],
            'age_limit': 0,
        },
        'params': {
            'skip_download': True,
        },
    }, {
        'url': 'https://twitter.com/oshtru/status/1577855540407197696',
        'info_dict': {
            'id': '1577855447914409984',
            'display_id': '1577855540407197696',
            'ext': 'mp4',
            'title': 'oshtru \U0001faac\U0001f47d - gm \u2728\ufe0f now I can post image and video. nice update.',
            'description': 'gm \u2728\ufe0f now I can post image and video. nice update. https://t.co/cG7XgiINOm',
            'upload_date': '20221006',
            'uploader': 'oshtru \U0001faac\U0001f47d',
            'uploader_id': 'oshtru',
            'uploader_url': 'https://twitter.com/oshtru',
            'thumbnail': r're:^https?://.*\.jpg',
            'duration': 30.03,
            'timestamp': 1665025050,
            'comment_count': int,
            'repost_count': int,
            'like_count': int,
            'tags': [],
            'age_limit': 0,
        },
        'params': {'skip_download': True},
    }, {
        'url': 'https://twitter.com/UltimaShadowX/status/1577719286659006464',
        'info_dict': {
            'id': '1577719286659006464',
            'title': 'Ultima | #\u0432\u029f\u043c - Test',
            'description': 'Test https://t.co/Y3KEZD7Dad',
            'uploader': 'Ultima | #\u0432\u029f\u043c',
            'uploader_id': 'UltimaShadowX',
            'uploader_url': 'https://twitter.com/UltimaShadowX',
            'upload_date': '20221005',
            'timestamp': 1664992565,
            'comment_count': int,
            'repost_count': int,
            'like_count': int,
            'tags': [],
            'age_limit': 0,
        },
        'playlist_count': 4,
        'params': {'skip_download': True},
    }, {
        'url': 'https://twitter.com/MesoMax919/status/1575560063510810624',
        'info_dict': {
            'id': '1575559336759263233',
            'display_id': '1575560063510810624',
            'ext': 'mp4',
            'title': 'md5:eec26382babd0f7c18f041db8ae1c9c9',
            'thumbnail': r're:^https?://.*\.jpg',
            'description': 'md5:95aea692fda36a12081b9629b02daa92',
            'uploader': 'Max Olson',
            'uploader_id': 'MesoMax919',
            'uploader_url': 'https://twitter.com/MesoMax919',
            'duration': 21.321,
            'timestamp': 1664477766,
            'upload_date': '20220929',
            'comment_count': int,
            'repost_count': int,
            'like_count': int,
            'tags': ['HurricaneIan'],
            'age_limit': 0,
        },
    }, {
        'url': 'https://twitter.com/i/web/status/1579846363218870272',
        'info_dict': {
            'id': '1579846355576659970',
            'display_id': '1579846363218870272',
            'ext': 'mp4',
            'title': 'PokiLewd \U0001f51e - @Rizdraws',
            'thumbnail': r're:^https?://.*\.jpg',
            'description': '@Rizdraws https://t.co/oSl56cgKKD',
            'uploader': 'PokiLewd \U0001f51e',
            'uploader_id': 'pokilewd',
            'uploader_url': 'https://twitter.com/pokilewd',
            'timestamp': 1665499699,
            'upload_date': '20221011',
            'comment_count': int,
            'repost_count': int,
            'like_count': int,
            'tags': [],
            'age_limit': 18,
        },
        'expected_warnings': ['404'],
    }, {
        'url': 'https://twitter.com/Srirachachau/status/1395079556562706435',
        'playlist_mincount': 2,
        'info_dict': {
            'id': '1395079556562706435',
            'title': str,
            'tags': [],
            'uploader': str,
            'like_count': int,
            'upload_date': '20210519',
            'age_limit': 0,
            'repost_count': int,
            'description': 'Here it is! Finished my gothic western cartoon. Pretty proud of it. It\'s got some goofs and lots of splashy over the top violence, something for everyone, hope you like it https://t.co/fOsG5glUnw https://t.co/kbXZrozlY7',
            'uploader_id': 'Srirachachau',
            'comment_count': int,
            'uploader_url': 'https://twitter.com/Srirachachau',
            'timestamp': 1621447860,
        },
    }, {
        'url': 'https://twitter.com/DavidToons_/status/1578353380363501568',
        'playlist_mincount': 2,
        'info_dict': {
            'id': '1578353380363501568',
            'title': str,
            'uploader_id': 'DavidToons_',
            'repost_count': int,
            'like_count': int,
            'uploader': str,
            'timestamp': 1665143744,
            'uploader_url': 'https://twitter.com/DavidToons_',
            'description': 'Chris sounds like Linda from Bob\'s Burgers, so as an animator: this had to be done. https://t.co/glfQdgfFXH https://t.co/WgJauwIW1w',
            'tags': [],
            'comment_count': int,
            'upload_date': '20221007',
            'age_limit': 0,
        },
    }, {
        'url': 'https://twitter.com/primevideouk/status/1578401165338976258',
        'playlist_count': 2,
        'info_dict': {
            'id': '1578401165338976258',
            'title': str,
            'description': 'md5:659a6b517a034b4cee5d795381a2dc41',
            'uploader': str,
            'uploader_id': 'primevideouk',
            'timestamp': 1665155137,
            'upload_date': '20221007',
            'age_limit': 0,
            'uploader_url': 'https://twitter.com/primevideouk',
            'comment_count': int,
            'repost_count': int,
            'like_count': int,
            'tags': ['TheRingsOfPower'],
        },
    }, {
        # onion route
        'url': 'https://twitter3e4tixl4xyajtrzo62zg5vztmjuricljdp2c5kshju4avyoid.onion/TwitterBlue/status/1484226494708662273',
        'only_matching': True,
    }, {
        # Twitch Clip Embed
        'url': 'https://twitter.com/GunB1g/status/1163218564784017422',
        'only_matching': True,
    }, {
        # promo_video_website card
        'url': 'https://twitter.com/GunB1g/status/1163218564784017422',
        'only_matching': True,
    }, {
        # promo_video_convo card
        'url': 'https://twitter.com/poco_dandy/status/1047395834013384704',
        'only_matching': True,
    }, {
        # appplayer card
        'url': 'https://twitter.com/poco_dandy/status/1150646424461176832',
        'only_matching': True,
    }, {
        # video_direct_message card
        'url': 'https://twitter.com/qarev001/status/1348948114569269251',
        'only_matching': True,
    }, {
        # poll2choice_video card
        'url': 'https://twitter.com/CAF_Online/status/1349365911120195585',
        'only_matching': True,
    }, {
        # poll3choice_video card
        'url': 'https://twitter.com/SamsungMobileSA/status/1348609186725289984',
        'only_matching': True,
    }, {
        # poll4choice_video card
        'url': 'https://twitter.com/SouthamptonFC/status/1347577658079641604',
        'only_matching': True,
    }]

    def _graphql_to_legacy(self, data, twid):
        result = traverse_obj(data, (
            'threaded_conversation_with_injections_v2', 'instructions', 0, 'entries',
            lambda _, v: v['entryId'] == f'tweet-{twid}', 'content', 'itemContent',
            'tweet_results', 'result'
        ), expected_type=dict, default={}, get_all=False)

        if 'tombstone' in result:
            cause = traverse_obj(result, ('tombstone', 'text', 'text'), expected_type=str)
            raise ExtractorError(f'Twitter API says: {cause or "Unknown error"}', expected=True)

        status = result.get('legacy', {})
        status.update(traverse_obj(result, {
            'user': ('core', 'user_results', 'result', 'legacy'),
            'card': ('card', 'legacy'),
            'quoted_status': ('quoted_status_result', 'result', 'legacy'),
        }, expected_type=dict, default={}))

        # extra transformation is needed since result does not match legacy format
        binding_values = {
            binding_value.get('key'): binding_value.get('value')
            for binding_value in traverse_obj(status, ('card', 'binding_values', ...), expected_type=dict)
        }
        if binding_values:
            status['card']['binding_values'] = binding_values

        return status

    def _build_graphql_query(self, media_id):
        return {
            'variables': {
                'focalTweetId': media_id,
                'includePromotedContent': True,
                'with_rux_injections': False,
                'withBirdwatchNotes': True,
                'withCommunity': True,
                'withDownvotePerspective': False,
                'withQuickPromoteEligibilityTweetFields': True,
                'withReactionsMetadata': False,
                'withReactionsPerspective': False,
                'withSuperFollowsTweetFields': True,
                'withSuperFollowsUserFields': True,
                'withV2Timeline': True,
                'withVoice': True,
            },
            'features': {
                'graphql_is_translatable_rweb_tweet_is_translatable_enabled': False,
                'interactive_text_enabled': True,
                'responsive_web_edit_tweet_api_enabled': True,
                'responsive_web_enhance_cards_enabled': True,
                'responsive_web_graphql_timeline_navigation_enabled': False,
                'responsive_web_text_conversations_enabled': False,
                'responsive_web_uc_gql_enabled': True,
                'standardized_nudges_misinfo': True,
                'tweet_with_visibility_results_prefer_gql_limited_actions_policy_enabled': False,
                'tweetypie_unmention_optimization_enabled': True,
                'unified_cards_ad_metadata_container_dynamic_card_content_query_enabled': True,
                'verified_phone_label_enabled': False,
                'vibe_api_enabled': True,
            },
        }

    def _real_extract(self, url):
        twid = self._match_id(url)
<<<<<<< HEAD
        if self.is_logged_in or self._configuration_arg('force_graphql'):
            self.write_debug(f'Using GraphQL API (Auth = {self.is_logged_in}')
            result = self._call_graphql_api('zZXycP0V6H7m-2r0mOnFcA/TweetDetail', twid)
            status = self._graphql_to_legacy(result, twid)

        else:
            status = self._call_api(f'statuses/show/{twid}.json', twid, {
=======
        status = self._call_api(
            f'statuses/show/{twid}.json', twid, {
>>>>>>> 88bf1e6a
                'cards_platform': 'Web-12',
                'include_cards': 1,
                'include_reply_count': 1,
                'include_user_entities': 0,
                'tweet_mode': 'extended',
            })

        title = description = status['full_text'].replace('\n', ' ')
        # strip  'https -_t.co_BJYgOjSeGA' junk from filenames
        title = re.sub(r'\s+(https?://[^ ]+)', '', title)
        user = status.get('user') or {}
        uploader = user.get('name')
        if uploader:
            title = f'{uploader} - {title}'
        uploader_id = user.get('screen_name')

        tags = []
        for hashtag in (try_get(status, lambda x: x['entities']['hashtags'], list) or []):
            hashtag_text = hashtag.get('text')
            if not hashtag_text:
                continue
            tags.append(hashtag_text)

        info = {
            'id': twid,
            'title': title,
            'description': description,
            'uploader': uploader,
            'timestamp': unified_timestamp(status.get('created_at')),
            'uploader_id': uploader_id,
            'uploader_url': format_field(uploader_id, None, 'https://twitter.com/%s'),
            'like_count': int_or_none(status.get('favorite_count')),
            'repost_count': int_or_none(status.get('retweet_count')),
            'comment_count': int_or_none(status.get('reply_count')),
            'age_limit': 18 if status.get('possibly_sensitive') else 0,
            'tags': tags,
        }

        def extract_from_video_info(media):
            media_id = traverse_obj(media, 'id_str', 'id', expected_type=str_or_none)
            self.write_debug(f'Extracting from video info: {media_id}')
            video_info = media.get('video_info') or {}

            formats = []
            subtitles = {}
            for variant in video_info.get('variants', []):
                fmts, subs = self._extract_variant_formats(variant, twid)
                subtitles = self._merge_subtitles(subtitles, subs)
                formats.extend(fmts)
            self._sort_formats(formats, ('res', 'br', 'size', 'proto'))  # The codec of http formats are unknown

            thumbnails = []
            media_url = media.get('media_url_https') or media.get('media_url')
            if media_url:
                def add_thumbnail(name, size):
                    thumbnails.append({
                        'id': name,
                        'url': update_url_query(media_url, {'name': name}),
                        'width': int_or_none(size.get('w') or size.get('width')),
                        'height': int_or_none(size.get('h') or size.get('height')),
                    })
                for name, size in media.get('sizes', {}).items():
                    add_thumbnail(name, size)
                add_thumbnail('orig', media.get('original_info') or {})

            return {
                'id': media_id,
                'formats': formats,
                'subtitles': subtitles,
                'thumbnails': thumbnails,
                'duration': float_or_none(video_info.get('duration_millis'), 1000),
            }

<<<<<<< HEAD
        def extract_from_card_info(card):
            if not card:
                return

            self.write_debug(f'Extracting from card info: {card.get("url")}')
            binding_values = card['binding_values']

            def get_binding_value(k):
                o = binding_values.get(k) or {}
                return try_get(o, lambda x: x[x['type'].lower() + '_value'])

            card_name = card['name'].split(':')[-1]
            if card_name == 'player':
                yield {
=======
        media = traverse_obj(status, ((None, 'quoted_status'), 'extended_entities', 'media', 0), get_all=False)
        if media and media.get('type') != 'photo':
            extract_from_video_info(media)
        else:
            card = status.get('card')
            if card:
                binding_values = card['binding_values']

                def get_binding_value(k):
                    o = binding_values.get(k) or {}
                    return try_get(o, lambda x: x[x['type'].lower() + '_value'])

                card_name = card['name'].split(':')[-1]
                if card_name == 'player':
                    info.update({
                        '_type': 'url',
                        'url': get_binding_value('player_url'),
                    })
                elif card_name == 'periscope_broadcast':
                    info.update({
                        '_type': 'url',
                        'url': get_binding_value('url') or get_binding_value('player_url'),
                        'ie_key': PeriscopeIE.ie_key(),
                    })
                elif card_name == 'broadcast':
                    info.update({
                        '_type': 'url',
                        'url': get_binding_value('broadcast_url'),
                        'ie_key': TwitterBroadcastIE.ie_key(),
                    })
                elif card_name == 'audiospace':
                    info.update({
                        '_type': 'url',
                        'url': f'https://twitter.com/i/spaces/{get_binding_value("id")}',
                        'ie_key': TwitterSpacesIE.ie_key(),
                    })
                elif card_name == 'summary':
                    info.update({
                        '_type': 'url',
                        'url': get_binding_value('card_url'),
                    })
                elif card_name == 'unified_card':
                    media_entities = self._parse_json(get_binding_value('unified_card'), twid)['media_entities']
                    extract_from_video_info(next(iter(media_entities.values())))
                # amplify, promo_video_website, promo_video_convo, appplayer,
                # video_direct_message, poll2choice_video, poll3choice_video,
                # poll4choice_video, ...
                else:
                    is_amplify = card_name == 'amplify'
                    vmap_url = get_binding_value('amplify_url_vmap') if is_amplify else get_binding_value('player_stream_url')
                    content_id = get_binding_value('%s_content_id' % (card_name if is_amplify else 'player'))
                    formats, subtitles = self._extract_formats_from_vmap_url(vmap_url, content_id or twid)
                    self._sort_formats(formats)

                    thumbnails = []
                    for suffix in ('_small', '', '_large', '_x_large', '_original'):
                        image = get_binding_value('player_image' + suffix) or {}
                        image_url = image.get('url')
                        if not image_url or '/player-placeholder' in image_url:
                            continue
                        thumbnails.append({
                            'id': suffix[1:] if suffix else 'medium',
                            'url': image_url,
                            'width': int_or_none(image.get('width')),
                            'height': int_or_none(image.get('height')),
                        })

                    info.update({
                        'formats': formats,
                        'subtitles': subtitles,
                        'thumbnails': thumbnails,
                        'duration': int_or_none(get_binding_value(
                            'content_duration_seconds')),
                    })
            else:
                expanded_url = try_get(status, lambda x: x['entities']['urls'][0]['expanded_url'])
                if not expanded_url:
                    raise ExtractorError("There's no video in this tweet.")
                info.update({
>>>>>>> 88bf1e6a
                    '_type': 'url',
                    'url': get_binding_value('player_url'),
                }
            elif card_name == 'periscope_broadcast':
                yield {
                    '_type': 'url',
                    'url': get_binding_value('url') or get_binding_value('player_url'),
                    'ie_key': PeriscopeIE.ie_key(),
                }
            elif card_name == 'broadcast':
                yield {
                    '_type': 'url',
                    'url': get_binding_value('broadcast_url'),
                    'ie_key': TwitterBroadcastIE.ie_key(),
                }
            elif card_name == 'summary':
                yield {
                    '_type': 'url',
                    'url': get_binding_value('card_url'),
                }
            elif card_name == 'unified_card':
                unified_card = self._parse_json(get_binding_value('unified_card'), twid)
                yield from map(extract_from_video_info, traverse_obj(
                    unified_card, ('media_entities', ...), expected_type=dict))
            # amplify, promo_video_website, promo_video_convo, appplayer,
            # video_direct_message, poll2choice_video, poll3choice_video,
            # poll4choice_video, ...
            else:
                is_amplify = card_name == 'amplify'
                vmap_url = get_binding_value('amplify_url_vmap') if is_amplify else get_binding_value('player_stream_url')
                content_id = get_binding_value('%s_content_id' % (card_name if is_amplify else 'player'))
                formats, subtitles = self._extract_formats_from_vmap_url(vmap_url, content_id or twid)
                self._sort_formats(formats)

                thumbnails = []
                for suffix in ('_small', '', '_large', '_x_large', '_original'):
                    image = get_binding_value('player_image' + suffix) or {}
                    image_url = image.get('url')
                    if not image_url or '/player-placeholder' in image_url:
                        continue
                    thumbnails.append({
                        'id': suffix[1:] if suffix else 'medium',
                        'url': image_url,
                        'width': int_or_none(image.get('width')),
                        'height': int_or_none(image.get('height')),
                    })

                yield {
                    'formats': formats,
                    'subtitles': subtitles,
                    'thumbnails': thumbnails,
                    'duration': int_or_none(get_binding_value(
                        'content_duration_seconds')),
                }

        media_path = ((None, 'quoted_status'), 'extended_entities', 'media', lambda _, m: m['type'] != 'photo')
        videos = map(extract_from_video_info, traverse_obj(status, media_path, expected_type=dict))
        cards = extract_from_card_info(status.get('card'))
        entries = [{**info, **data, 'display_id': twid} for data in (*videos, *cards)]

        if not entries:
            expanded_url = traverse_obj(status, ('entities', 'urls', 0, 'expanded_url'), expected_type=url_or_none)
            if not expanded_url or expanded_url == url:
                raise ExtractorError('No video could be found in this tweet', expected=True)

            return self.url_result(expanded_url, display_id=twid, **info)

        entries[0]['_old_archive_ids'] = [make_archive_id(self, twid)]

        if len(entries) == 1:
            return entries[0]

        for index, entry in enumerate(entries, 1):
            entry['title'] += f' #{index}'

        return self.playlist_result(entries, **info)


class TwitterAmplifyIE(TwitterBaseIE):
    IE_NAME = 'twitter:amplify'
    _VALID_URL = r'https?://amp\.twimg\.com/v/(?P<id>[0-9a-f\-]{36})'

    _TEST = {
        'url': 'https://amp.twimg.com/v/0ba0c3c7-0af3-4c0a-bed5-7efd1ffa2951',
        'md5': '7df102d0b9fd7066b86f3159f8e81bf6',
        'info_dict': {
            'id': '0ba0c3c7-0af3-4c0a-bed5-7efd1ffa2951',
            'ext': 'mp4',
            'title': 'Twitter Video',
            'thumbnail': 're:^https?://.*',
        },
    }

    def _real_extract(self, url):
        video_id = self._match_id(url)
        webpage = self._download_webpage(url, video_id)

        vmap_url = self._html_search_meta(
            'twitter:amplify:vmap', webpage, 'vmap url')
        formats = self._extract_formats_from_vmap_url(vmap_url, video_id)

        thumbnails = []
        thumbnail = self._html_search_meta(
            'twitter:image:src', webpage, 'thumbnail', fatal=False)

        def _find_dimension(target):
            w = int_or_none(self._html_search_meta(
                'twitter:%s:width' % target, webpage, fatal=False))
            h = int_or_none(self._html_search_meta(
                'twitter:%s:height' % target, webpage, fatal=False))
            return w, h

        if thumbnail:
            thumbnail_w, thumbnail_h = _find_dimension('image')
            thumbnails.append({
                'url': thumbnail,
                'width': thumbnail_w,
                'height': thumbnail_h,
            })

        video_w, video_h = _find_dimension('player')
        formats[0].update({
            'width': video_w,
            'height': video_h,
        })

        return {
            'id': video_id,
            'title': 'Twitter Video',
            'formats': formats,
            'thumbnails': thumbnails,
        }


class TwitterBroadcastIE(TwitterBaseIE, PeriscopeBaseIE):
    IE_NAME = 'twitter:broadcast'
    _VALID_URL = TwitterBaseIE._BASE_REGEX + r'i/broadcasts/(?P<id>[0-9a-zA-Z]{13})'

    _TEST = {
        # untitled Periscope video
        'url': 'https://twitter.com/i/broadcasts/1yNGaQLWpejGj',
        'info_dict': {
            'id': '1yNGaQLWpejGj',
            'ext': 'mp4',
            'title': 'Andrea May Sahouri - Periscope Broadcast',
            'uploader': 'Andrea May Sahouri',
            'uploader_id': '1PXEdBZWpGwKe',
        },
    }

    def _real_extract(self, url):
        broadcast_id = self._match_id(url)
        broadcast = self._call_api(
            'broadcasts/show.json', broadcast_id,
            {'ids': broadcast_id})['broadcasts'][broadcast_id]
        info = self._parse_broadcast_data(broadcast, broadcast_id)
        media_key = broadcast['media_key']
        source = self._call_api(
            f'live_video_stream/status/{media_key}', media_key)['source']
        m3u8_url = source.get('noRedirectPlaybackUrl') or source['location']
        if '/live_video_stream/geoblocked/' in m3u8_url:
            self.raise_geo_restricted()
        m3u8_id = compat_parse_qs(compat_urllib_parse_urlparse(
            m3u8_url).query).get('type', [None])[0]
        state, width, height = self._extract_common_format_info(broadcast)
        info['formats'] = self._extract_pscp_m3u8_formats(
            m3u8_url, broadcast_id, m3u8_id, state, width, height)
        return info


class TwitterSpacesIE(TwitterBaseIE):
    IE_NAME = 'twitter:spaces'
    _VALID_URL = TwitterBaseIE._BASE_REGEX + r'i/spaces/(?P<id>[0-9a-zA-Z]{13})'
    _TWITTER_GRAPHQL = 'https://twitter.com/i/api/graphql/HPEisOmj1epUNLCWTYhUWw/'

    _TESTS = [{
        'url': 'https://twitter.com/i/spaces/1RDxlgyvNXzJL',
        'info_dict': {
            'id': '1RDxlgyvNXzJL',
            'ext': 'm4a',
            'title': 'King Carlo e la mossa Kansas City per fare il Grande Centro',
            'description': 'Twitter Space partecipated by annarita digiorgio, Signor Ernesto, Raffaello Colosimo, Simone M. Sepe',
            'uploader': r're:Lucio Di Gaetano.*?',
            'uploader_id': 'luciodigaetano',
            'live_status': 'was_live',
            'timestamp': 1659877956397,
        },
        'params': {
            'skip_download': True,  # requires ffmpeg
        },
    }, {
        # Twitter Space not started yet
        'url': 'https://twitter.com/i/spaces/1mnGeRyljQPJX',
        'info_dict': {
            'id': '1mnGeRyljQPJX',
            'title': '@staderlabs x Hedera AMA w/ @defigirlxoxo, @bmgentile, & @thehbarbull',
            'description': 'Twitter Space partecipated by nobody yet.',
            'uploader': 'Hedera',
            'uploader_id': 'hedera',
            'live_status': 'is_upcoming',
            'timestamp': 1662394668924,
        },
        'params': {
            'ignore_no_formats_error': True,
            'skip_download': True,  # requires ffmpeg
        },
        'expected_warnings': ['Twitter Space not started yet', 'No video formats found', 'Requested format is not available'],
    }]

    def _parse_spaces_data(self, data, space_id):
        metadata = data.get('metadata')
        SPACE_SATUS = {
            'notstarted': 'is_upcoming',
            'ended': 'was_live',
            'running': 'is_live',
            'timedout': 'post_live',
        }
        live_status = SPACE_SATUS.get(metadata.get('state').lower())

        # participants
        participants = join_nonempty(*[p.get('display_name') for p in traverse_obj(data, ('participants', 'speakers'))], delim=', ') or 'nobody yet.'

        return {
            'id': space_id,
            'title': metadata.get('title'),
            'description': f'Twitter Space partecipated by {participants}',
            'media_key': metadata.get('media_key'),
            'uploader': traverse_obj(
                metadata, ('creator_results', 'result', 'legacy', 'name')),
            'uploader_id': traverse_obj(
                metadata, ('creator_results', 'result', 'legacy', 'screen_name')),
            'is_live': live_status == 'is_live',
            'live_status': live_status,
            'timestamp': metadata.get('created_at'),
        }

    def _real_extract(self, url):
        space_id = self._match_id(url)

        space_data = self._call_api(
            'AudioSpaceById',
            space_id,
            query={
                'variables': f'{{"id":"{space_id}","isMetatagsQuery":true,"withSuperFollowsUserFields":true,"withDownvotePerspective":false,"withReactionsMetadata":false,"withReactionsPerspective":false,"withSuperFollowsTweetFields":true,"withReplays":true}}',
                'features': '{"spaces_2022_h2_clipping":true,"spaces_2022_h2_spaces_communities":false,"dont_mention_me_view_api_enabled":true,"interactive_text_enabled":true,"responsive_web_uc_gql_enabled":true,"vibe_api_enabled":true,"responsive_web_edit_tweet_api_enabled":true,"standardized_nudges_misinfo":true,"tweet_with_visibility_results_prefer_gql_limited_actions_policy_enabled":false,"responsive_web_enhance_cards_enabled":true}'
            },
            api_base_url=self._TWITTER_GRAPHQL
        )['data']['audioSpace']

        if not space_data:
            self.raise_no_formats('Twitter Space not found', expected=True)

        info = self._parse_spaces_data(space_data, space_id)

        formats = []
        media_key = info.pop('media_key')

        if info['live_status'] == 'is_upcoming':
            self.raise_no_formats('Twitter Space not started yet', expected=True)
        elif info['live_status'] == 'post_live':
            self.raise_no_formats('Twitter Space ended but not downloadable yet', expected=True)
        else:
            source = self._call_api(
                f'live_video_stream/status/{media_key}', media_key)['source']
            m3u8_url = source.get('noRedirectPlaybackUrl') or source['location']
            m3u8_id = 'live' if info['is_live'] else 'replay'

            # force entry_protocol to m3u8 because m3u8_native is broken
            formats = self._extract_m3u8_formats(
                m3u8_url, media_key, 'm4a',
                m3u8_id=m3u8_id, entry_protocol='m3u8',
                live=info['is_live'])
            # force audio-only
            for fmt in formats:
                fmt.update({
                    'vcodec': 'none',
                    'acodec': 'aac',
                })

        return {
            **info,
            'formats': formats,
        }


class TwitterShortenerIE(TwitterBaseIE):
    IE_NAME = 'twitter:shortener'
    _VALID_URL = r'https?://t.co/(?P<id>[^?]+)|tco:(?P<eid>[^?]+)'
    _BASE_URL = 'https://t.co/'

    def _real_extract(self, url):
        mobj = self._match_valid_url(url)
        eid, id = mobj.group('eid', 'id')
        if eid:
            id = eid
            url = self._BASE_URL + id
        new_url = self._request_webpage(url, id, headers={'User-Agent': 'curl'}).geturl()
        __UNSAFE_LINK = "https://twitter.com/safety/unsafe_link_warning?unsafe_link="
        if new_url.startswith(__UNSAFE_LINK):
            new_url = new_url.replace(__UNSAFE_LINK, "")
        return self.url_result(new_url)<|MERGE_RESOLUTION|>--- conflicted
+++ resolved
@@ -16,13 +16,10 @@
     float_or_none,
     format_field,
     int_or_none,
-<<<<<<< HEAD
     make_archive_id,
     str_or_none,
     strip_or_none,
-=======
     join_nonempty,
->>>>>>> 88bf1e6a
     traverse_obj,
     try_get,
     unified_timestamp,
@@ -91,7 +88,6 @@
                 'height': int(m.group('height')),
             })
 
-<<<<<<< HEAD
     @functools.cached_property
     def is_logged_in(self):
         return bool(self._get_cookies(self._API_BASE).get('auth_token'))
@@ -158,30 +154,6 @@
         data = self._build_graphql_query(media_id)
         query = {key: json.dumps(value, separators=(',', ':')) for key, value in data.items()}
         return traverse_obj(self._call_api(endpoint, media_id, query=query, graphql=True), 'data')
-=======
-    def _call_api(self, path, video_id, query={}, api_base_url=_API_BASE):
-        headers = {
-            'Authorization': 'Bearer AAAAAAAAAAAAAAAAAAAAAPYXBAAAAAAACLXUNDekMxqa8h%2F40K4moUkGsoc%3DTYfbDKbT3jJPCEVnMYqilB28NHfOPqkca3qaAxGfsyKCs0wRbw',
-        }
-        token = self._get_cookies(self._API_BASE).get('ct0')
-        if token:
-            headers['x-csrf-token'] = token.value
-        if not self._GUEST_TOKEN:
-            self._GUEST_TOKEN = self._download_json(
-                self._API_BASE + 'guest/activate.json', video_id,
-                'Downloading guest token', data=b'',
-                headers=headers)['guest_token']
-        headers['x-guest-token'] = self._GUEST_TOKEN
-        try:
-            return self._download_json(
-                api_base_url + path, video_id, headers=headers, query=query)
-        except ExtractorError as e:
-            if isinstance(e.cause, compat_HTTPError) and e.cause.code == 403:
-                raise ExtractorError(self._parse_json(
-                    e.cause.read().decode(),
-                    video_id)['errors'][0]['message'], expected=True)
-            raise
->>>>>>> 88bf1e6a
 
 
 class TwitterCardIE(InfoExtractor):
@@ -807,7 +779,6 @@
 
     def _real_extract(self, url):
         twid = self._match_id(url)
-<<<<<<< HEAD
         if self.is_logged_in or self._configuration_arg('force_graphql'):
             self.write_debug(f'Using GraphQL API (Auth = {self.is_logged_in}')
             result = self._call_graphql_api('zZXycP0V6H7m-2r0mOnFcA/TweetDetail', twid)
@@ -815,10 +786,6 @@
 
         else:
             status = self._call_api(f'statuses/show/{twid}.json', twid, {
-=======
-        status = self._call_api(
-            f'statuses/show/{twid}.json', twid, {
->>>>>>> 88bf1e6a
                 'cards_platform': 'Web-12',
                 'include_cards': 1,
                 'include_reply_count': 1,
@@ -892,7 +859,6 @@
                 'duration': float_or_none(video_info.get('duration_millis'), 1000),
             }
 
-<<<<<<< HEAD
         def extract_from_card_info(card):
             if not card:
                 return
@@ -907,87 +873,6 @@
             card_name = card['name'].split(':')[-1]
             if card_name == 'player':
                 yield {
-=======
-        media = traverse_obj(status, ((None, 'quoted_status'), 'extended_entities', 'media', 0), get_all=False)
-        if media and media.get('type') != 'photo':
-            extract_from_video_info(media)
-        else:
-            card = status.get('card')
-            if card:
-                binding_values = card['binding_values']
-
-                def get_binding_value(k):
-                    o = binding_values.get(k) or {}
-                    return try_get(o, lambda x: x[x['type'].lower() + '_value'])
-
-                card_name = card['name'].split(':')[-1]
-                if card_name == 'player':
-                    info.update({
-                        '_type': 'url',
-                        'url': get_binding_value('player_url'),
-                    })
-                elif card_name == 'periscope_broadcast':
-                    info.update({
-                        '_type': 'url',
-                        'url': get_binding_value('url') or get_binding_value('player_url'),
-                        'ie_key': PeriscopeIE.ie_key(),
-                    })
-                elif card_name == 'broadcast':
-                    info.update({
-                        '_type': 'url',
-                        'url': get_binding_value('broadcast_url'),
-                        'ie_key': TwitterBroadcastIE.ie_key(),
-                    })
-                elif card_name == 'audiospace':
-                    info.update({
-                        '_type': 'url',
-                        'url': f'https://twitter.com/i/spaces/{get_binding_value("id")}',
-                        'ie_key': TwitterSpacesIE.ie_key(),
-                    })
-                elif card_name == 'summary':
-                    info.update({
-                        '_type': 'url',
-                        'url': get_binding_value('card_url'),
-                    })
-                elif card_name == 'unified_card':
-                    media_entities = self._parse_json(get_binding_value('unified_card'), twid)['media_entities']
-                    extract_from_video_info(next(iter(media_entities.values())))
-                # amplify, promo_video_website, promo_video_convo, appplayer,
-                # video_direct_message, poll2choice_video, poll3choice_video,
-                # poll4choice_video, ...
-                else:
-                    is_amplify = card_name == 'amplify'
-                    vmap_url = get_binding_value('amplify_url_vmap') if is_amplify else get_binding_value('player_stream_url')
-                    content_id = get_binding_value('%s_content_id' % (card_name if is_amplify else 'player'))
-                    formats, subtitles = self._extract_formats_from_vmap_url(vmap_url, content_id or twid)
-                    self._sort_formats(formats)
-
-                    thumbnails = []
-                    for suffix in ('_small', '', '_large', '_x_large', '_original'):
-                        image = get_binding_value('player_image' + suffix) or {}
-                        image_url = image.get('url')
-                        if not image_url or '/player-placeholder' in image_url:
-                            continue
-                        thumbnails.append({
-                            'id': suffix[1:] if suffix else 'medium',
-                            'url': image_url,
-                            'width': int_or_none(image.get('width')),
-                            'height': int_or_none(image.get('height')),
-                        })
-
-                    info.update({
-                        'formats': formats,
-                        'subtitles': subtitles,
-                        'thumbnails': thumbnails,
-                        'duration': int_or_none(get_binding_value(
-                            'content_duration_seconds')),
-                    })
-            else:
-                expanded_url = try_get(status, lambda x: x['entities']['urls'][0]['expanded_url'])
-                if not expanded_url:
-                    raise ExtractorError("There's no video in this tweet.")
-                info.update({
->>>>>>> 88bf1e6a
                     '_type': 'url',
                     'url': get_binding_value('player_url'),
                 }
@@ -1003,6 +888,12 @@
                     'url': get_binding_value('broadcast_url'),
                     'ie_key': TwitterBroadcastIE.ie_key(),
                 }
+            elif card_name == 'audiospace':
+                info.update({
+                    '_type': 'url',
+                    'url': f'https://twitter.com/i/spaces/{get_binding_value("id")}',
+                    'ie_key': TwitterSpacesIE.ie_key(),
+                })
             elif card_name == 'summary':
                 yield {
                     '_type': 'url',

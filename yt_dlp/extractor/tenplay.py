# coding: utf-8
from __future__ import unicode_literals

from datetime import datetime
import base64

from .common import InfoExtractor
from ..utils import (
    HEADRequest,
    parse_age_limit,
    urlencode_postdata,
)


class TenPlayIE(InfoExtractor):
    _VALID_URL = r'https?://(?:www\.)?10play\.com\.au/(?:[^/]+/)+(?P<id>tpv\d{6}[a-z]{5})'
    _NETRC_MACHINE = '10play'
    _TESTS = [{
        'url': 'https://10play.com.au/todd-sampsons-body-hack/episodes/season-4/episode-7/tpv200921kvngh',
        'info_dict': {
            'id': 'tpv200928zskgi',
            'ext': 'mp4',
            'title': "Todd Sampson's Body Hack - S4 Ep. 2",
            'description': 'md5:a73ea55671034c6367784405423ef5a0',
            'age_limit': 15,
            'timestamp': 1601379660,
            'upload_date': '20200909',
            'uploader_id': 'Channel 10',
        },
        'params': {
            'skip_download': True,
        }
    }, {
        'url': 'https://10play.com.au/how-to-stay-married/web-extras/season-1/terrys-talks-ep-1-embracing-change/tpv190915ylupc',
        'only_matching': True,
    }]
    _GEO_BYPASS = False

    def _get_bearer_token(self, video_id):
        username, password = self._get_login_info()
        _time = datetime.now()
<<<<<<< HEAD
        _timestamp = str(_time.year) + str("{:02d}".format(_time.month)) + str("{:02d}".format(_time.day)) + '000000'
        _auth_header = base64.b64encode(_timestamp.encode('ascii')).decode('ascii')
        if(_authdata[0] is None or _authdata[1] is None):
            raise Exception('Your 10play account\'s details must be provided with --username and --password.')
        username, password = self._get_login_info()
=======
        _auth_header = base64.b64encode(f'{_time.year}{"{:02d}".format(_time.month)}{"{:02d}".format(_time.day)}000000'.encode('ascii')).decode('ascii')
        if username is None or password is None:
            self.raise_login_required('Your 10play account\'s details must be provided with --username and --password.')
>>>>>>> 1bee825d
        data = self._download_json('https://10play.com.au/api/user/auth', video_id, 'Getting bearer token', headers={
            'X-Network-Ten-Auth': _auth_header,
        }, data=urlencode_postdata({
            'email': username,
            'password': password,
        }))
        return "Bearer " + data['jwt']['accessToken']

    def _real_extract(self, url):
        content_id = self._match_id(url)
        _token = self._get_bearer_token(content_id)
        print('bruh')
        data = self._download_json(
            'https://10play.com.au/api/v1/videos/' + content_id, content_id)
        _video_url = self._download_json(
            data.get('playbackApiEndpoint'), content_id, 'Downloading video JSON',
            headers={'Authorization': _token}).get('source')
        m3u8_url = self._request_webpage(HEADRequest(
            _video_url), content_id).geturl()
        if '10play-not-in-oz' in m3u8_url:
            self.raise_geo_restricted(countries=['AU'])
        formats = self._extract_m3u8_formats(m3u8_url, content_id, 'mp4')
        self._sort_formats(formats)

        return {
            'formats': formats,
            'id': content_id,
            'title': data.get('title'),
            'description': data.get('description'),
            'age_limit': parse_age_limit(data.get('classification')),
            'series': data.get('showName'),
            'season': data.get('showContentSeason'),
            'timestamp': data.get('published'),
            'thumbnail': data.get('imageUrl'),
            'uploader_id': 'Channel 10',
        }<|MERGE_RESOLUTION|>--- conflicted
+++ resolved
@@ -39,17 +39,10 @@
     def _get_bearer_token(self, video_id):
         username, password = self._get_login_info()
         _time = datetime.now()
-<<<<<<< HEAD
         _timestamp = str(_time.year) + str("{:02d}".format(_time.month)) + str("{:02d}".format(_time.day)) + '000000'
         _auth_header = base64.b64encode(_timestamp.encode('ascii')).decode('ascii')
-        if(_authdata[0] is None or _authdata[1] is None):
-            raise Exception('Your 10play account\'s details must be provided with --username and --password.')
-        username, password = self._get_login_info()
-=======
-        _auth_header = base64.b64encode(f'{_time.year}{"{:02d}".format(_time.month)}{"{:02d}".format(_time.day)}000000'.encode('ascii')).decode('ascii')
         if username is None or password is None:
             self.raise_login_required('Your 10play account\'s details must be provided with --username and --password.')
->>>>>>> 1bee825d
         data = self._download_json('https://10play.com.au/api/user/auth', video_id, 'Getting bearer token', headers={
             'X-Network-Ten-Auth': _auth_header,
         }, data=urlencode_postdata({

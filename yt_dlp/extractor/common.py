import base64
import collections
import getpass
import hashlib
import http.client
import http.cookiejar
import http.cookies
import itertools
import json
import math
import netrc
import os
import random
import sys
import time
import urllib.parse
import urllib.request
import xml.etree.ElementTree

from ..compat import functools, re  # isort: split
from ..compat import compat_etree_fromstring, compat_expanduser, compat_os_name
from ..downloader import FileDownloader
from ..downloader.f4m import get_base_url, remove_encrypted_media
from ..networking import Request
from ..utils import (
    JSON_LD_RE,
    NO_DEFAULT,
    ExtractorError,
    GeoRestrictedError,
    GeoUtils,
    HTTPError,
    IncompleteRead,
    LenientJSONDecoder,
    RegexNotFoundError,
    UnsupportedError,
    update_Request,
    age_restricted,
    base_url,
    bug_reports_message,
    classproperty,
    clean_html,
    determine_ext,
    determine_protocol,
    dict_get,
    encode_data_uri,
    error_to_compat_str,
    extract_attributes,
    filter_dict,
    fix_xml_ampersands,
    float_or_none,
    format_field,
    int_or_none,
    join_nonempty,
    js_to_json,
    mimetype2ext,
    network_exceptions,
    orderedSet,
    parse_bitrate,
    parse_codecs,
    parse_duration,
    parse_iso8601,
    parse_m3u8_attributes,
    parse_resolution,
    sanitize_filename,
    str_or_none,
    str_to_int,
    strip_or_none,
    traverse_obj,
    try_get,
    unescapeHTML,
    unified_strdate,
    unified_timestamp,
    url_basename,
    url_or_none,
    urljoin,
    variadic,
    xpath_element,
    xpath_text,
    xpath_with_ns,
)


class InfoExtractor:
    """Information Extractor class.

    Information extractors are the classes that, given a URL, extract
    information about the video (or videos) the URL refers to. This
    information includes the real video URL, the video title, author and
    others. The information is stored in a dictionary which is then
    passed to the YoutubeDL. The YoutubeDL processes this
    information possibly downloading the video to the file system, among
    other possible outcomes.

    The type field determines the type of the result.
    By far the most common value (and the default if _type is missing) is
    "video", which indicates a single video.

    For a video, the dictionaries must include the following fields:

    id:             Video identifier.
    title:          Video title, unescaped. Set to an empty string if video has
                    no title as opposed to "None" which signifies that the
                    extractor failed to obtain a title

    Additionally, it must contain either a formats entry or a url one:

    formats:        A list of dictionaries for each format available, ordered
                    from worst to best quality.

                    Potential fields:
                    * url        The mandatory URL representing the media:
                                   for plain file media - HTTP URL of this file,
                                   for RTMP - RTMP URL,
                                   for HLS - URL of the M3U8 media playlist,
                                   for HDS - URL of the F4M manifest,
                                   for DASH
                                     - HTTP URL to plain file media (in case of
                                       unfragmented media)
                                     - URL of the MPD manifest or base URL
                                       representing the media if MPD manifest
                                       is parsed from a string (in case of
                                       fragmented media)
                                   for MSS - URL of the ISM manifest.
                    * manifest_url
                                 The URL of the manifest file in case of
                                 fragmented media:
                                   for HLS - URL of the M3U8 master playlist,
                                   for HDS - URL of the F4M manifest,
                                   for DASH - URL of the MPD manifest,
                                   for MSS - URL of the ISM manifest.
                    * manifest_stream_number  (For internal use only)
                                 The index of the stream in the manifest file
                    * ext        Will be calculated from URL if missing
                    * format     A human-readable description of the format
                                 ("mp4 container with h264/opus").
                                 Calculated from the format_id, width, height.
                                 and format_note fields if missing.
                    * format_id  A short description of the format
                                 ("mp4_h264_opus" or "19").
                                Technically optional, but strongly recommended.
                    * format_note Additional info about the format
                                 ("3D" or "DASH video")
                    * width      Width of the video, if known
                    * height     Height of the video, if known
                    * resolution Textual description of width and height
                    * dynamic_range The dynamic range of the video. One of:
                                 "SDR" (None), "HDR10", "HDR10+, "HDR12", "HLG, "DV"
                    * tbr        Average bitrate of audio and video in KBit/s
                    * abr        Average audio bitrate in KBit/s
                    * acodec     Name of the audio codec in use
                    * asr        Audio sampling rate in Hertz
                    * vbr        Average video bitrate in KBit/s
                    * fps        Frame rate
                    * vcodec     Name of the video codec in use
                    * container  Name of the container format
                    * filesize   The number of bytes, if known in advance
                    * filesize_approx  An estimate for the number of bytes
                    * player_url SWF Player URL (used for rtmpdump).
                    * protocol   The protocol that will be used for the actual
                                 download, lower-case. One of "http", "https" or
                                 one of the protocols defined in downloader.PROTOCOL_MAP
                    * fragment_base_url
                                 Base URL for fragments. Each fragment's path
                                 value (if present) will be relative to
                                 this URL.
                    * fragments  A list of fragments of a fragmented media.
                                 Each fragment entry must contain either an url
                                 or a path. If an url is present it should be
                                 considered by a client. Otherwise both path and
                                 fragment_base_url must be present. Here is
                                 the list of all potential fields:
                                 * "url" - fragment's URL
                                 * "path" - fragment's path relative to
                                            fragment_base_url
                                 * "duration" (optional, int or float)
                                 * "filesize" (optional, int)
                    * is_from_start  Is a live format that can be downloaded
                                from the start. Boolean
                    * preference Order number of this format. If this field is
                                 present and not None, the formats get sorted
                                 by this field, regardless of all other values.
                                 -1 for default (order by other properties),
                                 -2 or smaller for less than default.
                                 < -1000 to hide the format (if there is
                                    another one which is strictly better)
                    * language   Language code, e.g. "de" or "en-US".
                    * language_preference  Is this in the language mentioned in
                                 the URL?
                                 10 if it's what the URL is about,
                                 -1 for default (don't know),
                                 -10 otherwise, other values reserved for now.
                    * quality    Order number of the video quality of this
                                 format, irrespective of the file format.
                                 -1 for default (order by other properties),
                                 -2 or smaller for less than default.
                    * source_preference  Order number for this video source
                                  (quality takes higher priority)
                                 -1 for default (order by other properties),
                                 -2 or smaller for less than default.
                    * http_headers  A dictionary of additional HTTP headers
                                 to add to the request.
                    * stretched_ratio  If given and not 1, indicates that the
                                 video's pixels are not square.
                                 width : height ratio as float.
                    * no_resume  The server does not support resuming the
                                 (HTTP or RTMP) download. Boolean.
                    * has_drm    The format has DRM and cannot be downloaded. Boolean
                    * downloader_options  A dictionary of downloader options
                                 (For internal use only)
                                 * http_chunk_size Chunk size for HTTP downloads
                                 * ffmpeg_args     Extra arguments for ffmpeg downloader
                    RTMP formats can also have the additional fields: page_url,
                    app, play_path, tc_url, flash_version, rtmp_live, rtmp_conn,
                    rtmp_protocol, rtmp_real_time

    url:            Final video URL.
    ext:            Video filename extension.
    format:         The video format, defaults to ext (used for --get-format)
    player_url:     SWF Player URL (used for rtmpdump).

    The following fields are optional:

    direct:         True if a direct video file was given (must only be set by GenericIE)
    alt_title:      A secondary title of the video.
    display_id      An alternative identifier for the video, not necessarily
                    unique, but available before title. Typically, id is
                    something like "4234987", title "Dancing naked mole rats",
                    and display_id "dancing-naked-mole-rats"
    thumbnails:     A list of dictionaries, with the following entries:
                        * "id" (optional, string) - Thumbnail format ID
                        * "url"
                        * "preference" (optional, int) - quality of the image
                        * "width" (optional, int)
                        * "height" (optional, int)
                        * "resolution" (optional, string "{width}x{height}",
                                        deprecated)
                        * "filesize" (optional, int)
                        * "http_headers" (dict) - HTTP headers for the request
    thumbnail:      Full URL to a video thumbnail image.
    description:    Full video description.
    uploader:       Full name of the video uploader.
    license:        License name the video is licensed under.
    creator:        The creator of the video.
    timestamp:      UNIX timestamp of the moment the video was uploaded
    upload_date:    Video upload date in UTC (YYYYMMDD).
                    If not explicitly set, calculated from timestamp
    release_timestamp: UNIX timestamp of the moment the video was released.
                    If it is not clear whether to use timestamp or this, use the former
    release_date:   The date (YYYYMMDD) when the video was released in UTC.
                    If not explicitly set, calculated from release_timestamp
    modified_timestamp: UNIX timestamp of the moment the video was last modified.
    modified_date:   The date (YYYYMMDD) when the video was last modified in UTC.
                    If not explicitly set, calculated from modified_timestamp
    uploader_id:    Nickname or id of the video uploader.
    uploader_url:   Full URL to a personal webpage of the video uploader.
    channel:        Full name of the channel the video is uploaded on.
                    Note that channel fields may or may not repeat uploader
                    fields. This depends on a particular extractor.
    channel_id:     Id of the channel.
    channel_url:    Full URL to a channel webpage.
    channel_follower_count: Number of followers of the channel.
    location:       Physical location where the video was filmed.
    subtitles:      The available subtitles as a dictionary in the format
                    {tag: subformats}. "tag" is usually a language code, and
                    "subformats" is a list sorted from lower to higher
                    preference, each element is a dictionary with the "ext"
                    entry and one of:
                        * "data": The subtitles file contents
                        * "url": A URL pointing to the subtitles file
                    It can optionally also have:
                        * "name": Name or description of the subtitles
                        * "http_headers": A dictionary of additional HTTP headers
                                  to add to the request.
                    "ext" will be calculated from URL if missing
    automatic_captions: Like 'subtitles'; contains automatically generated
                    captions instead of normal subtitles
    duration:       Length of the video in seconds, as an integer or float.
    view_count:     How many users have watched the video on the platform.
    like_count:     Number of positive ratings of the video
    dislike_count:  Number of negative ratings of the video
    repost_count:   Number of reposts of the video
    average_rating: Average rating give by users, the scale used depends on the webpage
    comment_count:  Number of comments on the video
    comments:       A list of comments, each with one or more of the following
                    properties (all but one of text or html optional):
                        * "author" - human-readable name of the comment author
                        * "author_id" - user ID of the comment author
                        * "author_thumbnail" - The thumbnail of the comment author
                        * "id" - Comment ID
                        * "html" - Comment as HTML
                        * "text" - Plain text of the comment
                        * "timestamp" - UNIX timestamp of comment
                        * "parent" - ID of the comment this one is replying to.
                                     Set to "root" to indicate that this is a
                                     comment to the original video.
                        * "like_count" - Number of positive ratings of the comment
                        * "dislike_count" - Number of negative ratings of the comment
                        * "is_favorited" - Whether the comment is marked as
                                           favorite by the video uploader
                        * "author_is_uploader" - Whether the comment is made by
                                                 the video uploader
    age_limit:      Age restriction for the video, as an integer (years)
    webpage_url:    The URL to the video webpage, if given to yt-dlp it
                    should allow to get the same result again. (It will be set
                    by YoutubeDL if it's missing)
    categories:     A list of categories that the video falls in, for example
                    ["Sports", "Berlin"]
    tags:           A list of tags assigned to the video, e.g. ["sweden", "pop music"]
    cast:           A list of the video cast
    is_live:        True, False, or None (=unknown). Whether this video is a
                    live stream that goes on instead of a fixed-length video.
    was_live:       True, False, or None (=unknown). Whether this video was
                    originally a live stream.
    live_status:    'is_live', 'is_upcoming', 'was_live', 'not_live' or None (=unknown)
                    If absent, automatically set from is_live, was_live
    start_time:     Time in seconds where the reproduction should start, as
                    specified in the URL.
    end_time:       Time in seconds where the reproduction should end, as
                    specified in the URL.
    chapters:       A list of dictionaries, with the following entries:
                        * "start_time" - The start time of the chapter in seconds
                        * "end_time" - The end time of the chapter in seconds
                        * "title" (optional, string)
    playable_in_embed: Whether this video is allowed to play in embedded
                    players on other sites. Can be True (=always allowed),
                    False (=never allowed), None (=unknown), or a string
                    specifying the criteria for embedability (Eg: 'whitelist')
    availability:   Under what condition the video is available. One of
                    'private', 'premium_only', 'subscriber_only', 'needs_auth',
                    'unlisted' or 'public'. Use 'InfoExtractor._availability'
                    to set it
    __post_extractor: A function to be called just before the metadata is
                    written to either disk, logger or console. The function
                    must return a dict which will be added to the info_dict.
                    This is usefull for additional information that is
                    time-consuming to extract. Note that the fields thus
                    extracted will not be available to output template and
                    match_filter. So, only "comments" and "comment_count" are
                    currently allowed to be extracted via this method.

    The following fields should only be used when the video belongs to some logical
    chapter or section:

    chapter:        Name or title of the chapter the video belongs to.
    chapter_number: Number of the chapter the video belongs to, as an integer.
    chapter_id:     Id of the chapter the video belongs to, as a unicode string.

    The following fields should only be used when the video is an episode of some
    series, programme or podcast:

    series:         Title of the series or programme the video episode belongs to.
    series_id:      Id of the series or programme the video episode belongs to, as a unicode string.
    season:         Title of the season the video episode belongs to.
    season_number:  Number of the season the video episode belongs to, as an integer.
    season_id:      Id of the season the video episode belongs to, as a unicode string.
    episode:        Title of the video episode. Unlike mandatory video title field,
                    this field should denote the exact title of the video episode
                    without any kind of decoration.
    episode_number: Number of the video episode within a season, as an integer.
    episode_id:     Id of the video episode, as a unicode string.

    The following fields should only be used when the media is a track or a part of
    a music album:

    track:          Title of the track.
    track_number:   Number of the track within an album or a disc, as an integer.
    track_id:       Id of the track (useful in case of custom indexing, e.g. 6.iii),
                    as a unicode string.
    artist:         Artist(s) of the track.
    genre:          Genre(s) of the track.
    album:          Title of the album the track belongs to.
    album_type:     Type of the album (e.g. "Demo", "Full-length", "Split", "Compilation", etc).
    album_artist:   List of all artists appeared on the album (e.g.
                    "Ash Borer / Fell Voices" or "Various Artists", useful for splits
                    and compilations).
    disc_number:    Number of the disc or other physical medium the track belongs to,
                    as an integer.
    release_year:   Year (YYYY) when the album was released.
    composer:       Composer of the piece

    The following fields should only be set for clips that should be cut from the original video:

    section_start:  Start time of the section in seconds
    section_end:    End time of the section in seconds

    Unless mentioned otherwise, the fields should be Unicode strings.

    Unless mentioned otherwise, None is equivalent to absence of information.


    _type "playlist" indicates multiple videos.
    There must be a key "entries", which is a list, an iterable, or a PagedList
    object, each element of which is a valid dictionary by this specification.

    Additionally, playlists can have "id", "title", and any other relevant
    attributes with the same semantics as videos (see above).

    It can also have the following optional fields:

    playlist_count: The total number of videos in a playlist. If not given,
                    YoutubeDL tries to calculate it from "entries"


    _type "multi_video" indicates that there are multiple videos that
    form a single show, for examples multiple acts of an opera or TV episode.
    It must have an entries key like a playlist and contain all the keys
    required for a video at the same time.


    _type "url" indicates that the video must be extracted from another
    location, possibly by a different extractor. Its only required key is:
    "url" - the next URL to extract.
    The key "ie_key" can be set to the class name (minus the trailing "IE",
    e.g. "Youtube") if the extractor class is known in advance.
    Additionally, the dictionary may have any properties of the resolved entity
    known in advance, for example "title" if the title of the referred video is
    known ahead of time.


    _type "url_transparent" entities have the same specification as "url", but
    indicate that the given additional information is more precise than the one
    associated with the resolved URL.
    This is useful when a site employs a video service that hosts the video and
    its technical metadata, but that video service does not embed a useful
    title, description etc.


    Subclasses of this should define a _VALID_URL regexp and, re-define the
    _real_extract() and (optionally) _real_initialize() methods.
    Probably, they should also be added to the list of extractors.

    Subclasses may also override suitable() if necessary, but ensure the function
    signature is preserved and that this function imports everything it needs
    (except other extractors), so that lazy_extractors works correctly.

    To support username + password (or netrc) login, the extractor must define a
    _NETRC_MACHINE and re-define _perform_login(username, password) and
    (optionally) _initialize_pre_login() methods. The _perform_login method will
    be called between _initialize_pre_login and _real_initialize if credentials
    are passed by the user. In cases where it is necessary to have the login
    process as part of the extraction rather than initialization, _perform_login
    can be left undefined.

    _GEO_BYPASS attribute may be set to False in order to disable
    geo restriction bypass mechanisms for a particular extractor.
    Though it won't disable explicit geo restriction bypass based on
    country code provided with geo_bypass_country.

    _GEO_COUNTRIES attribute may contain a list of presumably geo unrestricted
    countries for this extractor. One of these countries will be used by
    geo restriction bypass mechanism right away in order to bypass
    geo restriction, of course, if the mechanism is not disabled.

    _GEO_IP_BLOCKS attribute may contain a list of presumably geo unrestricted
    IP blocks in CIDR notation for this extractor. One of these IP blocks
    will be used by geo restriction bypass mechanism similarly
    to _GEO_COUNTRIES.

    The _WORKING attribute should be set to False for broken IEs
    in order to warn the users and skip the tests.
    """

    _ready = False
    _downloader = None
    _x_forwarded_for_ip = None
    _GEO_BYPASS = True
    _GEO_COUNTRIES = None
    _GEO_IP_BLOCKS = None
    _WORKING = True
    _NETRC_MACHINE = None
    IE_DESC = None
    SEARCH_KEY = None

    def _login_hint(self, method=NO_DEFAULT, netrc=None):
        password_hint = f'--username and --password, or --netrc ({netrc or self._NETRC_MACHINE}) to provide account credentials'
        return {
            None: '',
            'any': f'Use --cookies, --cookies-from-browser, {password_hint}',
            'password': f'Use {password_hint}',
            'cookies': (
                'Use --cookies-from-browser or --cookies for the authentication. '
                'See  https://github.com/ytdl-org/youtube-dl#how-do-i-pass-cookies-to-youtube-dl  for how to manually pass cookies'),
        }[method if method is not NO_DEFAULT else 'any' if self.supports_login() else 'cookies']

    def __init__(self, downloader=None):
        """Constructor. Receives an optional downloader (a YoutubeDL instance).
        If a downloader is not passed during initialization,
        it must be set using "set_downloader()" before "extract()" is called"""
        self._ready = False
        self._x_forwarded_for_ip = None
        self._printed_messages = set()
        self.set_downloader(downloader)

    @classmethod
    def _match_valid_url(cls, url):
        # This does not use has/getattr intentionally - we want to know whether
        # we have cached the regexp for *this* class, whereas getattr would also
        # match the superclass
        if '_VALID_URL_RE' not in cls.__dict__:
            if '_VALID_URL' not in cls.__dict__:
                cls._VALID_URL = cls._make_valid_url()
            cls._VALID_URL_RE = re.compile(cls._VALID_URL)
        return cls._VALID_URL_RE.match(url)

    @classmethod
    def suitable(cls, url):
        """Receives a URL and returns True if suitable for this IE."""
        # This function must import everything it needs (except other extractors),
        # so that lazy_extractors works correctly
        return cls._match_valid_url(url) is not None

    @classmethod
    def _match_id(cls, url):
        return cls._match_valid_url(url).group('id')

    @classmethod
    def get_temp_id(cls, url):
        try:
            return cls._match_id(url)
        except (IndexError, AttributeError):
            return None

    @classmethod
    def working(cls):
        """Getter method for _WORKING."""
        return cls._WORKING

    @classmethod
    def supports_login(cls):
        return bool(cls._NETRC_MACHINE)

    def initialize(self):
        """Initializes an instance (authentication, etc)."""
        self._printed_messages = set()
        self._initialize_geo_bypass({
            'countries': self._GEO_COUNTRIES,
            'ip_blocks': self._GEO_IP_BLOCKS,
        })
        if not self._ready:
            self._initialize_pre_login()
            if self.supports_login():
                username, password = self._get_login_info()
                if username:
                    self._perform_login(username, password)
            elif self.get_param('username') and False not in (self.IE_DESC, self._NETRC_MACHINE):
                self.report_warning(f'Login with password is not supported for this website. {self._login_hint("cookies")}')
            self._real_initialize()
            self._ready = True

    def _initialize_geo_bypass(self, geo_bypass_context):
        """
        Initialize geo restriction bypass mechanism.

        This method is used to initialize geo bypass mechanism based on faking
        X-Forwarded-For HTTP header. A random country from provided country list
        is selected and a random IP belonging to this country is generated. This
        IP will be passed as X-Forwarded-For HTTP header in all subsequent
        HTTP requests.

        This method will be used for initial geo bypass mechanism initialization
        during the instance initialization with _GEO_COUNTRIES and
        _GEO_IP_BLOCKS.

        You may also manually call it from extractor's code if geo bypass
        information is not available beforehand (e.g. obtained during
        extraction) or due to some other reason. In this case you should pass
        this information in geo bypass context passed as first argument. It may
        contain following fields:

        countries:  List of geo unrestricted countries (similar
                    to _GEO_COUNTRIES)
        ip_blocks:  List of geo unrestricted IP blocks in CIDR notation
                    (similar to _GEO_IP_BLOCKS)

        """
        if not self._x_forwarded_for_ip:

            # Geo bypass mechanism is explicitly disabled by user
            if not self.get_param('geo_bypass', True):
                return

            if not geo_bypass_context:
                geo_bypass_context = {}

            # Backward compatibility: previously _initialize_geo_bypass
            # expected a list of countries, some 3rd party code may still use
            # it this way
            if isinstance(geo_bypass_context, (list, tuple)):
                geo_bypass_context = {
                    'countries': geo_bypass_context,
                }

            # The whole point of geo bypass mechanism is to fake IP
            # as X-Forwarded-For HTTP header based on some IP block or
            # country code.

            # Path 1: bypassing based on IP block in CIDR notation

            # Explicit IP block specified by user, use it right away
            # regardless of whether extractor is geo bypassable or not
            ip_block = self.get_param('geo_bypass_ip_block', None)

            # Otherwise use random IP block from geo bypass context but only
            # if extractor is known as geo bypassable
            if not ip_block:
                ip_blocks = geo_bypass_context.get('ip_blocks')
                if self._GEO_BYPASS and ip_blocks:
                    ip_block = random.choice(ip_blocks)

            if ip_block:
                self._x_forwarded_for_ip = GeoUtils.random_ipv4(ip_block)
                self.write_debug(f'Using fake IP {self._x_forwarded_for_ip} as X-Forwarded-For')
                return

            # Path 2: bypassing based on country code

            # Explicit country code specified by user, use it right away
            # regardless of whether extractor is geo bypassable or not
            country = self.get_param('geo_bypass_country', None)

            # Otherwise use random country code from geo bypass context but
            # only if extractor is known as geo bypassable
            if not country:
                countries = geo_bypass_context.get('countries')
                if self._GEO_BYPASS and countries:
                    country = random.choice(countries)

            if country:
                self._x_forwarded_for_ip = GeoUtils.random_ipv4(country)
                self._downloader.write_debug(
                    f'Using fake IP {self._x_forwarded_for_ip} ({country.upper()}) as X-Forwarded-For')

    def extract(self, url):
        """Extracts URL information and returns it in list of dicts."""
        try:
            for _ in range(2):
                try:
                    self.initialize()
                    self.write_debug('Extracting URL: %s' % url)
                    ie_result = self._real_extract(url)
                    if ie_result is None:
                        return None
                    if self._x_forwarded_for_ip:
                        ie_result['__x_forwarded_for_ip'] = self._x_forwarded_for_ip
                    subtitles = ie_result.get('subtitles')
                    if (subtitles and 'live_chat' in subtitles
                            and 'no-live-chat' in self.get_param('compat_opts', [])):
                        del subtitles['live_chat']
                    return ie_result
                except GeoRestrictedError as e:
                    if self.__maybe_fake_ip_and_retry(e.countries):
                        continue
                    raise
        except UnsupportedError:
            raise
        except ExtractorError as e:
            kwargs = {
                'video_id': e.video_id or self.get_temp_id(url),
                'ie': self.IE_NAME,
                'tb': e.traceback or sys.exc_info()[2],
                'expected': e.expected,
                'cause': e.cause
            }
            if hasattr(e, 'countries'):
                kwargs['countries'] = e.countries
            raise type(e)(e.orig_msg, **kwargs)
        except IncompleteRead as e:
            raise ExtractorError('A network error has occurred.', cause=e, expected=True, video_id=self.get_temp_id(url))
        except (KeyError, StopIteration) as e:
            raise ExtractorError('An extractor error has occurred.', cause=e, video_id=self.get_temp_id(url))

    def __maybe_fake_ip_and_retry(self, countries):
        if (not self.get_param('geo_bypass_country', None)
                and self._GEO_BYPASS
                and self.get_param('geo_bypass', True)
                and not self._x_forwarded_for_ip
                and countries):
            country_code = random.choice(countries)
            self._x_forwarded_for_ip = GeoUtils.random_ipv4(country_code)
            if self._x_forwarded_for_ip:
                self.report_warning(
                    'Video is geo restricted. Retrying extraction with fake IP %s (%s) as X-Forwarded-For.'
                    % (self._x_forwarded_for_ip, country_code.upper()))
                return True
        return False

    def set_downloader(self, downloader):
        """Sets a YoutubeDL instance as the downloader for this IE."""
        self._downloader = downloader

    @property
    def cache(self):
        return self._downloader.cache

    @property
    def cookiejar(self):
        return self._downloader.cookiejar

    def _initialize_pre_login(self):
        """ Initialization before login. Redefine in subclasses."""
        pass

    def _perform_login(self, username, password):
        """ Login with username and password. Redefine in subclasses."""
        pass

    def _real_initialize(self):
        """Real initialization process. Redefine in subclasses."""
        pass

    def _real_extract(self, url):
        """Real extraction process. Redefine in subclasses."""
        raise NotImplementedError('This method must be implemented by subclasses')

    @classmethod
    def ie_key(cls):
        """A string for getting the InfoExtractor with get_info_extractor"""
        return cls.__name__[:-2]

    @classproperty
    def IE_NAME(cls):
        return cls.__name__[:-2]

    @staticmethod
    def __can_accept_status_code(err, expected_status):
        assert isinstance(err, HTTPError)
        if expected_status is None:
            return False
        elif callable(expected_status):
            return expected_status(err.code) is True
        else:
            return err.code in variadic(expected_status)

    def _create_request(self, url_or_request, data=None, headers=None, query=None):
        if isinstance(url_or_request, urllib.request.Request):
            return update_Request(url_or_request, data=data, headers=headers, query=query)
<<<<<<< HEAD
        elif isinstance(url_or_request, Request):
            url_or_request.update(data=data, headers=headers, query=query)
            return url_or_request
        return Request(url_or_request, data, headers, query=query)
=======
        if query:
            url_or_request = update_url_query(url_or_request, query)
        return sanitized_Request(url_or_request, data, headers or {})
>>>>>>> 962ffcf8

    def _request_webpage(self, url_or_request, video_id, note=None, errnote=None, fatal=True, data=None, headers=None, query=None, expected_status=None):
        """
        Return the response handle.

        See _download_webpage docstring for arguments specification.
        """
        if not self._downloader._first_webpage_request:
            sleep_interval = self.get_param('sleep_interval_requests') or 0
            if sleep_interval > 0:
                self.to_screen('Sleeping %s seconds ...' % sleep_interval)
                time.sleep(sleep_interval)
        else:
            self._downloader._first_webpage_request = False

        if note is None:
            self.report_download_webpage(video_id)
        elif note is not False:
            if video_id is None:
                self.to_screen(str(note))
            else:
                self.to_screen(f'{video_id}: {note}')

        # Some sites check X-Forwarded-For HTTP header in order to figure out
        # the origin of the client behind proxy. This allows bypassing geo
        # restriction by faking this header's value to IP that belongs to some
        # geo unrestricted country. We will do so once we encounter any
        # geo restriction error.
        if self._x_forwarded_for_ip:
            headers = (headers or {}).copy()
            headers.setdefault('X-Forwarded-For', self._x_forwarded_for_ip)

        try:
            return self._downloader.urlopen(self._create_request(url_or_request, data, headers, query))
        except network_exceptions as err:
            if isinstance(err, HTTPError):
                if self.__can_accept_status_code(err, expected_status):
                    # Retain reference to error to prevent file object from
                    # being closed before it can be read. Works around the
                    # effects of <https://bugs.python.org/issue15002>
                    # introduced in Python 3.4.1.
                    err.fp._error = err
                    return err.fp

            if errnote is False:
                return False
            if errnote is None:
                errnote = 'Unable to download webpage'

            errmsg = f'{errnote}: {error_to_compat_str(err)}'
            if fatal:
                raise ExtractorError(errmsg, cause=err)
            else:
                self.report_warning(errmsg)
                return False

    def _download_webpage_handle(self, url_or_request, video_id, note=None, errnote=None, fatal=True,
                                 encoding=None, data=None, headers={}, query={}, expected_status=None):
        """
        Return a tuple (page content as string, URL handle).

        Arguments:
        url_or_request -- plain text URL as a string or
            a urllib.request.Request object
        video_id -- Video/playlist/item identifier (string)

        Keyword arguments:
        note -- note printed before downloading (string)
        errnote -- note printed in case of an error (string)
        fatal -- flag denoting whether error should be considered fatal,
            i.e. whether it should cause ExtractionError to be raised,
            otherwise a warning will be reported and extraction continued
        encoding -- encoding for a page content decoding, guessed automatically
            when not explicitly specified
        data -- POST data (bytes)
        headers -- HTTP headers (dict)
        query -- URL query (dict)
        expected_status -- allows to accept failed HTTP requests (non 2xx
            status code) by explicitly specifying a set of accepted status
            codes. Can be any of the following entities:
                - an integer type specifying an exact failed status code to
                  accept
                - a list or a tuple of integer types specifying a list of
                  failed status codes to accept
                - a callable accepting an actual failed status code and
                  returning True if it should be accepted
            Note that this argument does not affect success status codes (2xx)
            which are always accepted.
        """

        # Strip hashes from the URL (#1038)
        if isinstance(url_or_request, str):
            url_or_request = url_or_request.partition('#')[0]

        urlh = self._request_webpage(url_or_request, video_id, note, errnote, fatal, data=data, headers=headers, query=query, expected_status=expected_status)
        if urlh is False:
            assert not fatal
            return False
        content = self._webpage_read_content(urlh, url_or_request, video_id, note, errnote, fatal, encoding=encoding)
        return (content, urlh)

    @staticmethod
    def _guess_encoding_from_content(content_type, webpage_bytes):
        m = re.match(r'[a-zA-Z0-9_.-]+/[a-zA-Z0-9_.-]+\s*;\s*charset=(.+)', content_type)
        if m:
            encoding = m.group(1)
        else:
            m = re.search(br'<meta[^>]+charset=[\'"]?([^\'")]+)[ /\'">]',
                          webpage_bytes[:1024])
            if m:
                encoding = m.group(1).decode('ascii')
            elif webpage_bytes.startswith(b'\xff\xfe'):
                encoding = 'utf-16'
            else:
                encoding = 'utf-8'

        return encoding

    def __check_blocked(self, content):
        first_block = content[:512]
        if ('<title>Access to this site is blocked</title>' in content
                and 'Websense' in first_block):
            msg = 'Access to this webpage has been blocked by Websense filtering software in your network.'
            blocked_iframe = self._html_search_regex(
                r'<iframe src="([^"]+)"', content,
                'Websense information URL', default=None)
            if blocked_iframe:
                msg += ' Visit %s for more details' % blocked_iframe
            raise ExtractorError(msg, expected=True)
        if '<title>The URL you requested has been blocked</title>' in first_block:
            msg = (
                'Access to this webpage has been blocked by Indian censorship. '
                'Use a VPN or proxy server (with --proxy) to route around it.')
            block_msg = self._html_search_regex(
                r'</h1><p>(.*?)</p>',
                content, 'block message', default=None)
            if block_msg:
                msg += ' (Message: "%s")' % block_msg.replace('\n', ' ')
            raise ExtractorError(msg, expected=True)
        if ('<title>TTK :: Доступ к ресурсу ограничен</title>' in content
                and 'blocklist.rkn.gov.ru' in content):
            raise ExtractorError(
                'Access to this webpage has been blocked by decision of the Russian government. '
                'Visit http://blocklist.rkn.gov.ru/ for a block reason.',
                expected=True)

    def _request_dump_filename(self, url, video_id):
        basen = f'{video_id}_{url}'
        trim_length = self.get_param('trim_file_name') or 240
        if len(basen) > trim_length:
            h = '___' + hashlib.md5(basen.encode('utf-8')).hexdigest()
            basen = basen[:trim_length - len(h)] + h
        filename = sanitize_filename(f'{basen}.dump', restricted=True)
        # Working around MAX_PATH limitation on Windows (see
        # http://msdn.microsoft.com/en-us/library/windows/desktop/aa365247(v=vs.85).aspx)
        if compat_os_name == 'nt':
            absfilepath = os.path.abspath(filename)
            if len(absfilepath) > 259:
                filename = fR'\\?\{absfilepath}'
        return filename

    def __decode_webpage(self, webpage_bytes, encoding, headers):
        if not encoding:
            encoding = self._guess_encoding_from_content(headers.get('Content-Type', ''), webpage_bytes)
        try:
            return webpage_bytes.decode(encoding, 'replace')
        except LookupError:
            return webpage_bytes.decode('utf-8', 'replace')

    def _webpage_read_content(self, urlh, url_or_request, video_id, note=None, errnote=None, fatal=True, prefix=None, encoding=None):
        webpage_bytes = urlh.read()
        if prefix is not None:
            webpage_bytes = prefix + webpage_bytes
        if self.get_param('dump_intermediate_pages', False):
            self.to_screen('Dumping request to ' + urlh.geturl())
            dump = base64.b64encode(webpage_bytes).decode('ascii')
            self._downloader.to_screen(dump)
        if self.get_param('write_pages'):
            filename = self._request_dump_filename(urlh.geturl(), video_id)
            self.to_screen(f'Saving request to {filename}')
            with open(filename, 'wb') as outf:
                outf.write(webpage_bytes)

        content = self.__decode_webpage(webpage_bytes, encoding, urlh.headers)
        self.__check_blocked(content)

        return content

    def _parse_xml(self, xml_string, video_id, transform_source=None, fatal=True):
        if transform_source:
            xml_string = transform_source(xml_string)
        try:
            return compat_etree_fromstring(xml_string.encode('utf-8'))
        except xml.etree.ElementTree.ParseError as ve:
            errmsg = '%s: Failed to parse XML ' % video_id
            if fatal:
                raise ExtractorError(errmsg, cause=ve)
            else:
                self.report_warning(errmsg + str(ve))

    def _parse_json(self, json_string, video_id, transform_source=None, fatal=True, **parser_kwargs):
        try:
            return json.loads(
                json_string, cls=LenientJSONDecoder, strict=False, transform_source=transform_source, **parser_kwargs)
        except ValueError as ve:
            errmsg = f'{video_id}: Failed to parse JSON'
            if fatal:
                raise ExtractorError(errmsg, cause=ve)
            else:
                self.report_warning(f'{errmsg}: {ve}')

    def _parse_socket_response_as_json(self, data, video_id, transform_source=None, fatal=True):
        return self._parse_json(
            data[data.find('{'):data.rfind('}') + 1],
            video_id, transform_source, fatal)

    def __create_download_methods(name, parser, note, errnote, return_value):

        def parse(ie, content, *args, **kwargs):
            if parser is None:
                return content
            # parser is fetched by name so subclasses can override it
            return getattr(ie, parser)(content, *args, **kwargs)

        def download_handle(self, url_or_request, video_id, note=note, errnote=errnote, transform_source=None,
                            fatal=True, encoding=None, data=None, headers={}, query={}, expected_status=None):
            res = self._download_webpage_handle(
                url_or_request, video_id, note=note, errnote=errnote, fatal=fatal, encoding=encoding,
                data=data, headers=headers, query=query, expected_status=expected_status)
            if res is False:
                return res
            content, urlh = res
            return parse(self, content, video_id, transform_source=transform_source, fatal=fatal), urlh

        def download_content(self, url_or_request, video_id, note=note, errnote=errnote, transform_source=None,
                             fatal=True, encoding=None, data=None, headers={}, query={}, expected_status=None):
            if self.get_param('load_pages'):
                url_or_request = self._create_request(url_or_request, data, headers, query)
                filename = self._request_dump_filename(url_or_request.full_url, video_id)
                self.to_screen(f'Loading request from {filename}')
                try:
                    with open(filename, 'rb') as dumpf:
                        webpage_bytes = dumpf.read()
                except OSError as e:
                    self.report_warning(f'Unable to load request from disk: {e}')
                else:
                    content = self.__decode_webpage(webpage_bytes, encoding, url_or_request.headers)
                    return parse(self, content, video_id, transform_source, fatal)
            kwargs = {
                'note': note,
                'errnote': errnote,
                'transform_source': transform_source,
                'fatal': fatal,
                'encoding': encoding,
                'data': data,
                'headers': headers,
                'query': query,
                'expected_status': expected_status,
            }
            if parser is None:
                kwargs.pop('transform_source')
            # The method is fetched by name so subclasses can override _download_..._handle
            res = getattr(self, download_handle.__name__)(url_or_request, video_id, **kwargs)
            return res if res is False else res[0]

        def impersonate(func, name, return_value):
            func.__name__, func.__qualname__ = name, f'InfoExtractor.{name}'
            func.__doc__ = f'''
                @param transform_source     Apply this transformation before parsing
                @returns                    {return_value}

                See _download_webpage_handle docstring for other arguments specification
            '''

        impersonate(download_handle, f'_download_{name}_handle', f'({return_value}, URL handle)')
        impersonate(download_content, f'_download_{name}', f'{return_value}')
        return download_handle, download_content

    _download_xml_handle, _download_xml = __create_download_methods(
        'xml', '_parse_xml', 'Downloading XML', 'Unable to download XML', 'xml as an xml.etree.ElementTree.Element')
    _download_json_handle, _download_json = __create_download_methods(
        'json', '_parse_json', 'Downloading JSON metadata', 'Unable to download JSON metadata', 'JSON object as a dict')
    _download_socket_json_handle, _download_socket_json = __create_download_methods(
        'socket_json', '_parse_socket_response_as_json', 'Polling socket', 'Unable to poll socket', 'JSON object as a dict')
    __download_webpage = __create_download_methods('webpage', None, None, None, 'data of the page as a string')[1]

    def _download_webpage(
            self, url_or_request, video_id, note=None, errnote=None,
            fatal=True, tries=1, timeout=NO_DEFAULT, *args, **kwargs):
        """
        Return the data of the page as a string.

        Keyword arguments:
        tries -- number of tries
        timeout -- sleep interval between tries

        See _download_webpage_handle docstring for other arguments specification.
        """

        R''' # NB: These are unused; should they be deprecated?
        if tries != 1:
            self._downloader.deprecation_warning('tries argument is deprecated in InfoExtractor._download_webpage')
        if timeout is NO_DEFAULT:
            timeout = 5
        else:
            self._downloader.deprecation_warning('timeout argument is deprecated in InfoExtractor._download_webpage')
        '''

        try_count = 0
        while True:
            try:
                return self.__download_webpage(url_or_request, video_id, note, errnote, None, fatal, *args, **kwargs)
            except IncompleteRead as e:
                try_count += 1
                if try_count >= tries:
                    raise e
                self._sleep(timeout, video_id)

    def report_warning(self, msg, video_id=None, *args, only_once=False, **kwargs):
        idstr = format_field(video_id, None, '%s: ')
        msg = f'[{self.IE_NAME}] {idstr}{msg}'
        if only_once:
            if f'WARNING: {msg}' in self._printed_messages:
                return
            self._printed_messages.add(f'WARNING: {msg}')
        self._downloader.report_warning(msg, *args, **kwargs)

    def to_screen(self, msg, *args, **kwargs):
        """Print msg to screen, prefixing it with '[ie_name]'"""
        self._downloader.to_screen(f'[{self.IE_NAME}] {msg}', *args, **kwargs)

    def write_debug(self, msg, *args, **kwargs):
        self._downloader.write_debug(f'[{self.IE_NAME}] {msg}', *args, **kwargs)

    def get_param(self, name, default=None, *args, **kwargs):
        if self._downloader:
            return self._downloader.params.get(name, default, *args, **kwargs)
        return default

    def report_drm(self, video_id, partial=False):
        self.raise_no_formats('This video is DRM protected', expected=True, video_id=video_id)

    def report_extraction(self, id_or_name):
        """Report information extraction."""
        self.to_screen('%s: Extracting information' % id_or_name)

    def report_download_webpage(self, video_id):
        """Report webpage download."""
        self.to_screen('%s: Downloading webpage' % video_id)

    def report_age_confirmation(self):
        """Report attempt to confirm age."""
        self.to_screen('Confirming age')

    def report_login(self):
        """Report attempt to log in."""
        self.to_screen('Logging in')

    def raise_login_required(
            self, msg='This video is only available for registered users',
            metadata_available=False, method=NO_DEFAULT):
        if metadata_available and (
                self.get_param('ignore_no_formats_error') or self.get_param('wait_for_video')):
            self.report_warning(msg)
            return
        msg += format_field(self._login_hint(method), None, '. %s')
        raise ExtractorError(msg, expected=True)

    def raise_geo_restricted(
            self, msg='This video is not available from your location due to geo restriction',
            countries=None, metadata_available=False):
        if metadata_available and (
                self.get_param('ignore_no_formats_error') or self.get_param('wait_for_video')):
            self.report_warning(msg)
        else:
            raise GeoRestrictedError(msg, countries=countries)

    def raise_no_formats(self, msg, expected=False, video_id=None):
        if expected and (
                self.get_param('ignore_no_formats_error') or self.get_param('wait_for_video')):
            self.report_warning(msg, video_id)
        elif isinstance(msg, ExtractorError):
            raise msg
        else:
            raise ExtractorError(msg, expected=expected, video_id=video_id)

    # Methods for following #608
    @staticmethod
    def url_result(url, ie=None, video_id=None, video_title=None, *, url_transparent=False, **kwargs):
        """Returns a URL that points to a page that should be processed"""
        if ie is not None:
            kwargs['ie_key'] = ie if isinstance(ie, str) else ie.ie_key()
        if video_id is not None:
            kwargs['id'] = video_id
        if video_title is not None:
            kwargs['title'] = video_title
        return {
            **kwargs,
            '_type': 'url_transparent' if url_transparent else 'url',
            'url': url,
        }

    def playlist_from_matches(self, matches, playlist_id=None, playlist_title=None, getter=None, ie=None, video_kwargs=None, **kwargs):
        urls = (self.url_result(self._proto_relative_url(m), ie, **(video_kwargs or {}))
                for m in orderedSet(map(getter, matches) if getter else matches))
        return self.playlist_result(urls, playlist_id, playlist_title, **kwargs)

    @staticmethod
    def playlist_result(entries, playlist_id=None, playlist_title=None, playlist_description=None, *, multi_video=False, **kwargs):
        """Returns a playlist"""
        if playlist_id:
            kwargs['id'] = playlist_id
        if playlist_title:
            kwargs['title'] = playlist_title
        if playlist_description is not None:
            kwargs['description'] = playlist_description
        return {
            **kwargs,
            '_type': 'multi_video' if multi_video else 'playlist',
            'entries': entries,
        }

    def _search_regex(self, pattern, string, name, default=NO_DEFAULT, fatal=True, flags=0, group=None):
        """
        Perform a regex search on the given string, using a single or a list of
        patterns returning the first matching group.
        In case of failure return a default value or raise a WARNING or a
        RegexNotFoundError, depending on fatal, specifying the field name.
        """
        if string is None:
            mobj = None
        elif isinstance(pattern, (str, re.Pattern)):
            mobj = re.search(pattern, string, flags)
        else:
            for p in pattern:
                mobj = re.search(p, string, flags)
                if mobj:
                    break

        _name = self._downloader._format_err(name, self._downloader.Styles.EMPHASIS)

        if mobj:
            if group is None:
                # return the first matching group
                return next(g for g in mobj.groups() if g is not None)
            elif isinstance(group, (list, tuple)):
                return tuple(mobj.group(g) for g in group)
            else:
                return mobj.group(group)
        elif default is not NO_DEFAULT:
            return default
        elif fatal:
            raise RegexNotFoundError('Unable to extract %s' % _name)
        else:
            self.report_warning('unable to extract %s' % _name + bug_reports_message())
            return None

    def _search_json(self, start_pattern, string, name, video_id, *, end_pattern='',
                     contains_pattern='(?s:.+)', fatal=True, default=NO_DEFAULT, **kwargs):
        """Searches string for the JSON object specified by start_pattern"""
        # NB: end_pattern is only used to reduce the size of the initial match
        if default is NO_DEFAULT:
            default, has_default = {}, False
        else:
            fatal, has_default = False, True

        json_string = self._search_regex(
            rf'{start_pattern}\s*(?P<json>{{\s*{contains_pattern}\s*}})\s*{end_pattern}',
            string, name, group='json', fatal=fatal, default=None if has_default else NO_DEFAULT)
        if not json_string:
            return default

        _name = self._downloader._format_err(name, self._downloader.Styles.EMPHASIS)
        try:
            return self._parse_json(json_string, video_id, ignore_extra=True, **kwargs)
        except ExtractorError as e:
            if fatal:
                raise ExtractorError(
                    f'Unable to extract {_name} - Failed to parse JSON', cause=e.cause, video_id=video_id)
            elif not has_default:
                self.report_warning(
                    f'Unable to extract {_name} - Failed to parse JSON: {e}', video_id=video_id)
        return default

    def _html_search_regex(self, pattern, string, name, default=NO_DEFAULT, fatal=True, flags=0, group=None):
        """
        Like _search_regex, but strips HTML tags and unescapes entities.
        """
        res = self._search_regex(pattern, string, name, default, fatal, flags, group)
        if res:
            return clean_html(res).strip()
        else:
            return res

    def _get_netrc_login_info(self, netrc_machine=None):
        username = None
        password = None
        netrc_machine = netrc_machine or self._NETRC_MACHINE

        if self.get_param('usenetrc', False):
            try:
                netrc_file = compat_expanduser(self.get_param('netrc_location') or '~')
                if os.path.isdir(netrc_file):
                    netrc_file = os.path.join(netrc_file, '.netrc')
                info = netrc.netrc(file=netrc_file).authenticators(netrc_machine)
                if info is not None:
                    username = info[0]
                    password = info[2]
                else:
                    raise netrc.NetrcParseError(
                        'No authenticators for %s' % netrc_machine)
            except (OSError, netrc.NetrcParseError) as err:
                self.report_warning(
                    'parsing .netrc: %s' % error_to_compat_str(err))

        return username, password

    def _get_login_info(self, username_option='username', password_option='password', netrc_machine=None):
        """
        Get the login info as (username, password)
        First look for the manually specified credentials using username_option
        and password_option as keys in params dictionary. If no such credentials
        available look in the netrc file using the netrc_machine or _NETRC_MACHINE
        value.
        If there's no info available, return (None, None)
        """

        # Attempt to use provided username and password or .netrc data
        username = self.get_param(username_option)
        if username is not None:
            password = self.get_param(password_option)
        else:
            username, password = self._get_netrc_login_info(netrc_machine)

        return username, password

    def _get_tfa_info(self, note='two-factor verification code'):
        """
        Get the two-factor authentication info
        TODO - asking the user will be required for sms/phone verify
        currently just uses the command line option
        If there's no info available, return None
        """

        tfa = self.get_param('twofactor')
        if tfa is not None:
            return tfa

        return getpass.getpass('Type %s and press [Return]: ' % note)

    # Helper functions for extracting OpenGraph info
    @staticmethod
    def _og_regexes(prop):
        content_re = r'content=(?:"([^"]+?)"|\'([^\']+?)\'|\s*([^\s"\'=<>`]+?))'
        property_re = (r'(?:name|property)=(?:\'og%(sep)s%(prop)s\'|"og%(sep)s%(prop)s"|\s*og%(sep)s%(prop)s\b)'
                       % {'prop': re.escape(prop), 'sep': '(?:&#x3A;|[:-])'})
        template = r'<meta[^>]+?%s[^>]+?%s'
        return [
            template % (property_re, content_re),
            template % (content_re, property_re),
        ]

    @staticmethod
    def _meta_regex(prop):
        return r'''(?isx)<meta
                    (?=[^>]+(?:itemprop|name|property|id|http-equiv)=(["\']?)%s\1)
                    [^>]+?content=(["\'])(?P<content>.*?)\2''' % re.escape(prop)

    def _og_search_property(self, prop, html, name=None, **kargs):
        prop = variadic(prop)
        if name is None:
            name = 'OpenGraph %s' % prop[0]
        og_regexes = []
        for p in prop:
            og_regexes.extend(self._og_regexes(p))
        escaped = self._search_regex(og_regexes, html, name, flags=re.DOTALL, **kargs)
        if escaped is None:
            return None
        return unescapeHTML(escaped)

    def _og_search_thumbnail(self, html, **kargs):
        return self._og_search_property('image', html, 'thumbnail URL', fatal=False, **kargs)

    def _og_search_description(self, html, **kargs):
        return self._og_search_property('description', html, fatal=False, **kargs)

    def _og_search_title(self, html, *, fatal=False, **kargs):
        return self._og_search_property('title', html, fatal=fatal, **kargs)

    def _og_search_video_url(self, html, name='video url', secure=True, **kargs):
        regexes = self._og_regexes('video') + self._og_regexes('video:url')
        if secure:
            regexes = self._og_regexes('video:secure_url') + regexes
        return self._html_search_regex(regexes, html, name, **kargs)

    def _og_search_url(self, html, **kargs):
        return self._og_search_property('url', html, **kargs)

    def _html_extract_title(self, html, name='title', *, fatal=False, **kwargs):
        return self._html_search_regex(r'(?s)<title\b[^>]*>([^<]+)</title>', html, name, fatal=fatal, **kwargs)

    def _html_search_meta(self, name, html, display_name=None, fatal=False, **kwargs):
        name = variadic(name)
        if display_name is None:
            display_name = name[0]
        return self._html_search_regex(
            [self._meta_regex(n) for n in name],
            html, display_name, fatal=fatal, group='content', **kwargs)

    def _dc_search_uploader(self, html):
        return self._html_search_meta('dc.creator', html, 'uploader')

    def _rta_search(self, html):
        # See http://www.rtalabel.org/index.php?content=howtofaq#single
        if re.search(r'(?ix)<meta\s+name="rating"\s+'
                     r'     content="RTA-5042-1996-1400-1577-RTA"',
                     html):
            return 18
        return 0

    def _media_rating_search(self, html):
        # See http://www.tjg-designs.com/WP/metadata-code-examples-adding-metadata-to-your-web-pages/
        rating = self._html_search_meta('rating', html)

        if not rating:
            return None

        RATING_TABLE = {
            'safe for kids': 0,
            'general': 8,
            '14 years': 14,
            'mature': 17,
            'restricted': 19,
        }
        return RATING_TABLE.get(rating.lower())

    def _family_friendly_search(self, html):
        # See http://schema.org/VideoObject
        family_friendly = self._html_search_meta(
            'isFamilyFriendly', html, default=None)

        if not family_friendly:
            return None

        RATING_TABLE = {
            '1': 0,
            'true': 0,
            '0': 18,
            'false': 18,
        }
        return RATING_TABLE.get(family_friendly.lower())

    def _twitter_search_player(self, html):
        return self._html_search_meta('twitter:player', html,
                                      'twitter card player')

    def _yield_json_ld(self, html, video_id, *, fatal=True, default=NO_DEFAULT):
        """Yield all json ld objects in the html"""
        if default is not NO_DEFAULT:
            fatal = False
        for mobj in re.finditer(JSON_LD_RE, html):
            json_ld_item = self._parse_json(mobj.group('json_ld'), video_id, fatal=fatal)
            for json_ld in variadic(json_ld_item):
                if isinstance(json_ld, dict):
                    yield json_ld

    def _search_json_ld(self, html, video_id, expected_type=None, *, fatal=True, default=NO_DEFAULT):
        """Search for a video in any json ld in the html"""
        if default is not NO_DEFAULT:
            fatal = False
        info = self._json_ld(
            list(self._yield_json_ld(html, video_id, fatal=fatal, default=default)),
            video_id, fatal=fatal, expected_type=expected_type)
        if info:
            return info
        if default is not NO_DEFAULT:
            return default
        elif fatal:
            raise RegexNotFoundError('Unable to extract JSON-LD')
        else:
            self.report_warning('unable to extract JSON-LD %s' % bug_reports_message())
            return {}

    def _json_ld(self, json_ld, video_id, fatal=True, expected_type=None):
        if isinstance(json_ld, str):
            json_ld = self._parse_json(json_ld, video_id, fatal=fatal)
        if not json_ld:
            return {}
        info = {}
        if not isinstance(json_ld, (list, tuple, dict)):
            return info
        if isinstance(json_ld, dict):
            json_ld = [json_ld]

        INTERACTION_TYPE_MAP = {
            'CommentAction': 'comment',
            'AgreeAction': 'like',
            'DisagreeAction': 'dislike',
            'LikeAction': 'like',
            'DislikeAction': 'dislike',
            'ListenAction': 'view',
            'WatchAction': 'view',
            'ViewAction': 'view',
        }

        def is_type(e, *expected_types):
            type = variadic(traverse_obj(e, '@type'))
            return any(x in type for x in expected_types)

        def extract_interaction_type(e):
            interaction_type = e.get('interactionType')
            if isinstance(interaction_type, dict):
                interaction_type = interaction_type.get('@type')
            return str_or_none(interaction_type)

        def extract_interaction_statistic(e):
            interaction_statistic = e.get('interactionStatistic')
            if isinstance(interaction_statistic, dict):
                interaction_statistic = [interaction_statistic]
            if not isinstance(interaction_statistic, list):
                return
            for is_e in interaction_statistic:
                if not is_type(is_e, 'InteractionCounter'):
                    continue
                interaction_type = extract_interaction_type(is_e)
                if not interaction_type:
                    continue
                # For interaction count some sites provide string instead of
                # an integer (as per spec) with non digit characters (e.g. ",")
                # so extracting count with more relaxed str_to_int
                interaction_count = str_to_int(is_e.get('userInteractionCount'))
                if interaction_count is None:
                    continue
                count_kind = INTERACTION_TYPE_MAP.get(interaction_type.split('/')[-1])
                if not count_kind:
                    continue
                count_key = '%s_count' % count_kind
                if info.get(count_key) is not None:
                    continue
                info[count_key] = interaction_count

        def extract_chapter_information(e):
            chapters = [{
                'title': part.get('name'),
                'start_time': part.get('startOffset'),
                'end_time': part.get('endOffset'),
            } for part in variadic(e.get('hasPart') or []) if part.get('@type') == 'Clip']
            for idx, (last_c, current_c, next_c) in enumerate(zip(
                    [{'end_time': 0}] + chapters, chapters, chapters[1:])):
                current_c['end_time'] = current_c['end_time'] or next_c['start_time']
                current_c['start_time'] = current_c['start_time'] or last_c['end_time']
                if None in current_c.values():
                    self.report_warning(f'Chapter {idx} contains broken data. Not extracting chapters')
                    return
            if chapters:
                chapters[-1]['end_time'] = chapters[-1]['end_time'] or info['duration']
                info['chapters'] = chapters

        def extract_video_object(e):
            assert is_type(e, 'VideoObject')
            author = e.get('author')
            info.update({
                'url': url_or_none(e.get('contentUrl')),
                'title': unescapeHTML(e.get('name')),
                'description': unescapeHTML(e.get('description')),
                'thumbnails': [{'url': url}
                               for url in variadic(traverse_obj(e, 'thumbnailUrl', 'thumbnailURL'))
                               if url_or_none(url)],
                'duration': parse_duration(e.get('duration')),
                'timestamp': unified_timestamp(e.get('uploadDate')),
                # author can be an instance of 'Organization' or 'Person' types.
                # both types can have 'name' property(inherited from 'Thing' type). [1]
                # however some websites are using 'Text' type instead.
                # 1. https://schema.org/VideoObject
                'uploader': author.get('name') if isinstance(author, dict) else author if isinstance(author, str) else None,
                'filesize': int_or_none(float_or_none(e.get('contentSize'))),
                'tbr': int_or_none(e.get('bitrate')),
                'width': int_or_none(e.get('width')),
                'height': int_or_none(e.get('height')),
                'view_count': int_or_none(e.get('interactionCount')),
            })
            extract_interaction_statistic(e)
            extract_chapter_information(e)

        def traverse_json_ld(json_ld, at_top_level=True):
            for e in json_ld:
                if at_top_level and '@context' not in e:
                    continue
                if at_top_level and set(e.keys()) == {'@context', '@graph'}:
                    traverse_json_ld(variadic(e['@graph'], allowed_types=(dict,)), at_top_level=False)
                    break
                if expected_type is not None and not is_type(e, expected_type):
                    continue
                rating = traverse_obj(e, ('aggregateRating', 'ratingValue'), expected_type=float_or_none)
                if rating is not None:
                    info['average_rating'] = rating
                if is_type(e, 'TVEpisode', 'Episode'):
                    episode_name = unescapeHTML(e.get('name'))
                    info.update({
                        'episode': episode_name,
                        'episode_number': int_or_none(e.get('episodeNumber')),
                        'description': unescapeHTML(e.get('description')),
                    })
                    if not info.get('title') and episode_name:
                        info['title'] = episode_name
                    part_of_season = e.get('partOfSeason')
                    if is_type(part_of_season, 'TVSeason', 'Season', 'CreativeWorkSeason'):
                        info.update({
                            'season': unescapeHTML(part_of_season.get('name')),
                            'season_number': int_or_none(part_of_season.get('seasonNumber')),
                        })
                    part_of_series = e.get('partOfSeries') or e.get('partOfTVSeries')
                    if is_type(part_of_series, 'TVSeries', 'Series', 'CreativeWorkSeries'):
                        info['series'] = unescapeHTML(part_of_series.get('name'))
                elif is_type(e, 'Movie'):
                    info.update({
                        'title': unescapeHTML(e.get('name')),
                        'description': unescapeHTML(e.get('description')),
                        'duration': parse_duration(e.get('duration')),
                        'timestamp': unified_timestamp(e.get('dateCreated')),
                    })
                elif is_type(e, 'Article', 'NewsArticle'):
                    info.update({
                        'timestamp': parse_iso8601(e.get('datePublished')),
                        'title': unescapeHTML(e.get('headline')),
                        'description': unescapeHTML(e.get('articleBody') or e.get('description')),
                    })
                    if is_type(traverse_obj(e, ('video', 0)), 'VideoObject'):
                        extract_video_object(e['video'][0])
                    elif is_type(traverse_obj(e, ('subjectOf', 0)), 'VideoObject'):
                        extract_video_object(e['subjectOf'][0])
                elif is_type(e, 'VideoObject'):
                    extract_video_object(e)
                    if expected_type is None:
                        continue
                    else:
                        break
                video = e.get('video')
                if is_type(video, 'VideoObject'):
                    extract_video_object(video)
                if expected_type is None:
                    continue
                else:
                    break
        traverse_json_ld(json_ld)

        return filter_dict(info)

    def _search_nextjs_data(self, webpage, video_id, *, transform_source=None, fatal=True, **kw):
        return self._parse_json(
            self._search_regex(
                r'(?s)<script[^>]+id=[\'"]__NEXT_DATA__[\'"][^>]*>([^<]+)</script>',
                webpage, 'next.js data', fatal=fatal, **kw),
            video_id, transform_source=transform_source, fatal=fatal)

    def _search_nuxt_data(self, webpage, video_id, context_name='__NUXT__', *, fatal=True, traverse=('data', 0)):
        """Parses Nuxt.js metadata. This works as long as the function __NUXT__ invokes is a pure function"""
        rectx = re.escape(context_name)
        FUNCTION_RE = r'\(function\((?P<arg_keys>.*?)\){return\s+(?P<js>{.*?})\s*;?\s*}\((?P<arg_vals>.*?)\)'
        js, arg_keys, arg_vals = self._search_regex(
            (rf'<script>\s*window\.{rectx}={FUNCTION_RE}\s*\)\s*;?\s*</script>', rf'{rectx}\(.*?{FUNCTION_RE}'),
            webpage, context_name, group=('js', 'arg_keys', 'arg_vals'), fatal=fatal)

        args = dict(zip(arg_keys.split(','), arg_vals.split(',')))

        for key, val in args.items():
            if val in ('undefined', 'void 0'):
                args[key] = 'null'

        ret = self._parse_json(js, video_id, transform_source=functools.partial(js_to_json, vars=args), fatal=fatal)
        return traverse_obj(ret, traverse) or {}

    @staticmethod
    def _hidden_inputs(html):
        html = re.sub(r'<!--(?:(?!<!--).)*-->', '', html)
        hidden_inputs = {}
        for input in re.findall(r'(?i)(<input[^>]+>)', html):
            attrs = extract_attributes(input)
            if not input:
                continue
            if attrs.get('type') not in ('hidden', 'submit'):
                continue
            name = attrs.get('name') or attrs.get('id')
            value = attrs.get('value')
            if name and value is not None:
                hidden_inputs[name] = value
        return hidden_inputs

    def _form_hidden_inputs(self, form_id, html):
        form = self._search_regex(
            r'(?is)<form[^>]+?id=(["\'])%s\1[^>]*>(?P<form>.+?)</form>' % form_id,
            html, '%s form' % form_id, group='form')
        return self._hidden_inputs(form)

    class FormatSort:
        regex = r' *((?P<reverse>\+)?(?P<field>[a-zA-Z0-9_]+)((?P<separator>[~:])(?P<limit>.*?))?)? *$'

        default = ('hidden', 'aud_or_vid', 'hasvid', 'ie_pref', 'lang', 'quality',
                   'res', 'fps', 'hdr:12', 'codec:vp9.2', 'size', 'br', 'asr',
                   'proto', 'ext', 'hasaud', 'source', 'id')  # These must not be aliases
        ytdl_default = ('hasaud', 'lang', 'quality', 'tbr', 'filesize', 'vbr',
                        'height', 'width', 'proto', 'vext', 'abr', 'aext',
                        'fps', 'fs_approx', 'source', 'id')

        settings = {
            'vcodec': {'type': 'ordered', 'regex': True,
                       'order': ['av0?1', 'vp0?9.2', 'vp0?9', '[hx]265|he?vc?', '[hx]264|avc', 'vp0?8', 'mp4v|h263', 'theora', '', None, 'none']},
            'acodec': {'type': 'ordered', 'regex': True,
                       'order': ['[af]lac', 'wav|aiff', 'opus', 'vorbis|ogg', 'aac', 'mp?4a?', 'mp3', 'e-?a?c-?3', 'ac-?3', 'dts', '', None, 'none']},
            'hdr': {'type': 'ordered', 'regex': True, 'field': 'dynamic_range',
                    'order': ['dv', '(hdr)?12', r'(hdr)?10\+', '(hdr)?10', 'hlg', '', 'sdr', None]},
            'proto': {'type': 'ordered', 'regex': True, 'field': 'protocol',
                      'order': ['(ht|f)tps', '(ht|f)tp$', 'm3u8.*', '.*dash', 'websocket_frag', 'rtmpe?', '', 'mms|rtsp', 'ws|websocket', 'f4']},
            'vext': {'type': 'ordered', 'field': 'video_ext',
                     'order': ('mp4', 'webm', 'flv', '', 'none'),
                     'order_free': ('webm', 'mp4', 'flv', '', 'none')},
            'aext': {'type': 'ordered', 'field': 'audio_ext',
                     'order': ('m4a', 'aac', 'mp3', 'ogg', 'opus', 'webm', '', 'none'),
                     'order_free': ('opus', 'ogg', 'webm', 'm4a', 'mp3', 'aac', '', 'none')},
            'hidden': {'visible': False, 'forced': True, 'type': 'extractor', 'max': -1000},
            'aud_or_vid': {'visible': False, 'forced': True, 'type': 'multiple',
                           'field': ('vcodec', 'acodec'),
                           'function': lambda it: int(any(v != 'none' for v in it))},
            'ie_pref': {'priority': True, 'type': 'extractor'},
            'hasvid': {'priority': True, 'field': 'vcodec', 'type': 'boolean', 'not_in_list': ('none',)},
            'hasaud': {'field': 'acodec', 'type': 'boolean', 'not_in_list': ('none',)},
            'lang': {'convert': 'float', 'field': 'language_preference', 'default': -1},
            'quality': {'convert': 'float', 'default': -1},
            'filesize': {'convert': 'bytes'},
            'fs_approx': {'convert': 'bytes', 'field': 'filesize_approx'},
            'id': {'convert': 'string', 'field': 'format_id'},
            'height': {'convert': 'float_none'},
            'width': {'convert': 'float_none'},
            'fps': {'convert': 'float_none'},
            'tbr': {'convert': 'float_none'},
            'vbr': {'convert': 'float_none'},
            'abr': {'convert': 'float_none'},
            'asr': {'convert': 'float_none'},
            'source': {'convert': 'float', 'field': 'source_preference', 'default': -1},

            'codec': {'type': 'combined', 'field': ('vcodec', 'acodec')},
            'br': {'type': 'combined', 'field': ('tbr', 'vbr', 'abr'), 'same_limit': True},
            'size': {'type': 'combined', 'same_limit': True, 'field': ('filesize', 'fs_approx')},
            'ext': {'type': 'combined', 'field': ('vext', 'aext')},
            'res': {'type': 'multiple', 'field': ('height', 'width'),
                    'function': lambda it: (lambda l: min(l) if l else 0)(tuple(filter(None, it)))},

            # For compatibility with youtube-dl
            'format_id': {'type': 'alias', 'field': 'id'},
            'preference': {'type': 'alias', 'field': 'ie_pref'},
            'language_preference': {'type': 'alias', 'field': 'lang'},
            'source_preference': {'type': 'alias', 'field': 'source'},
            'protocol': {'type': 'alias', 'field': 'proto'},
            'filesize_approx': {'type': 'alias', 'field': 'fs_approx'},

            # Deprecated
            'dimension': {'type': 'alias', 'field': 'res', 'deprecated': True},
            'resolution': {'type': 'alias', 'field': 'res', 'deprecated': True},
            'extension': {'type': 'alias', 'field': 'ext', 'deprecated': True},
            'bitrate': {'type': 'alias', 'field': 'br', 'deprecated': True},
            'total_bitrate': {'type': 'alias', 'field': 'tbr', 'deprecated': True},
            'video_bitrate': {'type': 'alias', 'field': 'vbr', 'deprecated': True},
            'audio_bitrate': {'type': 'alias', 'field': 'abr', 'deprecated': True},
            'framerate': {'type': 'alias', 'field': 'fps', 'deprecated': True},
            'filesize_estimate': {'type': 'alias', 'field': 'size', 'deprecated': True},
            'samplerate': {'type': 'alias', 'field': 'asr', 'deprecated': True},
            'video_ext': {'type': 'alias', 'field': 'vext', 'deprecated': True},
            'audio_ext': {'type': 'alias', 'field': 'aext', 'deprecated': True},
            'video_codec': {'type': 'alias', 'field': 'vcodec', 'deprecated': True},
            'audio_codec': {'type': 'alias', 'field': 'acodec', 'deprecated': True},
            'video': {'type': 'alias', 'field': 'hasvid', 'deprecated': True},
            'has_video': {'type': 'alias', 'field': 'hasvid', 'deprecated': True},
            'audio': {'type': 'alias', 'field': 'hasaud', 'deprecated': True},
            'has_audio': {'type': 'alias', 'field': 'hasaud', 'deprecated': True},
            'extractor': {'type': 'alias', 'field': 'ie_pref', 'deprecated': True},
            'extractor_preference': {'type': 'alias', 'field': 'ie_pref', 'deprecated': True},
        }

        def __init__(self, ie, field_preference):
            self._order = []
            self.ydl = ie._downloader
            self.evaluate_params(self.ydl.params, field_preference)
            if ie.get_param('verbose'):
                self.print_verbose_info(self.ydl.write_debug)

        def _get_field_setting(self, field, key):
            if field not in self.settings:
                if key in ('forced', 'priority'):
                    return False
                self.ydl.deprecation_warning(
                    f'Using arbitrary fields ({field}) for format sorting is deprecated '
                    'and may be removed in a future version')
                self.settings[field] = {}
            propObj = self.settings[field]
            if key not in propObj:
                type = propObj.get('type')
                if key == 'field':
                    default = 'preference' if type == 'extractor' else (field,) if type in ('combined', 'multiple') else field
                elif key == 'convert':
                    default = 'order' if type == 'ordered' else 'float_string' if field else 'ignore'
                else:
                    default = {'type': 'field', 'visible': True, 'order': [], 'not_in_list': (None,)}.get(key, None)
                propObj[key] = default
            return propObj[key]

        def _resolve_field_value(self, field, value, convertNone=False):
            if value is None:
                if not convertNone:
                    return None
            else:
                value = value.lower()
            conversion = self._get_field_setting(field, 'convert')
            if conversion == 'ignore':
                return None
            if conversion == 'string':
                return value
            elif conversion == 'float_none':
                return float_or_none(value)
            elif conversion == 'bytes':
                return FileDownloader.parse_bytes(value)
            elif conversion == 'order':
                order_list = (self._use_free_order and self._get_field_setting(field, 'order_free')) or self._get_field_setting(field, 'order')
                use_regex = self._get_field_setting(field, 'regex')
                list_length = len(order_list)
                empty_pos = order_list.index('') if '' in order_list else list_length + 1
                if use_regex and value is not None:
                    for i, regex in enumerate(order_list):
                        if regex and re.match(regex, value):
                            return list_length - i
                    return list_length - empty_pos  # not in list
                else:  # not regex or  value = None
                    return list_length - (order_list.index(value) if value in order_list else empty_pos)
            else:
                if value.isnumeric():
                    return float(value)
                else:
                    self.settings[field]['convert'] = 'string'
                    return value

        def evaluate_params(self, params, sort_extractor):
            self._use_free_order = params.get('prefer_free_formats', False)
            self._sort_user = params.get('format_sort', [])
            self._sort_extractor = sort_extractor

            def add_item(field, reverse, closest, limit_text):
                field = field.lower()
                if field in self._order:
                    return
                self._order.append(field)
                limit = self._resolve_field_value(field, limit_text)
                data = {
                    'reverse': reverse,
                    'closest': False if limit is None else closest,
                    'limit_text': limit_text,
                    'limit': limit}
                if field in self.settings:
                    self.settings[field].update(data)
                else:
                    self.settings[field] = data

            sort_list = (
                tuple(field for field in self.default if self._get_field_setting(field, 'forced'))
                + (tuple() if params.get('format_sort_force', False)
                   else tuple(field for field in self.default if self._get_field_setting(field, 'priority')))
                + tuple(self._sort_user) + tuple(sort_extractor) + self.default)

            for item in sort_list:
                match = re.match(self.regex, item)
                if match is None:
                    raise ExtractorError('Invalid format sort string "%s" given by extractor' % item)
                field = match.group('field')
                if field is None:
                    continue
                if self._get_field_setting(field, 'type') == 'alias':
                    alias, field = field, self._get_field_setting(field, 'field')
                    if self._get_field_setting(alias, 'deprecated'):
                        self.ydl.deprecation_warning(
                            f'Format sorting alias {alias} is deprecated '
                            f'and may be removed in a future version. Please use {field} instead')
                reverse = match.group('reverse') is not None
                closest = match.group('separator') == '~'
                limit_text = match.group('limit')

                has_limit = limit_text is not None
                has_multiple_fields = self._get_field_setting(field, 'type') == 'combined'
                has_multiple_limits = has_limit and has_multiple_fields and not self._get_field_setting(field, 'same_limit')

                fields = self._get_field_setting(field, 'field') if has_multiple_fields else (field,)
                limits = limit_text.split(':') if has_multiple_limits else (limit_text,) if has_limit else tuple()
                limit_count = len(limits)
                for (i, f) in enumerate(fields):
                    add_item(f, reverse, closest,
                             limits[i] if i < limit_count
                             else limits[0] if has_limit and not has_multiple_limits
                             else None)

        def print_verbose_info(self, write_debug):
            if self._sort_user:
                write_debug('Sort order given by user: %s' % ', '.join(self._sort_user))
            if self._sort_extractor:
                write_debug('Sort order given by extractor: %s' % ', '.join(self._sort_extractor))
            write_debug('Formats sorted by: %s' % ', '.join(['%s%s%s' % (
                '+' if self._get_field_setting(field, 'reverse') else '', field,
                '%s%s(%s)' % ('~' if self._get_field_setting(field, 'closest') else ':',
                              self._get_field_setting(field, 'limit_text'),
                              self._get_field_setting(field, 'limit'))
                if self._get_field_setting(field, 'limit_text') is not None else '')
                for field in self._order if self._get_field_setting(field, 'visible')]))

        def _calculate_field_preference_from_value(self, format, field, type, value):
            reverse = self._get_field_setting(field, 'reverse')
            closest = self._get_field_setting(field, 'closest')
            limit = self._get_field_setting(field, 'limit')

            if type == 'extractor':
                maximum = self._get_field_setting(field, 'max')
                if value is None or (maximum is not None and value >= maximum):
                    value = -1
            elif type == 'boolean':
                in_list = self._get_field_setting(field, 'in_list')
                not_in_list = self._get_field_setting(field, 'not_in_list')
                value = 0 if ((in_list is None or value in in_list) and (not_in_list is None or value not in not_in_list)) else -1
            elif type == 'ordered':
                value = self._resolve_field_value(field, value, True)

            # try to convert to number
            val_num = float_or_none(value, default=self._get_field_setting(field, 'default'))
            is_num = self._get_field_setting(field, 'convert') != 'string' and val_num is not None
            if is_num:
                value = val_num

            return ((-10, 0) if value is None
                    else (1, value, 0) if not is_num  # if a field has mixed strings and numbers, strings are sorted higher
                    else (0, -abs(value - limit), value - limit if reverse else limit - value) if closest
                    else (0, value, 0) if not reverse and (limit is None or value <= limit)
                    else (0, -value, 0) if limit is None or (reverse and value == limit) or value > limit
                    else (-1, value, 0))

        def _calculate_field_preference(self, format, field):
            type = self._get_field_setting(field, 'type')  # extractor, boolean, ordered, field, multiple
            get_value = lambda f: format.get(self._get_field_setting(f, 'field'))
            if type == 'multiple':
                type = 'field'  # Only 'field' is allowed in multiple for now
                actual_fields = self._get_field_setting(field, 'field')

                value = self._get_field_setting(field, 'function')(get_value(f) for f in actual_fields)
            else:
                value = get_value(field)
            return self._calculate_field_preference_from_value(format, field, type, value)

        def calculate_preference(self, format):
            # Determine missing protocol
            if not format.get('protocol'):
                format['protocol'] = determine_protocol(format)

            # Determine missing ext
            if not format.get('ext') and 'url' in format:
                format['ext'] = determine_ext(format['url'])
            if format.get('vcodec') == 'none':
                format['audio_ext'] = format['ext'] if format.get('acodec') != 'none' else 'none'
                format['video_ext'] = 'none'
            else:
                format['video_ext'] = format['ext']
                format['audio_ext'] = 'none'
            # if format.get('preference') is None and format.get('ext') in ('f4f', 'f4m'):  # Not supported?
            #    format['preference'] = -1000

            # Determine missing bitrates
            if format.get('tbr') is None:
                if format.get('vbr') is not None and format.get('abr') is not None:
                    format['tbr'] = format.get('vbr', 0) + format.get('abr', 0)
            else:
                if format.get('vcodec') != 'none' and format.get('vbr') is None:
                    format['vbr'] = format.get('tbr') - format.get('abr', 0)
                if format.get('acodec') != 'none' and format.get('abr') is None:
                    format['abr'] = format.get('tbr') - format.get('vbr', 0)

            return tuple(self._calculate_field_preference(format, field) for field in self._order)

    def _sort_formats(self, formats, field_preference=[]):
        if not formats:
            return
        formats.sort(key=self.FormatSort(self, field_preference).calculate_preference)

    def _check_formats(self, formats, video_id):
        if formats:
            formats[:] = filter(
                lambda f: self._is_valid_url(
                    f['url'], video_id,
                    item='%s video format' % f.get('format_id') if f.get('format_id') else 'video'),
                formats)

    @staticmethod
    def _remove_duplicate_formats(formats):
        format_urls = set()
        unique_formats = []
        for f in formats:
            if f['url'] not in format_urls:
                format_urls.add(f['url'])
                unique_formats.append(f)
        formats[:] = unique_formats

    def _is_valid_url(self, url, video_id, item='video', headers={}):
        url = self._proto_relative_url(url, scheme='http:')
        # For now assume non HTTP(S) URLs always valid
        if not (url.startswith('http://') or url.startswith('https://')):
            return True
        try:
            self._request_webpage(url, video_id, 'Checking %s URL' % item, headers=headers)
            return True
        except ExtractorError as e:
            self.to_screen(
                '%s: %s URL is invalid, skipping: %s'
                % (video_id, item, error_to_compat_str(e.cause)))
            return False

    def http_scheme(self):
        """ Either "http:" or "https:", depending on the user's preferences """
        return (
            'http:'
            if self.get_param('prefer_insecure', False)
            else 'https:')

    def _proto_relative_url(self, url, scheme=None):
        if url is None:
            return url
        if url.startswith('//'):
            if scheme is None:
                scheme = self.http_scheme()
            return scheme + url
        else:
            return url

    def _sleep(self, timeout, video_id, msg_template=None):
        if msg_template is None:
            msg_template = '%(video_id)s: Waiting for %(timeout)s seconds'
        msg = msg_template % {'video_id': video_id, 'timeout': timeout}
        self.to_screen(msg)
        time.sleep(timeout)

    def _extract_f4m_formats(self, manifest_url, video_id, preference=None, quality=None, f4m_id=None,
                             transform_source=lambda s: fix_xml_ampersands(s).strip(),
                             fatal=True, m3u8_id=None, data=None, headers={}, query={}):
        res = self._download_xml_handle(
            manifest_url, video_id, 'Downloading f4m manifest',
            'Unable to download f4m manifest',
            # Some manifests may be malformed, e.g. prosiebensat1 generated manifests
            # (see https://github.com/ytdl-org/youtube-dl/issues/6215#issuecomment-121704244)
            transform_source=transform_source,
            fatal=fatal, data=data, headers=headers, query=query)
        if res is False:
            return []

        manifest, urlh = res
        manifest_url = urlh.geturl()

        return self._parse_f4m_formats(
            manifest, manifest_url, video_id, preference=preference, quality=quality, f4m_id=f4m_id,
            transform_source=transform_source, fatal=fatal, m3u8_id=m3u8_id)

    def _parse_f4m_formats(self, manifest, manifest_url, video_id, preference=None, quality=None, f4m_id=None,
                           transform_source=lambda s: fix_xml_ampersands(s).strip(),
                           fatal=True, m3u8_id=None):
        if not isinstance(manifest, xml.etree.ElementTree.Element) and not fatal:
            return []

        # currently yt-dlp cannot decode the playerVerificationChallenge as Akamai uses Adobe Alchemy
        akamai_pv = manifest.find('{http://ns.adobe.com/f4m/1.0}pv-2.0')
        if akamai_pv is not None and ';' in akamai_pv.text:
            playerVerificationChallenge = akamai_pv.text.split(';')[0]
            if playerVerificationChallenge.strip() != '':
                return []

        formats = []
        manifest_version = '1.0'
        media_nodes = manifest.findall('{http://ns.adobe.com/f4m/1.0}media')
        if not media_nodes:
            manifest_version = '2.0'
            media_nodes = manifest.findall('{http://ns.adobe.com/f4m/2.0}media')
        # Remove unsupported DRM protected media from final formats
        # rendition (see https://github.com/ytdl-org/youtube-dl/issues/8573).
        media_nodes = remove_encrypted_media(media_nodes)
        if not media_nodes:
            return formats

        manifest_base_url = get_base_url(manifest)

        bootstrap_info = xpath_element(
            manifest, ['{http://ns.adobe.com/f4m/1.0}bootstrapInfo', '{http://ns.adobe.com/f4m/2.0}bootstrapInfo'],
            'bootstrap info', default=None)

        vcodec = None
        mime_type = xpath_text(
            manifest, ['{http://ns.adobe.com/f4m/1.0}mimeType', '{http://ns.adobe.com/f4m/2.0}mimeType'],
            'base URL', default=None)
        if mime_type and mime_type.startswith('audio/'):
            vcodec = 'none'

        for i, media_el in enumerate(media_nodes):
            tbr = int_or_none(media_el.attrib.get('bitrate'))
            width = int_or_none(media_el.attrib.get('width'))
            height = int_or_none(media_el.attrib.get('height'))
            format_id = join_nonempty(f4m_id, tbr or i)
            # If <bootstrapInfo> is present, the specified f4m is a
            # stream-level manifest, and only set-level manifests may refer to
            # external resources.  See section 11.4 and section 4 of F4M spec
            if bootstrap_info is None:
                media_url = None
                # @href is introduced in 2.0, see section 11.6 of F4M spec
                if manifest_version == '2.0':
                    media_url = media_el.attrib.get('href')
                if media_url is None:
                    media_url = media_el.attrib.get('url')
                if not media_url:
                    continue
                manifest_url = (
                    media_url if media_url.startswith('http://') or media_url.startswith('https://')
                    else ((manifest_base_url or '/'.join(manifest_url.split('/')[:-1])) + '/' + media_url))
                # If media_url is itself a f4m manifest do the recursive extraction
                # since bitrates in parent manifest (this one) and media_url manifest
                # may differ leading to inability to resolve the format by requested
                # bitrate in f4m downloader
                ext = determine_ext(manifest_url)
                if ext == 'f4m':
                    f4m_formats = self._extract_f4m_formats(
                        manifest_url, video_id, preference=preference, quality=quality, f4m_id=f4m_id,
                        transform_source=transform_source, fatal=fatal)
                    # Sometimes stream-level manifest contains single media entry that
                    # does not contain any quality metadata (e.g. http://matchtv.ru/#live-player).
                    # At the same time parent's media entry in set-level manifest may
                    # contain it. We will copy it from parent in such cases.
                    if len(f4m_formats) == 1:
                        f = f4m_formats[0]
                        f.update({
                            'tbr': f.get('tbr') or tbr,
                            'width': f.get('width') or width,
                            'height': f.get('height') or height,
                            'format_id': f.get('format_id') if not tbr else format_id,
                            'vcodec': vcodec,
                        })
                    formats.extend(f4m_formats)
                    continue
                elif ext == 'm3u8':
                    formats.extend(self._extract_m3u8_formats(
                        manifest_url, video_id, 'mp4', preference=preference,
                        quality=quality, m3u8_id=m3u8_id, fatal=fatal))
                    continue
            formats.append({
                'format_id': format_id,
                'url': manifest_url,
                'manifest_url': manifest_url,
                'ext': 'flv' if bootstrap_info is not None else None,
                'protocol': 'f4m',
                'tbr': tbr,
                'width': width,
                'height': height,
                'vcodec': vcodec,
                'preference': preference,
                'quality': quality,
            })
        return formats

    def _m3u8_meta_format(self, m3u8_url, ext=None, preference=None, quality=None, m3u8_id=None):
        return {
            'format_id': join_nonempty(m3u8_id, 'meta'),
            'url': m3u8_url,
            'ext': ext,
            'protocol': 'm3u8',
            'preference': preference - 100 if preference else -100,
            'quality': quality,
            'resolution': 'multiple',
            'format_note': 'Quality selection URL',
        }

    def _report_ignoring_subs(self, name):
        self.report_warning(bug_reports_message(
            f'Ignoring subtitle tracks found in the {name} manifest; '
            'if any subtitle tracks are missing,'
        ), only_once=True)

    def _extract_m3u8_formats(self, *args, **kwargs):
        fmts, subs = self._extract_m3u8_formats_and_subtitles(*args, **kwargs)
        if subs:
            self._report_ignoring_subs('HLS')
        return fmts

    def _extract_m3u8_formats_and_subtitles(
            self, m3u8_url, video_id, ext=None, entry_protocol='m3u8_native',
            preference=None, quality=None, m3u8_id=None, note=None,
            errnote=None, fatal=True, live=False, data=None, headers={},
            query={}):

        res = self._download_webpage_handle(
            m3u8_url, video_id,
            note='Downloading m3u8 information' if note is None else note,
            errnote='Failed to download m3u8 information' if errnote is None else errnote,
            fatal=fatal, data=data, headers=headers, query=query)

        if res is False:
            return [], {}

        m3u8_doc, urlh = res
        m3u8_url = urlh.geturl()

        return self._parse_m3u8_formats_and_subtitles(
            m3u8_doc, m3u8_url, ext=ext, entry_protocol=entry_protocol,
            preference=preference, quality=quality, m3u8_id=m3u8_id,
            note=note, errnote=errnote, fatal=fatal, live=live, data=data,
            headers=headers, query=query, video_id=video_id)

    def _parse_m3u8_formats_and_subtitles(
            self, m3u8_doc, m3u8_url=None, ext=None, entry_protocol='m3u8_native',
            preference=None, quality=None, m3u8_id=None, live=False, note=None,
            errnote=None, fatal=True, data=None, headers={}, query={},
            video_id=None):
        formats, subtitles = [], {}

        has_drm = re.search('|'.join([
            r'#EXT-X-FAXS-CM:',  # Adobe Flash Access
            r'#EXT-X-(?:SESSION-)?KEY:.*?URI="skd://',  # Apple FairPlay
        ]), m3u8_doc)

        def format_url(url):
            return url if re.match(r'^https?://', url) else urllib.parse.urljoin(m3u8_url, url)

        if self.get_param('hls_split_discontinuity', False):
            def _extract_m3u8_playlist_indices(manifest_url=None, m3u8_doc=None):
                if not m3u8_doc:
                    if not manifest_url:
                        return []
                    m3u8_doc = self._download_webpage(
                        manifest_url, video_id, fatal=fatal, data=data, headers=headers,
                        note=False, errnote='Failed to download m3u8 playlist information')
                    if m3u8_doc is False:
                        return []
                return range(1 + sum(line.startswith('#EXT-X-DISCONTINUITY') for line in m3u8_doc.splitlines()))

        else:
            def _extract_m3u8_playlist_indices(*args, **kwargs):
                return [None]

        # References:
        # 1. https://tools.ietf.org/html/draft-pantos-http-live-streaming-21
        # 2. https://github.com/ytdl-org/youtube-dl/issues/12211
        # 3. https://github.com/ytdl-org/youtube-dl/issues/18923

        # We should try extracting formats only from master playlists [1, 4.3.4],
        # i.e. playlists that describe available qualities. On the other hand
        # media playlists [1, 4.3.3] should be returned as is since they contain
        # just the media without qualities renditions.
        # Fortunately, master playlist can be easily distinguished from media
        # playlist based on particular tags availability. As of [1, 4.3.3, 4.3.4]
        # master playlist tags MUST NOT appear in a media playlist and vice versa.
        # As of [1, 4.3.3.1] #EXT-X-TARGETDURATION tag is REQUIRED for every
        # media playlist and MUST NOT appear in master playlist thus we can
        # clearly detect media playlist with this criterion.

        if '#EXT-X-TARGETDURATION' in m3u8_doc:  # media playlist, return as is
            formats = [{
                'format_id': join_nonempty(m3u8_id, idx),
                'format_index': idx,
                'url': m3u8_url or encode_data_uri(m3u8_doc.encode('utf-8'), 'application/x-mpegurl'),
                'ext': ext,
                'protocol': entry_protocol,
                'preference': preference,
                'quality': quality,
                'has_drm': has_drm,
            } for idx in _extract_m3u8_playlist_indices(m3u8_doc=m3u8_doc)]

            return formats, subtitles

        groups = {}
        last_stream_inf = {}

        def extract_media(x_media_line):
            media = parse_m3u8_attributes(x_media_line)
            # As per [1, 4.3.4.1] TYPE, GROUP-ID and NAME are REQUIRED
            media_type, group_id, name = media.get('TYPE'), media.get('GROUP-ID'), media.get('NAME')
            if not (media_type and group_id and name):
                return
            groups.setdefault(group_id, []).append(media)
            # <https://tools.ietf.org/html/rfc8216#section-4.3.4.1>
            if media_type == 'SUBTITLES':
                # According to RFC 8216 §4.3.4.2.1, URI is REQUIRED in the
                # EXT-X-MEDIA tag if the media type is SUBTITLES.
                # However, lack of URI has been spotted in the wild.
                # e.g. NebulaIE; see https://github.com/yt-dlp/yt-dlp/issues/339
                if not media.get('URI'):
                    return
                url = format_url(media['URI'])
                sub_info = {
                    'url': url,
                    'ext': determine_ext(url),
                }
                if sub_info['ext'] == 'm3u8':
                    # Per RFC 8216 §3.1, the only possible subtitle format m3u8
                    # files may contain is WebVTT:
                    # <https://tools.ietf.org/html/rfc8216#section-3.1>
                    sub_info['ext'] = 'vtt'
                    sub_info['protocol'] = 'm3u8_native'
                lang = media.get('LANGUAGE') or 'und'
                subtitles.setdefault(lang, []).append(sub_info)
            if media_type not in ('VIDEO', 'AUDIO'):
                return
            media_url = media.get('URI')
            if media_url:
                manifest_url = format_url(media_url)
                formats.extend({
                    'format_id': join_nonempty(m3u8_id, group_id, name, idx),
                    'format_note': name,
                    'format_index': idx,
                    'url': manifest_url,
                    'manifest_url': m3u8_url,
                    'language': media.get('LANGUAGE'),
                    'ext': ext,
                    'protocol': entry_protocol,
                    'preference': preference,
                    'quality': quality,
                    'vcodec': 'none' if media_type == 'AUDIO' else None,
                } for idx in _extract_m3u8_playlist_indices(manifest_url))

        def build_stream_name():
            # Despite specification does not mention NAME attribute for
            # EXT-X-STREAM-INF tag it still sometimes may be present (see [1]
            # or vidio test in TestInfoExtractor.test_parse_m3u8_formats)
            # 1. http://www.vidio.com/watch/165683-dj_ambred-booyah-live-2015
            stream_name = last_stream_inf.get('NAME')
            if stream_name:
                return stream_name
            # If there is no NAME in EXT-X-STREAM-INF it will be obtained
            # from corresponding rendition group
            stream_group_id = last_stream_inf.get('VIDEO')
            if not stream_group_id:
                return
            stream_group = groups.get(stream_group_id)
            if not stream_group:
                return stream_group_id
            rendition = stream_group[0]
            return rendition.get('NAME') or stream_group_id

        # parse EXT-X-MEDIA tags before EXT-X-STREAM-INF in order to have the
        # chance to detect video only formats when EXT-X-STREAM-INF tags
        # precede EXT-X-MEDIA tags in HLS manifest such as [3].
        for line in m3u8_doc.splitlines():
            if line.startswith('#EXT-X-MEDIA:'):
                extract_media(line)

        for line in m3u8_doc.splitlines():
            if line.startswith('#EXT-X-STREAM-INF:'):
                last_stream_inf = parse_m3u8_attributes(line)
            elif line.startswith('#') or not line.strip():
                continue
            else:
                tbr = float_or_none(
                    last_stream_inf.get('AVERAGE-BANDWIDTH')
                    or last_stream_inf.get('BANDWIDTH'), scale=1000)
                manifest_url = format_url(line.strip())

                for idx in _extract_m3u8_playlist_indices(manifest_url):
                    format_id = [m3u8_id, None, idx]
                    # Bandwidth of live streams may differ over time thus making
                    # format_id unpredictable. So it's better to keep provided
                    # format_id intact.
                    if not live:
                        stream_name = build_stream_name()
                        format_id[1] = stream_name or '%d' % (tbr or len(formats))
                    f = {
                        'format_id': join_nonempty(*format_id),
                        'format_index': idx,
                        'url': manifest_url,
                        'manifest_url': m3u8_url,
                        'tbr': tbr,
                        'ext': ext,
                        'fps': float_or_none(last_stream_inf.get('FRAME-RATE')),
                        'protocol': entry_protocol,
                        'preference': preference,
                        'quality': quality,
                    }
                    resolution = last_stream_inf.get('RESOLUTION')
                    if resolution:
                        mobj = re.search(r'(?P<width>\d+)[xX](?P<height>\d+)', resolution)
                        if mobj:
                            f['width'] = int(mobj.group('width'))
                            f['height'] = int(mobj.group('height'))
                    # Unified Streaming Platform
                    mobj = re.search(
                        r'audio.*?(?:%3D|=)(\d+)(?:-video.*?(?:%3D|=)(\d+))?', f['url'])
                    if mobj:
                        abr, vbr = mobj.groups()
                        abr, vbr = float_or_none(abr, 1000), float_or_none(vbr, 1000)
                        f.update({
                            'vbr': vbr,
                            'abr': abr,
                        })
                    codecs = parse_codecs(last_stream_inf.get('CODECS'))
                    f.update(codecs)
                    audio_group_id = last_stream_inf.get('AUDIO')
                    # As per [1, 4.3.4.1.1] any EXT-X-STREAM-INF tag which
                    # references a rendition group MUST have a CODECS attribute.
                    # However, this is not always respected, for example, [2]
                    # contains EXT-X-STREAM-INF tag which references AUDIO
                    # rendition group but does not have CODECS and despite
                    # referencing an audio group it represents a complete
                    # (with audio and video) format. So, for such cases we will
                    # ignore references to rendition groups and treat them
                    # as complete formats.
                    if audio_group_id and codecs and f.get('vcodec') != 'none':
                        audio_group = groups.get(audio_group_id)
                        if audio_group and audio_group[0].get('URI'):
                            # TODO: update acodec for audio only formats with
                            # the same GROUP-ID
                            f['acodec'] = 'none'
                    if not f.get('ext'):
                        f['ext'] = 'm4a' if f.get('vcodec') == 'none' else 'mp4'
                    formats.append(f)

                    # for DailyMotion
                    progressive_uri = last_stream_inf.get('PROGRESSIVE-URI')
                    if progressive_uri:
                        http_f = f.copy()
                        del http_f['manifest_url']
                        http_f.update({
                            'format_id': f['format_id'].replace('hls-', 'http-'),
                            'protocol': 'http',
                            'url': progressive_uri,
                        })
                        formats.append(http_f)

                last_stream_inf = {}
        return formats, subtitles

    def _extract_m3u8_vod_duration(
            self, m3u8_vod_url, video_id, note=None, errnote=None, data=None, headers={}, query={}):

        m3u8_vod = self._download_webpage(
            m3u8_vod_url, video_id,
            note='Downloading m3u8 VOD manifest' if note is None else note,
            errnote='Failed to download VOD manifest' if errnote is None else errnote,
            fatal=False, data=data, headers=headers, query=query)

        return self._parse_m3u8_vod_duration(m3u8_vod or '', video_id)

    def _parse_m3u8_vod_duration(self, m3u8_vod, video_id):
        if '#EXT-X-PLAYLIST-TYPE:VOD' not in m3u8_vod:
            return None

        return int(sum(
            float(line[len('#EXTINF:'):].split(',')[0])
            for line in m3u8_vod.splitlines() if line.startswith('#EXTINF:'))) or None

    @staticmethod
    def _xpath_ns(path, namespace=None):
        if not namespace:
            return path
        out = []
        for c in path.split('/'):
            if not c or c == '.':
                out.append(c)
            else:
                out.append('{%s}%s' % (namespace, c))
        return '/'.join(out)

    def _extract_smil_formats_and_subtitles(self, smil_url, video_id, fatal=True, f4m_params=None, transform_source=None):
        res = self._download_smil(smil_url, video_id, fatal=fatal, transform_source=transform_source)
        if res is False:
            assert not fatal
            return [], {}

        smil, urlh = res
        smil_url = urlh.geturl()

        namespace = self._parse_smil_namespace(smil)

        fmts = self._parse_smil_formats(
            smil, smil_url, video_id, namespace=namespace, f4m_params=f4m_params)
        subs = self._parse_smil_subtitles(
            smil, namespace=namespace)

        return fmts, subs

    def _extract_smil_formats(self, *args, **kwargs):
        fmts, subs = self._extract_smil_formats_and_subtitles(*args, **kwargs)
        if subs:
            self._report_ignoring_subs('SMIL')
        return fmts

    def _extract_smil_info(self, smil_url, video_id, fatal=True, f4m_params=None):
        res = self._download_smil(smil_url, video_id, fatal=fatal)
        if res is False:
            return {}

        smil, urlh = res
        smil_url = urlh.geturl()

        return self._parse_smil(smil, smil_url, video_id, f4m_params=f4m_params)

    def _download_smil(self, smil_url, video_id, fatal=True, transform_source=None):
        return self._download_xml_handle(
            smil_url, video_id, 'Downloading SMIL file',
            'Unable to download SMIL file', fatal=fatal, transform_source=transform_source)

    def _parse_smil(self, smil, smil_url, video_id, f4m_params=None):
        namespace = self._parse_smil_namespace(smil)

        formats = self._parse_smil_formats(
            smil, smil_url, video_id, namespace=namespace, f4m_params=f4m_params)
        subtitles = self._parse_smil_subtitles(smil, namespace=namespace)

        video_id = os.path.splitext(url_basename(smil_url))[0]
        title = None
        description = None
        upload_date = None
        for meta in smil.findall(self._xpath_ns('./head/meta', namespace)):
            name = meta.attrib.get('name')
            content = meta.attrib.get('content')
            if not name or not content:
                continue
            if not title and name == 'title':
                title = content
            elif not description and name in ('description', 'abstract'):
                description = content
            elif not upload_date and name == 'date':
                upload_date = unified_strdate(content)

        thumbnails = [{
            'id': image.get('type'),
            'url': image.get('src'),
            'width': int_or_none(image.get('width')),
            'height': int_or_none(image.get('height')),
        } for image in smil.findall(self._xpath_ns('.//image', namespace)) if image.get('src')]

        return {
            'id': video_id,
            'title': title or video_id,
            'description': description,
            'upload_date': upload_date,
            'thumbnails': thumbnails,
            'formats': formats,
            'subtitles': subtitles,
        }

    def _parse_smil_namespace(self, smil):
        return self._search_regex(
            r'(?i)^{([^}]+)?}smil$', smil.tag, 'namespace', default=None)

    def _parse_smil_formats(self, smil, smil_url, video_id, namespace=None, f4m_params=None, transform_rtmp_url=None):
        base = smil_url
        for meta in smil.findall(self._xpath_ns('./head/meta', namespace)):
            b = meta.get('base') or meta.get('httpBase')
            if b:
                base = b
                break

        formats = []
        rtmp_count = 0
        http_count = 0
        m3u8_count = 0
        imgs_count = 0

        srcs = set()
        media = smil.findall(self._xpath_ns('.//video', namespace)) + smil.findall(self._xpath_ns('.//audio', namespace))
        for medium in media:
            src = medium.get('src')
            if not src or src in srcs:
                continue
            srcs.add(src)

            bitrate = float_or_none(medium.get('system-bitrate') or medium.get('systemBitrate'), 1000)
            filesize = int_or_none(medium.get('size') or medium.get('fileSize'))
            width = int_or_none(medium.get('width'))
            height = int_or_none(medium.get('height'))
            proto = medium.get('proto')
            ext = medium.get('ext')
            src_ext = determine_ext(src)
            streamer = medium.get('streamer') or base

            if proto == 'rtmp' or streamer.startswith('rtmp'):
                rtmp_count += 1
                formats.append({
                    'url': streamer,
                    'play_path': src,
                    'ext': 'flv',
                    'format_id': 'rtmp-%d' % (rtmp_count if bitrate is None else bitrate),
                    'tbr': bitrate,
                    'filesize': filesize,
                    'width': width,
                    'height': height,
                })
                if transform_rtmp_url:
                    streamer, src = transform_rtmp_url(streamer, src)
                    formats[-1].update({
                        'url': streamer,
                        'play_path': src,
                    })
                continue

            src_url = src if src.startswith('http') else urllib.parse.urljoin(base, src)
            src_url = src_url.strip()

            if proto == 'm3u8' or src_ext == 'm3u8':
                m3u8_formats = self._extract_m3u8_formats(
                    src_url, video_id, ext or 'mp4', m3u8_id='hls', fatal=False)
                if len(m3u8_formats) == 1:
                    m3u8_count += 1
                    m3u8_formats[0].update({
                        'format_id': 'hls-%d' % (m3u8_count if bitrate is None else bitrate),
                        'tbr': bitrate,
                        'width': width,
                        'height': height,
                    })
                formats.extend(m3u8_formats)
            elif src_ext == 'f4m':
                f4m_url = src_url
                if not f4m_params:
                    f4m_params = {
                        'hdcore': '3.2.0',
                        'plugin': 'flowplayer-3.2.0.1',
                    }
                f4m_url += '&' if '?' in f4m_url else '?'
                f4m_url += urllib.parse.urlencode(f4m_params)
                formats.extend(self._extract_f4m_formats(f4m_url, video_id, f4m_id='hds', fatal=False))
            elif src_ext == 'mpd':
                formats.extend(self._extract_mpd_formats(
                    src_url, video_id, mpd_id='dash', fatal=False))
            elif re.search(r'\.ism/[Mm]anifest', src_url):
                formats.extend(self._extract_ism_formats(
                    src_url, video_id, ism_id='mss', fatal=False))
            elif src_url.startswith('http') and self._is_valid_url(src, video_id):
                http_count += 1
                formats.append({
                    'url': src_url,
                    'ext': ext or src_ext or 'flv',
                    'format_id': 'http-%d' % (bitrate or http_count),
                    'tbr': bitrate,
                    'filesize': filesize,
                    'width': width,
                    'height': height,
                })

        for medium in smil.findall(self._xpath_ns('.//imagestream', namespace)):
            src = medium.get('src')
            if not src or src in srcs:
                continue
            srcs.add(src)

            imgs_count += 1
            formats.append({
                'format_id': 'imagestream-%d' % (imgs_count),
                'url': src,
                'ext': mimetype2ext(medium.get('type')),
                'acodec': 'none',
                'vcodec': 'none',
                'width': int_or_none(medium.get('width')),
                'height': int_or_none(medium.get('height')),
                'format_note': 'SMIL storyboards',
            })

        return formats

    def _parse_smil_subtitles(self, smil, namespace=None, subtitles_lang='en'):
        urls = []
        subtitles = {}
        for num, textstream in enumerate(smil.findall(self._xpath_ns('.//textstream', namespace))):
            src = textstream.get('src')
            if not src or src in urls:
                continue
            urls.append(src)
            ext = textstream.get('ext') or mimetype2ext(textstream.get('type')) or determine_ext(src)
            lang = textstream.get('systemLanguage') or textstream.get('systemLanguageName') or textstream.get('lang') or subtitles_lang
            subtitles.setdefault(lang, []).append({
                'url': src,
                'ext': ext,
            })
        return subtitles

    def _extract_xspf_playlist(self, xspf_url, playlist_id, fatal=True):
        res = self._download_xml_handle(
            xspf_url, playlist_id, 'Downloading xpsf playlist',
            'Unable to download xspf manifest', fatal=fatal)
        if res is False:
            return []

        xspf, urlh = res
        xspf_url = urlh.geturl()

        return self._parse_xspf(
            xspf, playlist_id, xspf_url=xspf_url,
            xspf_base_url=base_url(xspf_url))

    def _parse_xspf(self, xspf_doc, playlist_id, xspf_url=None, xspf_base_url=None):
        NS_MAP = {
            'xspf': 'http://xspf.org/ns/0/',
            's1': 'http://static.streamone.nl/player/ns/0',
        }

        entries = []
        for track in xspf_doc.findall(xpath_with_ns('./xspf:trackList/xspf:track', NS_MAP)):
            title = xpath_text(
                track, xpath_with_ns('./xspf:title', NS_MAP), 'title', default=playlist_id)
            description = xpath_text(
                track, xpath_with_ns('./xspf:annotation', NS_MAP), 'description')
            thumbnail = xpath_text(
                track, xpath_with_ns('./xspf:image', NS_MAP), 'thumbnail')
            duration = float_or_none(
                xpath_text(track, xpath_with_ns('./xspf:duration', NS_MAP), 'duration'), 1000)

            formats = []
            for location in track.findall(xpath_with_ns('./xspf:location', NS_MAP)):
                format_url = urljoin(xspf_base_url, location.text)
                if not format_url:
                    continue
                formats.append({
                    'url': format_url,
                    'manifest_url': xspf_url,
                    'format_id': location.get(xpath_with_ns('s1:label', NS_MAP)),
                    'width': int_or_none(location.get(xpath_with_ns('s1:width', NS_MAP))),
                    'height': int_or_none(location.get(xpath_with_ns('s1:height', NS_MAP))),
                })
            self._sort_formats(formats)

            entries.append({
                'id': playlist_id,
                'title': title,
                'description': description,
                'thumbnail': thumbnail,
                'duration': duration,
                'formats': formats,
            })
        return entries

    def _extract_mpd_formats(self, *args, **kwargs):
        fmts, subs = self._extract_mpd_formats_and_subtitles(*args, **kwargs)
        if subs:
            self._report_ignoring_subs('DASH')
        return fmts

    def _extract_mpd_formats_and_subtitles(
            self, mpd_url, video_id, mpd_id=None, note=None, errnote=None,
            fatal=True, data=None, headers={}, query={}):
        res = self._download_xml_handle(
            mpd_url, video_id,
            note='Downloading MPD manifest' if note is None else note,
            errnote='Failed to download MPD manifest' if errnote is None else errnote,
            fatal=fatal, data=data, headers=headers, query=query)
        if res is False:
            return [], {}
        mpd_doc, urlh = res
        if mpd_doc is None:
            return [], {}

        # We could have been redirected to a new url when we retrieved our mpd file.
        mpd_url = urlh.geturl()
        mpd_base_url = base_url(mpd_url)

        return self._parse_mpd_formats_and_subtitles(
            mpd_doc, mpd_id, mpd_base_url, mpd_url)

    def _parse_mpd_formats(self, *args, **kwargs):
        fmts, subs = self._parse_mpd_formats_and_subtitles(*args, **kwargs)
        if subs:
            self._report_ignoring_subs('DASH')
        return fmts

    def _parse_mpd_formats_and_subtitles(
            self, mpd_doc, mpd_id=None, mpd_base_url='', mpd_url=None):
        """
        Parse formats from MPD manifest.
        References:
         1. MPEG-DASH Standard, ISO/IEC 23009-1:2014(E),
            http://standards.iso.org/ittf/PubliclyAvailableStandards/c065274_ISO_IEC_23009-1_2014.zip
         2. https://en.wikipedia.org/wiki/Dynamic_Adaptive_Streaming_over_HTTP
        """
        if not self.get_param('dynamic_mpd', True):
            if mpd_doc.get('type') == 'dynamic':
                return [], {}

        namespace = self._search_regex(r'(?i)^{([^}]+)?}MPD$', mpd_doc.tag, 'namespace', default=None)

        def _add_ns(path):
            return self._xpath_ns(path, namespace)

        def is_drm_protected(element):
            return element.find(_add_ns('ContentProtection')) is not None

        def extract_multisegment_info(element, ms_parent_info):
            ms_info = ms_parent_info.copy()

            # As per [1, 5.3.9.2.2] SegmentList and SegmentTemplate share some
            # common attributes and elements.  We will only extract relevant
            # for us.
            def extract_common(source):
                segment_timeline = source.find(_add_ns('SegmentTimeline'))
                if segment_timeline is not None:
                    s_e = segment_timeline.findall(_add_ns('S'))
                    if s_e:
                        ms_info['total_number'] = 0
                        ms_info['s'] = []
                        for s in s_e:
                            r = int(s.get('r', 0))
                            ms_info['total_number'] += 1 + r
                            ms_info['s'].append({
                                't': int(s.get('t', 0)),
                                # @d is mandatory (see [1, 5.3.9.6.2, Table 17, page 60])
                                'd': int(s.attrib['d']),
                                'r': r,
                            })
                start_number = source.get('startNumber')
                if start_number:
                    ms_info['start_number'] = int(start_number)
                timescale = source.get('timescale')
                if timescale:
                    ms_info['timescale'] = int(timescale)
                segment_duration = source.get('duration')
                if segment_duration:
                    ms_info['segment_duration'] = float(segment_duration)

            def extract_Initialization(source):
                initialization = source.find(_add_ns('Initialization'))
                if initialization is not None:
                    ms_info['initialization_url'] = initialization.attrib['sourceURL']

            segment_list = element.find(_add_ns('SegmentList'))
            if segment_list is not None:
                extract_common(segment_list)
                extract_Initialization(segment_list)
                segment_urls_e = segment_list.findall(_add_ns('SegmentURL'))
                if segment_urls_e:
                    ms_info['segment_urls'] = [segment.attrib['media'] for segment in segment_urls_e]
            else:
                segment_template = element.find(_add_ns('SegmentTemplate'))
                if segment_template is not None:
                    extract_common(segment_template)
                    media = segment_template.get('media')
                    if media:
                        ms_info['media'] = media
                    initialization = segment_template.get('initialization')
                    if initialization:
                        ms_info['initialization'] = initialization
                    else:
                        extract_Initialization(segment_template)
            return ms_info

        mpd_duration = parse_duration(mpd_doc.get('mediaPresentationDuration'))
        formats, subtitles = [], {}
        stream_numbers = collections.defaultdict(int)
        for period in mpd_doc.findall(_add_ns('Period')):
            period_duration = parse_duration(period.get('duration')) or mpd_duration
            period_ms_info = extract_multisegment_info(period, {
                'start_number': 1,
                'timescale': 1,
            })
            for adaptation_set in period.findall(_add_ns('AdaptationSet')):
                adaption_set_ms_info = extract_multisegment_info(adaptation_set, period_ms_info)
                for representation in adaptation_set.findall(_add_ns('Representation')):
                    representation_attrib = adaptation_set.attrib.copy()
                    representation_attrib.update(representation.attrib)
                    # According to [1, 5.3.7.2, Table 9, page 41], @mimeType is mandatory
                    mime_type = representation_attrib['mimeType']
                    content_type = representation_attrib.get('contentType', mime_type.split('/')[0])

                    codec_str = representation_attrib.get('codecs', '')
                    # Some kind of binary subtitle found in some youtube livestreams
                    if mime_type == 'application/x-rawcc':
                        codecs = {'scodec': codec_str}
                    else:
                        codecs = parse_codecs(codec_str)
                    if content_type not in ('video', 'audio', 'text'):
                        if mime_type == 'image/jpeg':
                            content_type = mime_type
                        elif codecs.get('vcodec', 'none') != 'none':
                            content_type = 'video'
                        elif codecs.get('acodec', 'none') != 'none':
                            content_type = 'audio'
                        elif codecs.get('scodec', 'none') != 'none':
                            content_type = 'text'
                        elif mimetype2ext(mime_type) in ('tt', 'dfxp', 'ttml', 'xml', 'json'):
                            content_type = 'text'
                        else:
                            self.report_warning('Unknown MIME type %s in DASH manifest' % mime_type)
                            continue

                    base_url = ''
                    for element in (representation, adaptation_set, period, mpd_doc):
                        base_url_e = element.find(_add_ns('BaseURL'))
                        if base_url_e is not None:
                            base_url = base_url_e.text + base_url
                            if re.match(r'^https?://', base_url):
                                break
                    if mpd_base_url and base_url.startswith('/'):
                        base_url = urllib.parse.urljoin(mpd_base_url, base_url)
                    elif mpd_base_url and not re.match(r'^https?://', base_url):
                        if not mpd_base_url.endswith('/'):
                            mpd_base_url += '/'
                        base_url = mpd_base_url + base_url
                    representation_id = representation_attrib.get('id')
                    lang = representation_attrib.get('lang')
                    url_el = representation.find(_add_ns('BaseURL'))
                    filesize = int_or_none(url_el.attrib.get('{http://youtube.com/yt/2012/10/10}contentLength') if url_el is not None else None)
                    bandwidth = int_or_none(representation_attrib.get('bandwidth'))
                    if representation_id is not None:
                        format_id = representation_id
                    else:
                        format_id = content_type
                    if mpd_id:
                        format_id = mpd_id + '-' + format_id
                    if content_type in ('video', 'audio'):
                        f = {
                            'format_id': format_id,
                            'manifest_url': mpd_url,
                            'ext': mimetype2ext(mime_type),
                            'width': int_or_none(representation_attrib.get('width')),
                            'height': int_or_none(representation_attrib.get('height')),
                            'tbr': float_or_none(bandwidth, 1000),
                            'asr': int_or_none(representation_attrib.get('audioSamplingRate')),
                            'fps': int_or_none(representation_attrib.get('frameRate')),
                            'language': lang if lang not in ('mul', 'und', 'zxx', 'mis') else None,
                            'format_note': 'DASH %s' % content_type,
                            'filesize': filesize,
                            'container': mimetype2ext(mime_type) + '_dash',
                            **codecs
                        }
                    elif content_type == 'text':
                        f = {
                            'ext': mimetype2ext(mime_type),
                            'manifest_url': mpd_url,
                            'filesize': filesize,
                        }
                    elif content_type == 'image/jpeg':
                        # See test case in VikiIE
                        # https://www.viki.com/videos/1175236v-choosing-spouse-by-lottery-episode-1
                        f = {
                            'format_id': format_id,
                            'ext': 'mhtml',
                            'manifest_url': mpd_url,
                            'format_note': 'DASH storyboards (jpeg)',
                            'acodec': 'none',
                            'vcodec': 'none',
                        }
                    if is_drm_protected(adaptation_set) or is_drm_protected(representation):
                        f['has_drm'] = True
                    representation_ms_info = extract_multisegment_info(representation, adaption_set_ms_info)

                    def prepare_template(template_name, identifiers):
                        tmpl = representation_ms_info[template_name]
                        # First of, % characters outside $...$ templates
                        # must be escaped by doubling for proper processing
                        # by % operator string formatting used further (see
                        # https://github.com/ytdl-org/youtube-dl/issues/16867).
                        t = ''
                        in_template = False
                        for c in tmpl:
                            t += c
                            if c == '$':
                                in_template = not in_template
                            elif c == '%' and not in_template:
                                t += c
                        # Next, $...$ templates are translated to their
                        # %(...) counterparts to be used with % operator
                        if representation_id is not None:
                            t = t.replace('$RepresentationID$', representation_id)
                        t = re.sub(r'\$(%s)\$' % '|'.join(identifiers), r'%(\1)d', t)
                        t = re.sub(r'\$(%s)%%([^$]+)\$' % '|'.join(identifiers), r'%(\1)\2', t)
                        t.replace('$$', '$')
                        return t

                    # @initialization is a regular template like @media one
                    # so it should be handled just the same way (see
                    # https://github.com/ytdl-org/youtube-dl/issues/11605)
                    if 'initialization' in representation_ms_info:
                        initialization_template = prepare_template(
                            'initialization',
                            # As per [1, 5.3.9.4.2, Table 15, page 54] $Number$ and
                            # $Time$ shall not be included for @initialization thus
                            # only $Bandwidth$ remains
                            ('Bandwidth', ))
                        representation_ms_info['initialization_url'] = initialization_template % {
                            'Bandwidth': bandwidth,
                        }

                    def location_key(location):
                        return 'url' if re.match(r'^https?://', location) else 'path'

                    if 'segment_urls' not in representation_ms_info and 'media' in representation_ms_info:

                        media_template = prepare_template('media', ('Number', 'Bandwidth', 'Time'))
                        media_location_key = location_key(media_template)

                        # As per [1, 5.3.9.4.4, Table 16, page 55] $Number$ and $Time$
                        # can't be used at the same time
                        if '%(Number' in media_template and 's' not in representation_ms_info:
                            segment_duration = None
                            if 'total_number' not in representation_ms_info and 'segment_duration' in representation_ms_info:
                                segment_duration = float_or_none(representation_ms_info['segment_duration'], representation_ms_info['timescale'])
                                representation_ms_info['total_number'] = int(math.ceil(
                                    float_or_none(period_duration, segment_duration, default=0)))
                            representation_ms_info['fragments'] = [{
                                media_location_key: media_template % {
                                    'Number': segment_number,
                                    'Bandwidth': bandwidth,
                                },
                                'duration': segment_duration,
                            } for segment_number in range(
                                representation_ms_info['start_number'],
                                representation_ms_info['total_number'] + representation_ms_info['start_number'])]
                        else:
                            # $Number*$ or $Time$ in media template with S list available
                            # Example $Number*$: http://www.svtplay.se/klipp/9023742/stopptid-om-bjorn-borg
                            # Example $Time$: https://play.arkena.com/embed/avp/v2/player/media/b41dda37-d8e7-4d3f-b1b5-9a9db578bdfe/1/129411
                            representation_ms_info['fragments'] = []
                            segment_time = 0
                            segment_d = None
                            segment_number = representation_ms_info['start_number']

                            def add_segment_url():
                                segment_url = media_template % {
                                    'Time': segment_time,
                                    'Bandwidth': bandwidth,
                                    'Number': segment_number,
                                }
                                representation_ms_info['fragments'].append({
                                    media_location_key: segment_url,
                                    'duration': float_or_none(segment_d, representation_ms_info['timescale']),
                                })

                            for num, s in enumerate(representation_ms_info['s']):
                                segment_time = s.get('t') or segment_time
                                segment_d = s['d']
                                add_segment_url()
                                segment_number += 1
                                for r in range(s.get('r', 0)):
                                    segment_time += segment_d
                                    add_segment_url()
                                    segment_number += 1
                                segment_time += segment_d
                    elif 'segment_urls' in representation_ms_info and 's' in representation_ms_info:
                        # No media template
                        # Example: https://www.youtube.com/watch?v=iXZV5uAYMJI
                        # or any YouTube dashsegments video
                        fragments = []
                        segment_index = 0
                        timescale = representation_ms_info['timescale']
                        for s in representation_ms_info['s']:
                            duration = float_or_none(s['d'], timescale)
                            for r in range(s.get('r', 0) + 1):
                                segment_uri = representation_ms_info['segment_urls'][segment_index]
                                fragments.append({
                                    location_key(segment_uri): segment_uri,
                                    'duration': duration,
                                })
                                segment_index += 1
                        representation_ms_info['fragments'] = fragments
                    elif 'segment_urls' in representation_ms_info:
                        # Segment URLs with no SegmentTimeline
                        # Example: https://www.seznam.cz/zpravy/clanek/cesko-zasahne-vitr-o-sile-vichrice-muze-byt-i-zivotu-nebezpecny-39091
                        # https://github.com/ytdl-org/youtube-dl/pull/14844
                        fragments = []
                        segment_duration = float_or_none(
                            representation_ms_info['segment_duration'],
                            representation_ms_info['timescale']) if 'segment_duration' in representation_ms_info else None
                        for segment_url in representation_ms_info['segment_urls']:
                            fragment = {
                                location_key(segment_url): segment_url,
                            }
                            if segment_duration:
                                fragment['duration'] = segment_duration
                            fragments.append(fragment)
                        representation_ms_info['fragments'] = fragments
                    # If there is a fragments key available then we correctly recognized fragmented media.
                    # Otherwise we will assume unfragmented media with direct access. Technically, such
                    # assumption is not necessarily correct since we may simply have no support for
                    # some forms of fragmented media renditions yet, but for now we'll use this fallback.
                    if 'fragments' in representation_ms_info:
                        f.update({
                            # NB: mpd_url may be empty when MPD manifest is parsed from a string
                            'url': mpd_url or base_url,
                            'fragment_base_url': base_url,
                            'fragments': [],
                            'protocol': 'http_dash_segments' if mime_type != 'image/jpeg' else 'mhtml',
                        })
                        if 'initialization_url' in representation_ms_info:
                            initialization_url = representation_ms_info['initialization_url']
                            if not f.get('url'):
                                f['url'] = initialization_url
                            f['fragments'].append({location_key(initialization_url): initialization_url})
                        f['fragments'].extend(representation_ms_info['fragments'])
                        if not period_duration:
                            period_duration = try_get(
                                representation_ms_info,
                                lambda r: sum(frag['duration'] for frag in r['fragments']), float)
                    else:
                        # Assuming direct URL to unfragmented media.
                        f['url'] = base_url
                    if content_type in ('video', 'audio', 'image/jpeg'):
                        f['manifest_stream_number'] = stream_numbers[f['url']]
                        stream_numbers[f['url']] += 1
                        formats.append(f)
                    elif content_type == 'text':
                        subtitles.setdefault(lang or 'und', []).append(f)

        return formats, subtitles

    def _extract_ism_formats(self, *args, **kwargs):
        fmts, subs = self._extract_ism_formats_and_subtitles(*args, **kwargs)
        if subs:
            self._report_ignoring_subs('ISM')
        return fmts

    def _extract_ism_formats_and_subtitles(self, ism_url, video_id, ism_id=None, note=None, errnote=None, fatal=True, data=None, headers={}, query={}):
        res = self._download_xml_handle(
            ism_url, video_id,
            note='Downloading ISM manifest' if note is None else note,
            errnote='Failed to download ISM manifest' if errnote is None else errnote,
            fatal=fatal, data=data, headers=headers, query=query)
        if res is False:
            return [], {}
        ism_doc, urlh = res
        if ism_doc is None:
            return [], {}

        return self._parse_ism_formats_and_subtitles(ism_doc, urlh.geturl(), ism_id)

    def _parse_ism_formats_and_subtitles(self, ism_doc, ism_url, ism_id=None):
        """
        Parse formats from ISM manifest.
        References:
         1. [MS-SSTR]: Smooth Streaming Protocol,
            https://msdn.microsoft.com/en-us/library/ff469518.aspx
        """
        if ism_doc.get('IsLive') == 'TRUE':
            return [], {}

        duration = int(ism_doc.attrib['Duration'])
        timescale = int_or_none(ism_doc.get('TimeScale')) or 10000000

        formats = []
        subtitles = {}
        for stream in ism_doc.findall('StreamIndex'):
            stream_type = stream.get('Type')
            if stream_type not in ('video', 'audio', 'text'):
                continue
            url_pattern = stream.attrib['Url']
            stream_timescale = int_or_none(stream.get('TimeScale')) or timescale
            stream_name = stream.get('Name')
            stream_language = stream.get('Language', 'und')
            for track in stream.findall('QualityLevel'):
                fourcc = track.get('FourCC') or ('AACL' if track.get('AudioTag') == '255' else None)
                # TODO: add support for WVC1 and WMAP
                if fourcc not in ('H264', 'AVC1', 'AACL', 'TTML'):
                    self.report_warning('%s is not a supported codec' % fourcc)
                    continue
                tbr = int(track.attrib['Bitrate']) // 1000
                # [1] does not mention Width and Height attributes. However,
                # they're often present while MaxWidth and MaxHeight are
                # missing, so should be used as fallbacks
                width = int_or_none(track.get('MaxWidth') or track.get('Width'))
                height = int_or_none(track.get('MaxHeight') or track.get('Height'))
                sampling_rate = int_or_none(track.get('SamplingRate'))

                track_url_pattern = re.sub(r'{[Bb]itrate}', track.attrib['Bitrate'], url_pattern)
                track_url_pattern = urllib.parse.urljoin(ism_url, track_url_pattern)

                fragments = []
                fragment_ctx = {
                    'time': 0,
                }
                stream_fragments = stream.findall('c')
                for stream_fragment_index, stream_fragment in enumerate(stream_fragments):
                    fragment_ctx['time'] = int_or_none(stream_fragment.get('t')) or fragment_ctx['time']
                    fragment_repeat = int_or_none(stream_fragment.get('r')) or 1
                    fragment_ctx['duration'] = int_or_none(stream_fragment.get('d'))
                    if not fragment_ctx['duration']:
                        try:
                            next_fragment_time = int(stream_fragment[stream_fragment_index + 1].attrib['t'])
                        except IndexError:
                            next_fragment_time = duration
                        fragment_ctx['duration'] = (next_fragment_time - fragment_ctx['time']) / fragment_repeat
                    for _ in range(fragment_repeat):
                        fragments.append({
                            'url': re.sub(r'{start[ _]time}', str(fragment_ctx['time']), track_url_pattern),
                            'duration': fragment_ctx['duration'] / stream_timescale,
                        })
                        fragment_ctx['time'] += fragment_ctx['duration']

                if stream_type == 'text':
                    subtitles.setdefault(stream_language, []).append({
                        'ext': 'ismt',
                        'protocol': 'ism',
                        'url': ism_url,
                        'manifest_url': ism_url,
                        'fragments': fragments,
                        '_download_params': {
                            'stream_type': stream_type,
                            'duration': duration,
                            'timescale': stream_timescale,
                            'fourcc': fourcc,
                            'language': stream_language,
                            'codec_private_data': track.get('CodecPrivateData'),
                        }
                    })
                elif stream_type in ('video', 'audio'):
                    formats.append({
                        'format_id': join_nonempty(ism_id, stream_name, tbr),
                        'url': ism_url,
                        'manifest_url': ism_url,
                        'ext': 'ismv' if stream_type == 'video' else 'isma',
                        'width': width,
                        'height': height,
                        'tbr': tbr,
                        'asr': sampling_rate,
                        'vcodec': 'none' if stream_type == 'audio' else fourcc,
                        'acodec': 'none' if stream_type == 'video' else fourcc,
                        'protocol': 'ism',
                        'fragments': fragments,
                        'has_drm': ism_doc.find('Protection') is not None,
                        '_download_params': {
                            'stream_type': stream_type,
                            'duration': duration,
                            'timescale': stream_timescale,
                            'width': width or 0,
                            'height': height or 0,
                            'fourcc': fourcc,
                            'language': stream_language,
                            'codec_private_data': track.get('CodecPrivateData'),
                            'sampling_rate': sampling_rate,
                            'channels': int_or_none(track.get('Channels', 2)),
                            'bits_per_sample': int_or_none(track.get('BitsPerSample', 16)),
                            'nal_unit_length_field': int_or_none(track.get('NALUnitLengthField', 4)),
                        },
                    })
        return formats, subtitles

    def _parse_html5_media_entries(self, base_url, webpage, video_id, m3u8_id=None, m3u8_entry_protocol='m3u8_native', mpd_id=None, preference=None, quality=None):
        def absolute_url(item_url):
            return urljoin(base_url, item_url)

        def parse_content_type(content_type):
            if not content_type:
                return {}
            ctr = re.search(r'(?P<mimetype>[^/]+/[^;]+)(?:;\s*codecs="?(?P<codecs>[^"]+))?', content_type)
            if ctr:
                mimetype, codecs = ctr.groups()
                f = parse_codecs(codecs)
                f['ext'] = mimetype2ext(mimetype)
                return f
            return {}

        def _media_formats(src, cur_media_type, type_info=None):
            type_info = type_info or {}
            full_url = absolute_url(src)
            ext = type_info.get('ext') or determine_ext(full_url)
            if ext == 'm3u8':
                is_plain_url = False
                formats = self._extract_m3u8_formats(
                    full_url, video_id, ext='mp4',
                    entry_protocol=m3u8_entry_protocol, m3u8_id=m3u8_id,
                    preference=preference, quality=quality, fatal=False)
            elif ext == 'mpd':
                is_plain_url = False
                formats = self._extract_mpd_formats(
                    full_url, video_id, mpd_id=mpd_id, fatal=False)
            else:
                is_plain_url = True
                formats = [{
                    'url': full_url,
                    'vcodec': 'none' if cur_media_type == 'audio' else None,
                    'ext': ext,
                }]
            return is_plain_url, formats

        entries = []
        # amp-video and amp-audio are very similar to their HTML5 counterparts
        # so we will include them right here (see
        # https://www.ampproject.org/docs/reference/components/amp-video)
        # For dl8-* tags see https://delight-vr.com/documentation/dl8-video/
        _MEDIA_TAG_NAME_RE = r'(?:(?:amp|dl8(?:-live)?)-)?(video|audio)'
        media_tags = [(media_tag, media_tag_name, media_type, '')
                      for media_tag, media_tag_name, media_type
                      in re.findall(r'(?s)(<(%s)[^>]*/>)' % _MEDIA_TAG_NAME_RE, webpage)]
        media_tags.extend(re.findall(
            # We only allow video|audio followed by a whitespace or '>'.
            # Allowing more characters may end up in significant slow down (see
            # https://github.com/ytdl-org/youtube-dl/issues/11979, example URL:
            # http://www.porntrex.com/maps/videositemap.xml).
            r'(?s)(<(?P<tag>%s)(?:\s+[^>]*)?>)(.*?)</(?P=tag)>' % _MEDIA_TAG_NAME_RE, webpage))
        for media_tag, _, media_type, media_content in media_tags:
            media_info = {
                'formats': [],
                'subtitles': {},
            }
            media_attributes = extract_attributes(media_tag)
            src = strip_or_none(media_attributes.get('src'))
            if src:
                f = parse_content_type(media_attributes.get('type'))
                _, formats = _media_formats(src, media_type, f)
                media_info['formats'].extend(formats)
            media_info['thumbnail'] = absolute_url(media_attributes.get('poster'))
            if media_content:
                for source_tag in re.findall(r'<source[^>]+>', media_content):
                    s_attr = extract_attributes(source_tag)
                    # data-video-src and data-src are non standard but seen
                    # several times in the wild
                    src = strip_or_none(dict_get(s_attr, ('src', 'data-video-src', 'data-src')))
                    if not src:
                        continue
                    f = parse_content_type(s_attr.get('type'))
                    is_plain_url, formats = _media_formats(src, media_type, f)
                    if is_plain_url:
                        # width, height, res, label and title attributes are
                        # all not standard but seen several times in the wild
                        labels = [
                            s_attr.get(lbl)
                            for lbl in ('label', 'title')
                            if str_or_none(s_attr.get(lbl))
                        ]
                        width = int_or_none(s_attr.get('width'))
                        height = (int_or_none(s_attr.get('height'))
                                  or int_or_none(s_attr.get('res')))
                        if not width or not height:
                            for lbl in labels:
                                resolution = parse_resolution(lbl)
                                if not resolution:
                                    continue
                                width = width or resolution.get('width')
                                height = height or resolution.get('height')
                        for lbl in labels:
                            tbr = parse_bitrate(lbl)
                            if tbr:
                                break
                        else:
                            tbr = None
                        f.update({
                            'width': width,
                            'height': height,
                            'tbr': tbr,
                            'format_id': s_attr.get('label') or s_attr.get('title'),
                        })
                        f.update(formats[0])
                        media_info['formats'].append(f)
                    else:
                        media_info['formats'].extend(formats)
                for track_tag in re.findall(r'<track[^>]+>', media_content):
                    track_attributes = extract_attributes(track_tag)
                    kind = track_attributes.get('kind')
                    if not kind or kind in ('subtitles', 'captions'):
                        src = strip_or_none(track_attributes.get('src'))
                        if not src:
                            continue
                        lang = track_attributes.get('srclang') or track_attributes.get('lang') or track_attributes.get('label')
                        media_info['subtitles'].setdefault(lang, []).append({
                            'url': absolute_url(src),
                        })
            for f in media_info['formats']:
                f.setdefault('http_headers', {})['Referer'] = base_url
            if media_info['formats'] or media_info['subtitles']:
                entries.append(media_info)
        return entries

    def _extract_akamai_formats(self, *args, **kwargs):
        fmts, subs = self._extract_akamai_formats_and_subtitles(*args, **kwargs)
        if subs:
            self._report_ignoring_subs('akamai')
        return fmts

    def _extract_akamai_formats_and_subtitles(self, manifest_url, video_id, hosts={}):
        signed = 'hdnea=' in manifest_url
        if not signed:
            # https://learn.akamai.com/en-us/webhelp/media-services-on-demand/stream-packaging-user-guide/GUID-BE6C0F73-1E06-483B-B0EA-57984B91B7F9.html
            manifest_url = re.sub(
                r'(?:b=[\d,-]+|(?:__a__|attributes)=off|__b__=\d+)&?',
                '', manifest_url).strip('?')

        formats = []
        subtitles = {}

        hdcore_sign = 'hdcore=3.7.0'
        f4m_url = re.sub(r'(https?://[^/]+)/i/', r'\1/z/', manifest_url).replace('/master.m3u8', '/manifest.f4m')
        hds_host = hosts.get('hds')
        if hds_host:
            f4m_url = re.sub(r'(https?://)[^/]+', r'\1' + hds_host, f4m_url)
        if 'hdcore=' not in f4m_url:
            f4m_url += ('&' if '?' in f4m_url else '?') + hdcore_sign
        f4m_formats = self._extract_f4m_formats(
            f4m_url, video_id, f4m_id='hds', fatal=False)
        for entry in f4m_formats:
            entry.update({'extra_param_to_segment_url': hdcore_sign})
        formats.extend(f4m_formats)

        m3u8_url = re.sub(r'(https?://[^/]+)/z/', r'\1/i/', manifest_url).replace('/manifest.f4m', '/master.m3u8')
        hls_host = hosts.get('hls')
        if hls_host:
            m3u8_url = re.sub(r'(https?://)[^/]+', r'\1' + hls_host, m3u8_url)
        m3u8_formats, m3u8_subtitles = self._extract_m3u8_formats_and_subtitles(
            m3u8_url, video_id, 'mp4', 'm3u8_native',
            m3u8_id='hls', fatal=False)
        formats.extend(m3u8_formats)
        subtitles = self._merge_subtitles(subtitles, m3u8_subtitles)

        http_host = hosts.get('http')
        if http_host and m3u8_formats and not signed:
            REPL_REGEX = r'https?://[^/]+/i/([^,]+),([^/]+),([^/]+)\.csmil/.+'
            qualities = re.match(REPL_REGEX, m3u8_url).group(2).split(',')
            qualities_length = len(qualities)
            if len(m3u8_formats) in (qualities_length, qualities_length + 1):
                i = 0
                for f in m3u8_formats:
                    if f['vcodec'] != 'none':
                        for protocol in ('http', 'https'):
                            http_f = f.copy()
                            del http_f['manifest_url']
                            http_url = re.sub(
                                REPL_REGEX, protocol + fr'://{http_host}/\g<1>{qualities[i]}\3', f['url'])
                            http_f.update({
                                'format_id': http_f['format_id'].replace('hls-', protocol + '-'),
                                'url': http_url,
                                'protocol': protocol,
                            })
                            formats.append(http_f)
                        i += 1

        return formats, subtitles

    def _extract_wowza_formats(self, url, video_id, m3u8_entry_protocol='m3u8_native', skip_protocols=[]):
        query = urllib.parse.urlparse(url).query
        url = re.sub(r'/(?:manifest|playlist|jwplayer)\.(?:m3u8|f4m|mpd|smil)', '', url)
        mobj = re.search(
            r'(?:(?:http|rtmp|rtsp)(?P<s>s)?:)?(?P<url>//[^?]+)', url)
        url_base = mobj.group('url')
        http_base_url = '%s%s:%s' % ('http', mobj.group('s') or '', url_base)
        formats = []

        def manifest_url(manifest):
            m_url = f'{http_base_url}/{manifest}'
            if query:
                m_url += '?%s' % query
            return m_url

        if 'm3u8' not in skip_protocols:
            formats.extend(self._extract_m3u8_formats(
                manifest_url('playlist.m3u8'), video_id, 'mp4',
                m3u8_entry_protocol, m3u8_id='hls', fatal=False))
        if 'f4m' not in skip_protocols:
            formats.extend(self._extract_f4m_formats(
                manifest_url('manifest.f4m'),
                video_id, f4m_id='hds', fatal=False))
        if 'dash' not in skip_protocols:
            formats.extend(self._extract_mpd_formats(
                manifest_url('manifest.mpd'),
                video_id, mpd_id='dash', fatal=False))
        if re.search(r'(?:/smil:|\.smil)', url_base):
            if 'smil' not in skip_protocols:
                rtmp_formats = self._extract_smil_formats(
                    manifest_url('jwplayer.smil'),
                    video_id, fatal=False)
                for rtmp_format in rtmp_formats:
                    rtsp_format = rtmp_format.copy()
                    rtsp_format['url'] = '%s/%s' % (rtmp_format['url'], rtmp_format['play_path'])
                    del rtsp_format['play_path']
                    del rtsp_format['ext']
                    rtsp_format.update({
                        'url': rtsp_format['url'].replace('rtmp://', 'rtsp://'),
                        'format_id': rtmp_format['format_id'].replace('rtmp', 'rtsp'),
                        'protocol': 'rtsp',
                    })
                    formats.extend([rtmp_format, rtsp_format])
        else:
            for protocol in ('rtmp', 'rtsp'):
                if protocol not in skip_protocols:
                    formats.append({
                        'url': f'{protocol}:{url_base}',
                        'format_id': protocol,
                        'protocol': protocol,
                    })
        return formats

    def _find_jwplayer_data(self, webpage, video_id=None, transform_source=js_to_json):
        mobj = re.search(
            r'(?s)jwplayer\((?P<quote>[\'"])[^\'" ]+(?P=quote)\)(?!</script>).*?\.setup\s*\((?P<options>[^)]+)\)',
            webpage)
        if mobj:
            try:
                jwplayer_data = self._parse_json(mobj.group('options'),
                                                 video_id=video_id,
                                                 transform_source=transform_source)
            except ExtractorError:
                pass
            else:
                if isinstance(jwplayer_data, dict):
                    return jwplayer_data

    def _extract_jwplayer_data(self, webpage, video_id, *args, **kwargs):
        jwplayer_data = self._find_jwplayer_data(
            webpage, video_id, transform_source=js_to_json)
        return self._parse_jwplayer_data(
            jwplayer_data, video_id, *args, **kwargs)

    def _parse_jwplayer_data(self, jwplayer_data, video_id=None, require_title=True,
                             m3u8_id=None, mpd_id=None, rtmp_params=None, base_url=None):
        # JWPlayer backward compatibility: flattened playlists
        # https://github.com/jwplayer/jwplayer/blob/v7.4.3/src/js/api/config.js#L81-L96
        if 'playlist' not in jwplayer_data:
            jwplayer_data = {'playlist': [jwplayer_data]}

        entries = []

        # JWPlayer backward compatibility: single playlist item
        # https://github.com/jwplayer/jwplayer/blob/v7.7.0/src/js/playlist/playlist.js#L10
        if not isinstance(jwplayer_data['playlist'], list):
            jwplayer_data['playlist'] = [jwplayer_data['playlist']]

        for video_data in jwplayer_data['playlist']:
            # JWPlayer backward compatibility: flattened sources
            # https://github.com/jwplayer/jwplayer/blob/v7.4.3/src/js/playlist/item.js#L29-L35
            if 'sources' not in video_data:
                video_data['sources'] = [video_data]

            this_video_id = video_id or video_data['mediaid']

            formats = self._parse_jwplayer_formats(
                video_data['sources'], video_id=this_video_id, m3u8_id=m3u8_id,
                mpd_id=mpd_id, rtmp_params=rtmp_params, base_url=base_url)

            subtitles = {}
            tracks = video_data.get('tracks')
            if tracks and isinstance(tracks, list):
                for track in tracks:
                    if not isinstance(track, dict):
                        continue
                    track_kind = track.get('kind')
                    if not track_kind or not isinstance(track_kind, str):
                        continue
                    if track_kind.lower() not in ('captions', 'subtitles'):
                        continue
                    track_url = urljoin(base_url, track.get('file'))
                    if not track_url:
                        continue
                    subtitles.setdefault(track.get('label') or 'en', []).append({
                        'url': self._proto_relative_url(track_url)
                    })

            entry = {
                'id': this_video_id,
                'title': unescapeHTML(video_data['title'] if require_title else video_data.get('title')),
                'description': clean_html(video_data.get('description')),
                'thumbnail': urljoin(base_url, self._proto_relative_url(video_data.get('image'))),
                'timestamp': int_or_none(video_data.get('pubdate')),
                'duration': float_or_none(jwplayer_data.get('duration') or video_data.get('duration')),
                'subtitles': subtitles,
            }
            # https://github.com/jwplayer/jwplayer/blob/master/src/js/utils/validator.js#L32
            if len(formats) == 1 and re.search(r'^(?:http|//).*(?:youtube\.com|youtu\.be)/.+', formats[0]['url']):
                entry.update({
                    '_type': 'url_transparent',
                    'url': formats[0]['url'],
                })
            else:
                self._sort_formats(formats)
                entry['formats'] = formats
            entries.append(entry)
        if len(entries) == 1:
            return entries[0]
        else:
            return self.playlist_result(entries)

    def _parse_jwplayer_formats(self, jwplayer_sources_data, video_id=None,
                                m3u8_id=None, mpd_id=None, rtmp_params=None, base_url=None):
        urls = []
        formats = []
        for source in jwplayer_sources_data:
            if not isinstance(source, dict):
                continue
            source_url = urljoin(
                base_url, self._proto_relative_url(source.get('file')))
            if not source_url or source_url in urls:
                continue
            urls.append(source_url)
            source_type = source.get('type') or ''
            ext = mimetype2ext(source_type) or determine_ext(source_url)
            if source_type == 'hls' or ext == 'm3u8':
                formats.extend(self._extract_m3u8_formats(
                    source_url, video_id, 'mp4', entry_protocol='m3u8_native',
                    m3u8_id=m3u8_id, fatal=False))
            elif source_type == 'dash' or ext == 'mpd':
                formats.extend(self._extract_mpd_formats(
                    source_url, video_id, mpd_id=mpd_id, fatal=False))
            elif ext == 'smil':
                formats.extend(self._extract_smil_formats(
                    source_url, video_id, fatal=False))
            # https://github.com/jwplayer/jwplayer/blob/master/src/js/providers/default.js#L67
            elif source_type.startswith('audio') or ext in (
                    'oga', 'aac', 'mp3', 'mpeg', 'vorbis'):
                formats.append({
                    'url': source_url,
                    'vcodec': 'none',
                    'ext': ext,
                })
            else:
                height = int_or_none(source.get('height'))
                if height is None:
                    # Often no height is provided but there is a label in
                    # format like "1080p", "720p SD", or 1080.
                    height = int_or_none(self._search_regex(
                        r'^(\d{3,4})[pP]?(?:\b|$)', str(source.get('label') or ''),
                        'height', default=None))
                a_format = {
                    'url': source_url,
                    'width': int_or_none(source.get('width')),
                    'height': height,
                    'tbr': int_or_none(source.get('bitrate')),
                    'ext': ext,
                }
                if source_url.startswith('rtmp'):
                    a_format['ext'] = 'flv'
                    # See com/longtailvideo/jwplayer/media/RTMPMediaProvider.as
                    # of jwplayer.flash.swf
                    rtmp_url_parts = re.split(
                        r'((?:mp4|mp3|flv):)', source_url, 1)
                    if len(rtmp_url_parts) == 3:
                        rtmp_url, prefix, play_path = rtmp_url_parts
                        a_format.update({
                            'url': rtmp_url,
                            'play_path': prefix + play_path,
                        })
                    if rtmp_params:
                        a_format.update(rtmp_params)
                formats.append(a_format)
        return formats

    def _live_title(self, name):
        self._downloader.deprecation_warning('yt_dlp.InfoExtractor._live_title is deprecated and does not work as expected')
        return name

    def _int(self, v, name, fatal=False, **kwargs):
        res = int_or_none(v, **kwargs)
        if res is None:
            msg = f'Failed to extract {name}: Could not parse value {v!r}'
            if fatal:
                raise ExtractorError(msg)
            else:
                self.report_warning(msg)
        return res

    def _float(self, v, name, fatal=False, **kwargs):
        res = float_or_none(v, **kwargs)
        if res is None:
            msg = f'Failed to extract {name}: Could not parse value {v!r}'
            if fatal:
                raise ExtractorError(msg)
            else:
                self.report_warning(msg)
        return res

    def _set_cookie(self, domain, name, value, expire_time=None, port=None,
                    path='/', secure=False, discard=False, rest={}, **kwargs):
        cookie = http.cookiejar.Cookie(
            0, name, value, port, port is not None, domain, True,
            domain.startswith('.'), path, True, secure, expire_time,
            discard, None, None, rest)
        self.cookiejar.set_cookie(cookie)

    def _get_cookies(self, url):
        """ Return a http.cookies.SimpleCookie with the cookies for the url """
        return http.cookies.SimpleCookie(self._downloader._calc_cookies(url))

    def _apply_first_set_cookie_header(self, url_handle, cookie):
        """
        Apply first Set-Cookie header instead of the last. Experimental.

        Some sites (e.g. [1-3]) may serve two cookies under the same name
        in Set-Cookie header and expect the first (old) one to be set rather
        than second (new). However, as of RFC6265 the newer one cookie
        should be set into cookie store what actually happens.
        We will workaround this issue by resetting the cookie to
        the first one manually.
        1. https://new.vk.com/
        2. https://github.com/ytdl-org/youtube-dl/issues/9841#issuecomment-227871201
        3. https://learning.oreilly.com/
        """
        for header, cookies in url_handle.headers.items():
            if header.lower() != 'set-cookie':
                continue
            cookies = cookies.encode('iso-8859-1').decode('utf-8')
            cookie_value = re.search(
                r'%s=(.+?);.*?\b[Dd]omain=(.+?)(?:[,;]|$)' % cookie, cookies)
            if cookie_value:
                value, domain = cookie_value.groups()
                self._set_cookie(domain, cookie, value)
                break

    @classmethod
    def get_testcases(cls, include_onlymatching=False):
        t = getattr(cls, '_TEST', None)
        if t:
            assert not hasattr(cls, '_TESTS'), f'{cls.ie_key()}IE has _TEST and _TESTS'
            tests = [t]
        else:
            tests = getattr(cls, '_TESTS', [])
        for t in tests:
            if not include_onlymatching and t.get('only_matching', False):
                continue
            t['name'] = cls.ie_key()
            yield t

    @classproperty
    def age_limit(cls):
        """Get age limit from the testcases"""
        return max(traverse_obj(
            tuple(cls.get_testcases(include_onlymatching=False)),
            (..., (('playlist', 0), None), 'info_dict', 'age_limit')) or [0])

    @classmethod
    def is_suitable(cls, age_limit):
        """Test whether the extractor is generally suitable for the given age limit"""
        return not age_restricted(cls.age_limit, age_limit)

    @classmethod
    def description(cls, *, markdown=True, search_examples=None):
        """Description of the extractor"""
        desc = ''
        if cls._NETRC_MACHINE:
            if markdown:
                desc += f' [<abbr title="netrc machine"><em>{cls._NETRC_MACHINE}</em></abbr>]'
            else:
                desc += f' [{cls._NETRC_MACHINE}]'
        if cls.IE_DESC is False:
            desc += ' [HIDDEN]'
        elif cls.IE_DESC:
            desc += f' {cls.IE_DESC}'
        if cls.SEARCH_KEY:
            desc += f'; "{cls.SEARCH_KEY}:" prefix'
            if search_examples:
                _COUNTS = ('', '5', '10', 'all')
                desc += f' (Example: "{cls.SEARCH_KEY}{random.choice(_COUNTS)}:{random.choice(search_examples)}")'
        if not cls.working():
            desc += ' (**Currently broken**)' if markdown else ' (Currently broken)'

        name = f' - **{cls.IE_NAME}**' if markdown else cls.IE_NAME
        return f'{name}:{desc}' if desc else name

    def extract_subtitles(self, *args, **kwargs):
        if (self.get_param('writesubtitles', False)
                or self.get_param('listsubtitles')):
            return self._get_subtitles(*args, **kwargs)
        return {}

    def _get_subtitles(self, *args, **kwargs):
        raise NotImplementedError('This method must be implemented by subclasses')

    def extract_comments(self, *args, **kwargs):
        if not self.get_param('getcomments'):
            return None
        generator = self._get_comments(*args, **kwargs)

        def extractor():
            comments = []
            interrupted = True
            try:
                while True:
                    comments.append(next(generator))
            except StopIteration:
                interrupted = False
            except KeyboardInterrupt:
                self.to_screen('Interrupted by user')
            except Exception as e:
                if self.get_param('ignoreerrors') is not True:
                    raise
                self._downloader.report_error(e)
            comment_count = len(comments)
            self.to_screen(f'Extracted {comment_count} comments')
            return {
                'comments': comments,
                'comment_count': None if interrupted else comment_count
            }
        return extractor

    def _get_comments(self, *args, **kwargs):
        raise NotImplementedError('This method must be implemented by subclasses')

    @staticmethod
    def _merge_subtitle_items(subtitle_list1, subtitle_list2):
        """ Merge subtitle items for one language. Items with duplicated URLs/data
        will be dropped. """
        list1_data = {(item.get('url'), item.get('data')) for item in subtitle_list1}
        ret = list(subtitle_list1)
        ret.extend(item for item in subtitle_list2 if (item.get('url'), item.get('data')) not in list1_data)
        return ret

    @classmethod
    def _merge_subtitles(cls, *dicts, target=None):
        """ Merge subtitle dictionaries, language by language. """
        if target is None:
            target = {}
        for d in dicts:
            for lang, subs in d.items():
                target[lang] = cls._merge_subtitle_items(target.get(lang, []), subs)
        return target

    def extract_automatic_captions(self, *args, **kwargs):
        if (self.get_param('writeautomaticsub', False)
                or self.get_param('listsubtitles')):
            return self._get_automatic_captions(*args, **kwargs)
        return {}

    def _get_automatic_captions(self, *args, **kwargs):
        raise NotImplementedError('This method must be implemented by subclasses')

    @functools.cached_property
    def _cookies_passed(self):
        """Whether cookies have been passed to YoutubeDL"""
        return self.get_param('cookiefile') is not None or self.get_param('cookiesfrombrowser') is not None

    def mark_watched(self, *args, **kwargs):
        if not self.get_param('mark_watched', False):
            return
        if self.supports_login() and self._get_login_info()[0] is not None or self._cookies_passed:
            self._mark_watched(*args, **kwargs)

    def _mark_watched(self, *args, **kwargs):
        raise NotImplementedError('This method must be implemented by subclasses')

    def geo_verification_headers(self):
        headers = {}
        geo_verification_proxy = self.get_param('geo_verification_proxy')
        if geo_verification_proxy:
            headers['Ytdl-request-proxy'] = geo_verification_proxy
        return headers

    def _generic_id(self, url):
        return urllib.parse.unquote(os.path.splitext(url.rstrip('/').split('/')[-1])[0])

    def _generic_title(self, url):
        return urllib.parse.unquote(os.path.splitext(url_basename(url))[0])

    @staticmethod
    def _availability(is_private=None, needs_premium=None, needs_subscription=None, needs_auth=None, is_unlisted=None):
        all_known = all(map(
            lambda x: x is not None,
            (is_private, needs_premium, needs_subscription, needs_auth, is_unlisted)))
        return (
            'private' if is_private
            else 'premium_only' if needs_premium
            else 'subscriber_only' if needs_subscription
            else 'needs_auth' if needs_auth
            else 'unlisted' if is_unlisted
            else 'public' if all_known
            else None)

    def _configuration_arg(self, key, default=NO_DEFAULT, *, ie_key=None, casesense=False):
        '''
        @returns            A list of values for the extractor argument given by "key"
                            or "default" if no such key is present
        @param default      The default value to return when the key is not present (default: [])
        @param casesense    When false, the values are converted to lower case
        '''
        val = traverse_obj(
            self._downloader.params, ('extractor_args', (ie_key or self.ie_key()).lower(), key))
        if val is None:
            return [] if default is NO_DEFAULT else default
        return list(val) if casesense else [x.lower() for x in val]

    def _yes_playlist(self, playlist_id, video_id, smuggled_data=None, *, playlist_label='playlist', video_label='video'):
        if not playlist_id or not video_id:
            return not video_id

        no_playlist = (smuggled_data or {}).get('force_noplaylist')
        if no_playlist is not None:
            return not no_playlist

        video_id = '' if video_id is True else f' {video_id}'
        playlist_id = '' if playlist_id is True else f' {playlist_id}'
        if self.get_param('noplaylist'):
            self.to_screen(f'Downloading just the {video_label}{video_id} because of --no-playlist')
            return False
        self.to_screen(f'Downloading {playlist_label}{playlist_id} - add --no-playlist to download just the {video_label}{video_id}')
        return True


class SearchInfoExtractor(InfoExtractor):
    """
    Base class for paged search queries extractors.
    They accept URLs in the format _SEARCH_KEY(|all|[0-9]):{query}
    Instances should define _SEARCH_KEY and optionally _MAX_RESULTS
    """

    _MAX_RESULTS = float('inf')

    @classmethod
    def _make_valid_url(cls):
        return r'%s(?P<prefix>|[1-9][0-9]*|all):(?P<query>[\s\S]+)' % cls._SEARCH_KEY

    def _real_extract(self, query):
        prefix, query = self._match_valid_url(query).group('prefix', 'query')
        if prefix == '':
            return self._get_n_results(query, 1)
        elif prefix == 'all':
            return self._get_n_results(query, self._MAX_RESULTS)
        else:
            n = int(prefix)
            if n <= 0:
                raise ExtractorError(f'invalid download number {n} for query "{query}"')
            elif n > self._MAX_RESULTS:
                self.report_warning('%s returns max %i results (you requested %i)' % (self._SEARCH_KEY, self._MAX_RESULTS, n))
                n = self._MAX_RESULTS
            return self._get_n_results(query, n)

    def _get_n_results(self, query, n):
        """Get a specified number of results for a query.
        Either this function or _search_results must be overridden by subclasses """
        return self.playlist_result(
            itertools.islice(self._search_results(query), 0, None if n == float('inf') else n),
            query, query)

    def _search_results(self, query):
        """Returns an iterator of search results"""
        raise NotImplementedError('This method must be implemented by subclasses')

    @classproperty
    def SEARCH_KEY(cls):
        return cls._SEARCH_KEY<|MERGE_RESOLUTION|>--- conflicted
+++ resolved
@@ -734,16 +734,10 @@
     def _create_request(self, url_or_request, data=None, headers=None, query=None):
         if isinstance(url_or_request, urllib.request.Request):
             return update_Request(url_or_request, data=data, headers=headers, query=query)
-<<<<<<< HEAD
         elif isinstance(url_or_request, Request):
             url_or_request.update(data=data, headers=headers, query=query)
             return url_or_request
         return Request(url_or_request, data, headers, query=query)
-=======
-        if query:
-            url_or_request = update_url_query(url_or_request, query)
-        return sanitized_Request(url_or_request, data, headers or {})
->>>>>>> 962ffcf8
 
     def _request_webpage(self, url_or_request, video_id, note=None, errnote=None, fatal=True, data=None, headers=None, query=None, expected_status=None):
         """

--- conflicted
+++ resolved
@@ -1,10 +1,6 @@
-<<<<<<< HEAD
-# flake8: noqa: 401
+# flake8: noqa: F401
 import warnings
 
-=======
-# flake8: noqa: F401
->>>>>>> feebf6d0
 from .common import (
     HEADRequest,
     PUTRequest,
@@ -13,7 +9,6 @@
     RequestHandler,
     Response,
 )
-from .exceptions import RequiredDependencyNotInstalled
 
 # isort: split
 # TODO: all request handlers should be safely imported
@@ -21,7 +16,7 @@
 
 try:
     from . import _curlcffi  # noqa: F401
-except RequiredDependencyNotInstalled:
+except ImportError:
     pass
 except Exception as e:
     warnings.warn(f'Failed to import curl_cffi handler: {e}')
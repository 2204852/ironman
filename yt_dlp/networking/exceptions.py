from __future__ import annotations

import typing
import urllib.error

from ..utils import YoutubeDLError, deprecation_warning

if typing.TYPE_CHECKING:
    from .common import RequestHandler, Response


class RequiredDependencyNotInstalled(ImportError):
    pass


class RequestError(YoutubeDLError):
    def __init__(
        self,
        msg: str | None = None,
        cause: Exception | str | None = None,
        handler: RequestHandler = None
    ):
        self.handler = handler
        self.cause = cause
        if not msg and cause:
            msg = str(cause)
        super().__init__(msg)


class UnsupportedRequest(RequestError):
    """raised when a handler cannot handle a request"""
    pass


class NoSupportingHandlers(RequestError):
    """raised when no handlers can support a request for various reasons"""

    def __init__(self, unsupported_errors: list[UnsupportedRequest], unexpected_errors: list[Exception]):
        self.unsupported_errors = unsupported_errors or []
        self.unexpected_errors = unexpected_errors or []

        # Print a quick summary of the errors
        err_handler_map = {}
        for err in unsupported_errors:
            err_handler_map.setdefault(err.msg, []).append(err.handler.RH_NAME)

        reason_str = ', '.join([f'{msg} ({", ".join(handlers)})' for msg, handlers in err_handler_map.items()])
        if unexpected_errors:
            reason_str = ' + '.join(filter(None, [reason_str, f'{len(unexpected_errors)} unexpected error(s)']))

        err_str = 'Unable to handle request'
        if reason_str:
            err_str += f': {reason_str}'

        super().__init__(msg=err_str)


class TransportError(RequestError):
    """Network related errors"""


class HTTPError(RequestError):
    def __init__(self, response: Response, redirect_loop=False):
        self.response = response
        self.status = response.status
        self.reason = response.reason
        self.redirect_loop = redirect_loop
        msg = f'HTTP Error {response.status}: {response.reason}'
        if redirect_loop:
            msg += ' (redirect loop detected)'

        super().__init__(msg=msg)

    def close(self):
        self.response.close()

    def __repr__(self):
        return f'<HTTPError {self.status}: {self.reason}>'


class IncompleteRead(TransportError):
<<<<<<< HEAD
    def __init__(self, partial=None, expected=None, **kwargs):
=======
    def __init__(self, partial: int, expected: int = None, **kwargs):
>>>>>>> feebf6d0
        self.partial = partial
        if isinstance(partial, int):
            self.partial = [b''] * partial
        self.expected = expected
<<<<<<< HEAD
        msg = f'{len(self.partial) if partial is not None else "unknown"} bytes read'
=======
        msg = f'{partial} bytes read'
>>>>>>> feebf6d0
        if expected is not None:
            msg += f', {expected} more expected'

        super().__init__(msg=msg, **kwargs)

    def __repr__(self):
        return f'<IncompleteRead: {self.msg}>'


class SSLError(TransportError):
    pass


class CertificateVerifyError(SSLError):
    """Raised when certificate validated has failed"""
    pass


class ProxyError(TransportError):
    pass


class _CompatHTTPError(urllib.error.HTTPError, HTTPError):
    """
    Provides backwards compatibility with urllib.error.HTTPError.
    Do not use this class directly, use HTTPError instead.
    """

    def __init__(self, http_error: HTTPError):
        super().__init__(
            url=http_error.response.url,
            code=http_error.status,
            msg=http_error.msg,
            hdrs=http_error.response.headers,
            fp=http_error.response
        )
        self._closer.close_called = True  # Disable auto close
        self._http_error = http_error
        HTTPError.__init__(self, http_error.response, redirect_loop=http_error.redirect_loop)

    @property
    def status(self):
        return self._http_error.status

    @status.setter
    def status(self, value):
        return

    @property
    def reason(self):
        return self._http_error.reason

    @reason.setter
    def reason(self, value):
        return

    @property
    def headers(self):
        deprecation_warning('HTTPError.headers is deprecated, use HTTPError.response.headers instead')
        return self._http_error.response.headers

    @headers.setter
    def headers(self, value):
        return

    def info(self):
        deprecation_warning('HTTPError.info() is deprecated, use HTTPError.response.headers instead')
        return self.response.headers

    def getcode(self):
        deprecation_warning('HTTPError.getcode is deprecated, use HTTPError.status instead')
        return self.status

    def geturl(self):
        deprecation_warning('HTTPError.geturl is deprecated, use HTTPError.response.url instead')
        return self.response.url

    @property
    def code(self):
        deprecation_warning('HTTPError.code is deprecated, use HTTPError.status instead')
        return self.status

    @code.setter
    def code(self, value):
        return

    @property
    def url(self):
        deprecation_warning('HTTPError.url is deprecated, use HTTPError.response.url instead')
        return self.response.url

    @url.setter
    def url(self, value):
        return

    @property
    def hdrs(self):
        deprecation_warning('HTTPError.hdrs is deprecated, use HTTPError.response.headers instead')
        return self.response.headers

    @hdrs.setter
    def hdrs(self, value):
        return

    @property
    def filename(self):
        deprecation_warning('HTTPError.filename is deprecated, use HTTPError.response.url instead')
        return self.response.url

    @filename.setter
    def filename(self, value):
        return

    def __getattr__(self, name):
        # File operations are passed through the response.
        # Warn for some commonly used ones
        passthrough_warnings = {
            'read': 'response.read()',
            # technically possibly due to passthrough, but we should discourage this
            'get_header': 'response.get_header()',
            'readable': 'response.readable()',
            'closed': 'response.closed',
            'tell': 'response.tell()',
        }
        if name in passthrough_warnings:
            deprecation_warning(f'HTTPError.{name} is deprecated, use HTTPError.{passthrough_warnings[name]} instead')
        return super().__getattr__(name)

    def __str__(self):
        return str(self._http_error)

    def __repr__(self):
        return repr(self._http_error)


network_exceptions = (HTTPError, TransportError)<|MERGE_RESOLUTION|>--- conflicted
+++ resolved
@@ -7,10 +7,6 @@
 
 if typing.TYPE_CHECKING:
     from .common import RequestHandler, Response
-
-
-class RequiredDependencyNotInstalled(ImportError):
-    pass
 
 
 class RequestError(YoutubeDLError):
@@ -79,20 +75,10 @@
 
 
 class IncompleteRead(TransportError):
-<<<<<<< HEAD
-    def __init__(self, partial=None, expected=None, **kwargs):
-=======
     def __init__(self, partial: int, expected: int = None, **kwargs):
->>>>>>> feebf6d0
         self.partial = partial
-        if isinstance(partial, int):
-            self.partial = [b''] * partial
         self.expected = expected
-<<<<<<< HEAD
-        msg = f'{len(self.partial) if partial is not None else "unknown"} bytes read'
-=======
         msg = f'{partial} bytes read'
->>>>>>> feebf6d0
         if expected is not None:
             msg += f', {expected} more expected'
 

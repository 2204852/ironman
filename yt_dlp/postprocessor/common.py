--- conflicted
+++ resolved
@@ -1,11 +1,6 @@
 import functools
 import json
 import os
-<<<<<<< HEAD
-import time
-=======
-import urllib.error
->>>>>>> d380fc16
 
 from ..networking import Request
 from ..utils import (
@@ -203,12 +198,7 @@
         self.write_debug(f'{self.PP_NAME} query: {url}')
         for retry in RetryManager(self.get_param('extractor_retries', 3), self._retry_download):
             try:
-<<<<<<< HEAD
                 rsp = self._downloader.urlopen(Request(url))
-                return json.loads(rsp.read().decode(rsp.info().get_param('charset') or 'utf-8'))
-=======
-                rsp = self._downloader.urlopen(sanitized_Request(url))
->>>>>>> d380fc16
             except network_exceptions as e:
                 if isinstance(e, HTTPError) and e.code in expected_http_errors:
                     return None

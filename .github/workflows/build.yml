--- conflicted
+++ resolved
@@ -125,15 +125,10 @@
           python=3.10.*
           brotli-python
           EOF
-<<<<<<< HEAD
-          sed -E '/^(brotli|secretstorage|curl_cffi).*/d' requirements.txt >> "$reqs"
-          mamba create -n build --file "$reqs"
-=======
           python devscripts/install_deps.py --print \
             --exclude brotli --exclude brotlicffi \
             --include secretstorage --include pyinstaller >> ./requirements.txt
           mamba create -n build --file ./requirements.txt
->>>>>>> 3876429d
 
       - name: Prepare
         run: |
@@ -247,27 +242,26 @@
       # NB: Building universal2 does not work with python from actions/setup-python
       - name: Install Requirements
         run: |
-<<<<<<< HEAD
-          brew install coreutils gnu-sed
-          python3 -m pip install -U --user pip setuptools wheel delocate
-          # curl_cffi must be removed from reqs
-          gsed -i -E '/^curl_cffi.*/d' requirements.txt
-          python3 -m pip install -U --user --no-binary :all: 'Pyinstaller>=6.3' -r requirements.txt
-          mkdir curl_cffi_whls curl_cffi_universal2
-          python3 -m pip download --only-binary=:all: --platform macosx_11_0_arm64 'curl_cffi>=0.5.10,<0.6.0' --pre -d curl_cffi_whls
-          python3 -m pip download --only-binary=:all: --platform macosx_11_0_x86_64 'curl_cffi>=0.5.10,<0.6.0' --pre -d curl_cffi_whls
-          python3 -m delocate.cmd.delocate_fuse curl_cffi_whls/curl_cffi* -w curl_cffi_universal2
-          python3 -m delocate.cmd.delocate_fuse curl_cffi_whls/cffi-* -w curl_cffi_universal2
-          cd curl_cffi_universal2
-          for file in *cffi-*x86_64*; do mv -n -- "${file}" "${file/x86_64/universal2}"; done
-          python3 -m pip install -U --user curl_cffi-* cffi-*
-=======
           brew install coreutils
           python3 devscripts/install_deps.py --user -o --include build
           python3 devscripts/install_deps.py --print --include pyinstaller > requirements.txt
           # We need to ignore wheels otherwise we break universal2 builds
           python3 -m pip install -U --user --no-binary :all: -r requirements.txt
->>>>>>> 3876429d
+          # We need to fuse our own universal2 wheels for curl_cffi
+          python3 -m pip install -U --user delocate
+          mkdir curl_cffi_whls curl_cffi_universal2
+          for platform in "macosx_11_0_arm64" "macosx_11_0_x86_64"; do
+            python3 -m pip download \
+              --only-binary=:all: \
+              --platform "${platform}" \
+              --pre -d curl_cffi_whls \
+              'curl_cffi>=0.5.10,<0.6.0'  # Keep this in sync with pyproject.toml
+          done
+          python3 -m delocate.cmd.delocate_fuse curl_cffi_whls/curl_cffi*.whl -w curl_cffi_universal2
+          python3 -m delocate.cmd.delocate_fuse curl_cffi_whls/cffi*.whl -w curl_cffi_universal2
+          cd curl_cffi_universal2
+          for wheel in *cffi*.whl; do mv -n -- "${wheel}" "${wheel/x86_64/universal2}"; done
+          python3 -m pip install -U --user *cffi*.whl
 
       - name: Prepare
         run: |
@@ -414,15 +408,9 @@
           architecture: "x86"
       - name: Install Requirements
         run: |
-<<<<<<< HEAD
-          python -m pip install -U pip setuptools wheel
-          Get-Content -Path requirements.txt | where {$_ -notlike 'curl_cffi*'} | Set-Content requirements_used.txt
-          pip install -U "https://yt-dlp.github.io/Pyinstaller-Builds/i686/pyinstaller-5.8.0-py3-none-any.whl" -r requirements_used.txt
-=======
           python devscripts/install_deps.py -o --include build
           python devscripts/install_deps.py
           python -m pip install -U "https://yt-dlp.github.io/Pyinstaller-Builds/i686/pyinstaller-5.8.0-py3-none-any.whl"
->>>>>>> 3876429d
 
       - name: Prepare
         run: |

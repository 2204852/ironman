--- conflicted
+++ resolved
@@ -1516,33 +1516,13 @@
 Some extractors accept additional arguments which can be passed using `--extractor-args KEY:ARGS`. `ARGS` is a `;` (semicolon) seperated string of `ARG=VAL1,VAL2`. Eg: `--extractor-args "youtube:player_client=android_agegate,web;include_live_dash" --extractor-args "funimation:version=uncut"`
 
 The following extractors use this feature:
-<<<<<<< HEAD
-* **youtube**
-    * `skip`: `hls` or `dash` (or both) to skip download of the respective manifests
-    * `player_client`: Clients to extract video data from. The main clients are `web`, `android`, `ios`, `mweb`. These also have `_music`, `_embedded`, `_agegate`, and `_creator` variants (Eg: `web_embedded`) (`mweb` has only `_agegate`). By default, `android,web` is used, but the agegate and creator variants are added as required for age-gated videos. Similarly the music variants are added for `music.youtube.com` urls. You can also use `all` to use all the clients
-    * `player_skip`: Skip some network requests that are generally needed for robust extraction. One or more of `configs` (skip client configs), `webpage` (skip initial webpage), `js` (skip js player). While these options can help reduce the number of requests needed or avoid some rate-limiting, they could cause some issues. See [#860](https://github.com/yt-dlp/yt-dlp/pull/860) for more details
-    * `include_live_dash`: Include live dash formats (These formats don't download properly)
-    * `download_live_from_start`: Download live from the beginning. Implicitly enables `include_live_dash` (experimental)
-    * `comment_sort`: `top` or `new` (default) - choose comment sorting mode (on YouTube's side).
-    * `max_comments`: Maximum amount of comments to download (default all).
-    * `max_comment_depth`: Maximum depth for nested comments. YouTube supports depths 1 or 2 (default).
-* **youtubetab**
-  (YouTube playlists, channels, feeds, etc.)
-   * `skip`: One or more of `webpage` (skip initial webpage download), `authcheck` (allow the download of playlists requiring authentication when no initial webpage is downloaded. This may cause unwanted behavior, see [#1122](https://github.com/yt-dlp/yt-dlp/pull/1122) for more details)
-
-* **funimation**
-    * `language`: Languages to extract. Eg: `funimation:language=english,japanese`
-    * `version`: The video version to extract - `uncut` or `simulcast`
-
-* **vikiChannel**
-    * `video_types`: Types of videos to download - one or more of `episodes`, `movies`, `clips`, `trailers`
-=======
 
 #### youtube
 * `skip`: `hls` or `dash` (or both) to skip download of the respective manifests
 * `player_client`: Clients to extract video data from. The main clients are `web`, `android`, `ios`, `mweb`. These also have `_music`, `_embedded`, `_agegate`, and `_creator` variants (Eg: `web_embedded`) (`mweb` has only `_agegate`). By default, `android,web` is used, but the agegate and creator variants are added as required for age-gated videos. Similarly the music variants are added for `music.youtube.com` urls. You can also use `all` to use all the clients
 * `player_skip`: Skip some network requests that are generally needed for robust extraction. One or more of `configs` (skip client configs), `webpage` (skip initial webpage), `js` (skip js player). While these options can help reduce the number of requests needed or avoid some rate-limiting, they could cause some issues. See [#860](https://github.com/yt-dlp/yt-dlp/pull/860) for more details
 * `include_live_dash`: Include live dash formats (These formats don't download properly)
+* `download_live_from_start`: Download live from the beginning. Implicitly enables `include_live_dash` (experimental)
 * `comment_sort`: `top` or `new` (default) - choose comment sorting mode (on YouTube's side)
 * `max_comments`: Maximum amount of comments to download (default all)
 * `max_comment_depth`: Maximum depth for nested comments. YouTube supports depths 1 or 2 (default)
@@ -1556,7 +1536,6 @@
 
 #### vikichannel
 * `video_types`: Types of videos to download - one or more of `episodes`, `movies`, `clips`, `trailers`
->>>>>>> 6b301aaa
 
 NOTE: These options may be changed/removed in the future without concern for backward compatibility
 

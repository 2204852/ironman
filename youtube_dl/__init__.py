#!/usr/bin/env python
# -*- coding: utf-8 -*-

__authors__  = (
    'Ricardo Garcia Gonzalez',
    'Danny Colligan',
    'Benjamin Johnson',
    'Vasyl\' Vavrychuk',
    'Witold Baryluk',
    'Paweł Paprota',
    'Gergely Imreh',
    'Rogério Brito',
    'Philipp Hagemeister',
    'Sören Schulze',
    'Kevin Ngo',
    'Ori Avtalion',
    'shizeeg',
    'Filippo Valsorda',
    'Christian Albrecht',
    'Dave Vasilevsky',
    'Jaime Marquínez Ferrándiz',
    'Jeff Crouse',
    'Osama Khalid',
    'Michael Walter',
    'M. Yasoob Ullah Khalid',
    'Julien Fraichard',
    'Johny Mo Swag',
    'Axel Noack',
    'Albert Kim',
    'Pierre Rudloff',
    'Huarong Huo',
    'Ismael Mejía',
    'Steffan \'Ruirize\' James',
)

__license__ = 'Public Domain'

import codecs
import getpass
import optparse
import os
import random
import re
import shlex
import socket
import subprocess
import sys
import warnings
import platform


from .utils import *
from .update import update_self
from .version import __version__
from .FileDownloader import *
from .extractor import gen_extractors
from .YoutubeDL import YoutubeDL
from .PostProcessor import *

def parseOpts(overrideArguments=None):
    def _readOptions(filename_bytes):
        try:
            optionf = open(filename_bytes)
        except IOError:
            return [] # silently skip if file is not present
        try:
            res = []
            for l in optionf:
                res += shlex.split(l, comments=True)
        finally:
            optionf.close()
        return res

    def _format_option_string(option):
        ''' ('-o', '--option') -> -o, --format METAVAR'''

        opts = []

        if option._short_opts:
            opts.append(option._short_opts[0])
        if option._long_opts:
            opts.append(option._long_opts[0])
        if len(opts) > 1:
            opts.insert(1, ', ')

        if option.takes_value(): opts.append(' %s' % option.metavar)

        return "".join(opts)

    def _comma_separated_values_options_callback(option, opt_str, value, parser):
        setattr(parser.values, option.dest, value.split(','))

    def _find_term_columns():
        columns = os.environ.get('COLUMNS', None)
        if columns:
            return int(columns)

        try:
            sp = subprocess.Popen(['stty', 'size'], stdout=subprocess.PIPE, stderr=subprocess.PIPE)
            out,err = sp.communicate()
            return int(out.split()[1])
        except:
            pass
        return None

    def _hide_login_info(opts):
        opts = list(opts)
        for private_opt in ['-p', '--password', '-u', '--username']:
            try:
                i = opts.index(private_opt)
                opts[i+1] = '<PRIVATE>'
            except ValueError:
                pass
        return opts

    max_width = 80
    max_help_position = 80

    # No need to wrap help messages if we're on a wide console
    columns = _find_term_columns()
    if columns: max_width = columns

    fmt = optparse.IndentedHelpFormatter(width=max_width, max_help_position=max_help_position)
    fmt.format_option_strings = _format_option_string

    kw = {
        'version'   : __version__,
        'formatter' : fmt,
        'usage' : '%prog [options] url [url...]',
        'conflict_handler' : 'resolve',
    }

    parser = optparse.OptionParser(**kw)

    # option groups
    general        = optparse.OptionGroup(parser, 'General Options')
    selection      = optparse.OptionGroup(parser, 'Video Selection')
    authentication = optparse.OptionGroup(parser, 'Authentication Options')
    video_format   = optparse.OptionGroup(parser, 'Video Format Options')
    subtitles      = optparse.OptionGroup(parser, 'Subtitle Options')
    downloader     = optparse.OptionGroup(parser, 'Download Options')
    postproc       = optparse.OptionGroup(parser, 'Post-processing Options')
    filesystem     = optparse.OptionGroup(parser, 'Filesystem Options')
    verbosity      = optparse.OptionGroup(parser, 'Verbosity / Simulation Options')

    general.add_option('-h', '--help',
            action='help', help='print this help text and exit')
    general.add_option('-v', '--version',
            action='version', help='print program version and exit')
    general.add_option('-U', '--update',
            action='store_true', dest='update_self', help='update this program to latest version. Make sure that you have sufficient permissions (run with sudo if needed)')
    general.add_option('-i', '--ignore-errors',
            action='store_true', dest='ignoreerrors', help='continue on download errors, for example to to skip unavailable videos in a playlist', default=False)
    general.add_option('--dump-user-agent',
            action='store_true', dest='dump_user_agent',
            help='display the current browser identification', default=False)
    general.add_option('--user-agent',
            dest='user_agent', help='specify a custom user agent', metavar='UA')
    general.add_option('--referer',
            dest='referer', help='specify a custom referer, use if the video access is restricted to one domain',
            metavar='REF', default=None)
    general.add_option('--list-extractors',
            action='store_true', dest='list_extractors',
            help='List all supported extractors and the URLs they would handle', default=False)
    general.add_option('--extractor-descriptions',
            action='store_true', dest='list_extractor_descriptions',
            help='Output descriptions of all supported extractors', default=False)
    general.add_option('--proxy', dest='proxy', default=None, help='Use the specified HTTP/HTTPS proxy', metavar='URL')
    general.add_option('--no-check-certificate', action='store_true', dest='no_check_certificate', default=False, help='Suppress HTTPS certificate validation.')
    general.add_option(
        '--cache-dir', dest='cachedir', default=get_cachedir(),
        help='Location in the filesystem where youtube-dl can store downloaded information permanently. By default $XDG_CACHE_HOME/youtube-dl or ~/.cache/youtube-dl .')
    general.add_option(
        '--no-cache-dir', action='store_const', const=None, dest='cachedir',
        help='Disable filesystem caching')


    selection.add_option('--playlist-start',
            dest='playliststart', metavar='NUMBER', help='playlist video to start at (default is %default)', default=1)
    selection.add_option('--playlist-end',
            dest='playlistend', metavar='NUMBER', help='playlist video to end at (default is last)', default=-1)
    selection.add_option('--match-title', dest='matchtitle', metavar='REGEX',help='download only matching titles (regex or caseless sub-string)')
    selection.add_option('--reject-title', dest='rejecttitle', metavar='REGEX',help='skip download for matching titles (regex or caseless sub-string)')
    selection.add_option('--max-downloads', metavar='NUMBER', dest='max_downloads', help='Abort after downloading NUMBER files', default=None)
    selection.add_option('--min-filesize', metavar='SIZE', dest='min_filesize', help="Do not download any videos smaller than SIZE (e.g. 50k or 44.6m)", default=None)
    selection.add_option('--max-filesize', metavar='SIZE', dest='max_filesize', help="Do not download any videos larger than SIZE (e.g. 50k or 44.6m)", default=None)
    selection.add_option('--date', metavar='DATE', dest='date', help='download only videos uploaded in this date', default=None)
    selection.add_option('--datebefore', metavar='DATE', dest='datebefore', help='download only videos uploaded before this date', default=None)
    selection.add_option('--dateafter', metavar='DATE', dest='dateafter', help='download only videos uploaded after this date', default=None)
    selection.add_option('--no-playlist', action='store_true', dest='noplaylist', help='download only the currently playing video', default=False)
<<<<<<< HEAD
    selection.add_option('--age-limit', metavar='YEARS', dest='age_limit',
                         help='download only videos suitable for the given age',
                         default=None, type=int)
=======
    selection.add_option('--download-archive', metavar='FILE',
                         dest='download_archive',
                         help='Download only videos not present in the archive file. Record all downloaded videos in it.')
>>>>>>> ee6c9f95


    authentication.add_option('-u', '--username',
            dest='username', metavar='USERNAME', help='account username')
    authentication.add_option('-p', '--password',
            dest='password', metavar='PASSWORD', help='account password')
    authentication.add_option('-n', '--netrc',
            action='store_true', dest='usenetrc', help='use .netrc authentication data', default=False)
    authentication.add_option('--video-password',
            dest='videopassword', metavar='PASSWORD', help='video password (vimeo only)')


    video_format.add_option('-f', '--format',
            action='store', dest='format', metavar='FORMAT',
            help='video format code, specifiy the order of preference using slashes: "-f 22/17/18". "-f mp4" and "-f flv" are also supported')
    video_format.add_option('--all-formats',
            action='store_const', dest='format', help='download all available video formats', const='all')
    video_format.add_option('--prefer-free-formats',
            action='store_true', dest='prefer_free_formats', default=False, help='prefer free video formats unless a specific one is requested')
    video_format.add_option('--max-quality',
            action='store', dest='format_limit', metavar='FORMAT', help='highest quality format to download')
    video_format.add_option('-F', '--list-formats',
            action='store_true', dest='listformats', help='list all available formats (currently youtube only)')

    subtitles.add_option('--write-sub', '--write-srt',
            action='store_true', dest='writesubtitles',
            help='write subtitle file', default=False)
    subtitles.add_option('--write-auto-sub', '--write-automatic-sub',
            action='store_true', dest='writeautomaticsub',
            help='write automatic subtitle file (youtube only)', default=False)
    subtitles.add_option('--all-subs',
            action='store_true', dest='allsubtitles',
            help='downloads all the available subtitles of the video', default=False)
    subtitles.add_option('--list-subs',
            action='store_true', dest='listsubtitles',
            help='lists all available subtitles for the video', default=False)
    subtitles.add_option('--sub-format',
            action='store', dest='subtitlesformat', metavar='FORMAT',
            help='subtitle format (default=srt) ([sbv/vtt] youtube only)', default='srt')
    subtitles.add_option('--sub-lang', '--sub-langs', '--srt-lang',
            action='callback', dest='subtitleslangs', metavar='LANGS', type='str',
            default=[], callback=_comma_separated_values_options_callback,
            help='languages of the subtitles to download (optional) separated by commas, use IETF language tags like \'en,pt\'')

    downloader.add_option('-r', '--rate-limit',
            dest='ratelimit', metavar='LIMIT', help='maximum download rate (e.g. 50k or 44.6m)')
    downloader.add_option('-R', '--retries',
            dest='retries', metavar='RETRIES', help='number of retries (default is %default)', default=10)
    downloader.add_option('--buffer-size',
            dest='buffersize', metavar='SIZE', help='size of download buffer (e.g. 1024 or 16k) (default is %default)', default="1024")
    downloader.add_option('--no-resize-buffer',
            action='store_true', dest='noresizebuffer',
            help='do not automatically adjust the buffer size. By default, the buffer size is automatically resized from an initial value of SIZE.', default=False)
    downloader.add_option('--test', action='store_true', dest='test', default=False, help=optparse.SUPPRESS_HELP)

    verbosity.add_option('-q', '--quiet',
            action='store_true', dest='quiet', help='activates quiet mode', default=False)
    verbosity.add_option('-s', '--simulate',
            action='store_true', dest='simulate', help='do not download the video and do not write anything to disk', default=False)
    verbosity.add_option('--skip-download',
            action='store_true', dest='skip_download', help='do not download the video', default=False)
    verbosity.add_option('-g', '--get-url',
            action='store_true', dest='geturl', help='simulate, quiet but print URL', default=False)
    verbosity.add_option('-e', '--get-title',
            action='store_true', dest='gettitle', help='simulate, quiet but print title', default=False)
    verbosity.add_option('--get-id',
            action='store_true', dest='getid', help='simulate, quiet but print id', default=False)
    verbosity.add_option('--get-thumbnail',
            action='store_true', dest='getthumbnail',
            help='simulate, quiet but print thumbnail URL', default=False)
    verbosity.add_option('--get-description',
            action='store_true', dest='getdescription',
            help='simulate, quiet but print video description', default=False)
    verbosity.add_option('--get-filename',
            action='store_true', dest='getfilename',
            help='simulate, quiet but print output filename', default=False)
    verbosity.add_option('--get-format',
            action='store_true', dest='getformat',
            help='simulate, quiet but print output format', default=False)
    verbosity.add_option('--newline',
            action='store_true', dest='progress_with_newline', help='output progress bar as new lines', default=False)
    verbosity.add_option('--no-progress',
            action='store_true', dest='noprogress', help='do not print progress bar', default=False)
    verbosity.add_option('--console-title',
            action='store_true', dest='consoletitle',
            help='display progress in console titlebar', default=False)
    verbosity.add_option('-v', '--verbose',
            action='store_true', dest='verbose', help='print various debugging information', default=False)
    verbosity.add_option('--dump-intermediate-pages',
            action='store_true', dest='dump_intermediate_pages', default=False,
            help='print downloaded pages to debug problems(very verbose)')
    verbosity.add_option('--youtube-print-sig-code',
            action='store_true', dest='youtube_print_sig_code', default=False,
            help=optparse.SUPPRESS_HELP)


    filesystem.add_option('-t', '--title',
            action='store_true', dest='usetitle', help='use title in file name (default)', default=False)
    filesystem.add_option('--id',
            action='store_true', dest='useid', help='use only video ID in file name', default=False)
    filesystem.add_option('-l', '--literal',
            action='store_true', dest='usetitle', help='[deprecated] alias of --title', default=False)
    filesystem.add_option('-A', '--auto-number',
            action='store_true', dest='autonumber',
            help='number downloaded files starting from 00000', default=False)
    filesystem.add_option('-o', '--output',
            dest='outtmpl', metavar='TEMPLATE',
            help=('output filename template. Use %(title)s to get the title, '
                  '%(uploader)s for the uploader name, %(uploader_id)s for the uploader nickname if different, '
                  '%(autonumber)s to get an automatically incremented number, '
                  '%(ext)s for the filename extension, %(upload_date)s for the upload date (YYYYMMDD), '
                  '%(extractor)s for the provider (youtube, metacafe, etc), '
                  '%(id)s for the video id , %(playlist)s for the playlist the video is in, '
                  '%(playlist_index)s for the position in the playlist and %% for a literal percent. '
                  'Use - to output to stdout. Can also be used to download to a different directory, '
                  'for example with -o \'/my/downloads/%(uploader)s/%(title)s-%(id)s.%(ext)s\' .'))
    filesystem.add_option('--autonumber-size',
            dest='autonumber_size', metavar='NUMBER',
            help='Specifies the number of digits in %(autonumber)s when it is present in output filename template or --autonumber option is given')
    filesystem.add_option('--restrict-filenames',
            action='store_true', dest='restrictfilenames',
            help='Restrict filenames to only ASCII characters, and avoid "&" and spaces in filenames', default=False)
    filesystem.add_option('-a', '--batch-file',
            dest='batchfile', metavar='FILE', help='file containing URLs to download (\'-\' for stdin)')
    filesystem.add_option('-w', '--no-overwrites',
            action='store_true', dest='nooverwrites', help='do not overwrite files', default=False)
    filesystem.add_option('-c', '--continue',
            action='store_true', dest='continue_dl', help='resume partially downloaded files', default=True)
    filesystem.add_option('--no-continue',
            action='store_false', dest='continue_dl',
            help='do not resume partially downloaded files (restart from beginning)')
    filesystem.add_option('--cookies',
            dest='cookiefile', metavar='FILE', help='file to read cookies from and dump cookie jar in')
    filesystem.add_option('--no-part',
            action='store_true', dest='nopart', help='do not use .part files', default=False)
    filesystem.add_option('--no-mtime',
            action='store_false', dest='updatetime',
            help='do not use the Last-modified header to set the file modification time', default=True)
    filesystem.add_option('--write-description',
            action='store_true', dest='writedescription',
            help='write video description to a .description file', default=False)
    filesystem.add_option('--write-info-json',
            action='store_true', dest='writeinfojson',
            help='write video metadata to a .info.json file', default=False)
    filesystem.add_option('--write-thumbnail',
            action='store_true', dest='writethumbnail',
            help='write thumbnail image to disk', default=False)


    postproc.add_option('-x', '--extract-audio', action='store_true', dest='extractaudio', default=False,
            help='convert video files to audio-only files (requires ffmpeg or avconv and ffprobe or avprobe)')
    postproc.add_option('--audio-format', metavar='FORMAT', dest='audioformat', default='best',
            help='"best", "aac", "vorbis", "mp3", "m4a", "opus", or "wav"; best by default')
    postproc.add_option('--audio-quality', metavar='QUALITY', dest='audioquality', default='5',
            help='ffmpeg/avconv audio quality specification, insert a value between 0 (better) and 9 (worse) for VBR or a specific bitrate like 128K (default 5)')
    postproc.add_option('--recode-video', metavar='FORMAT', dest='recodevideo', default=None,
            help='Encode the video to another format if necessary (currently supported: mp4|flv|ogg|webm)')
    postproc.add_option('-k', '--keep-video', action='store_true', dest='keepvideo', default=False,
            help='keeps the video file on disk after the post-processing; the video is erased by default')
    postproc.add_option('--no-post-overwrites', action='store_true', dest='nopostoverwrites', default=False,
            help='do not overwrite post-processed files; the post-processed files are overwritten by default')
    postproc.add_option('--embed-subs', action='store_true', dest='embedsubtitles', default=False,
            help='embed subtitles in the video (only for mp4 videos)')


    parser.add_option_group(general)
    parser.add_option_group(selection)
    parser.add_option_group(downloader)
    parser.add_option_group(filesystem)
    parser.add_option_group(verbosity)
    parser.add_option_group(video_format)
    parser.add_option_group(subtitles)
    parser.add_option_group(authentication)
    parser.add_option_group(postproc)

    if overrideArguments is not None:
        opts, args = parser.parse_args(overrideArguments)
        if opts.verbose:
            write_string(u'[debug] Override config: ' + repr(overrideArguments) + '\n')
    else:
        xdg_config_home = os.environ.get('XDG_CONFIG_HOME')
        if xdg_config_home:
            userConfFile = os.path.join(xdg_config_home, 'youtube-dl', 'config')
            if not os.path.isfile(userConfFile):
                userConfFile = os.path.join(xdg_config_home, 'youtube-dl.conf')
        else:
            userConfFile = os.path.join(os.path.expanduser('~'), '.config', 'youtube-dl', 'config')
            if not os.path.isfile(userConfFile):
                userConfFile = os.path.join(os.path.expanduser('~'), '.config', 'youtube-dl.conf')
        systemConf = _readOptions('/etc/youtube-dl.conf')
        userConf = _readOptions(userConfFile)
        commandLineConf = sys.argv[1:]
        argv = systemConf + userConf + commandLineConf
        opts, args = parser.parse_args(argv)
        if opts.verbose:
            write_string(u'[debug] System config: ' + repr(_hide_login_info(systemConf)) + '\n')
            write_string(u'[debug] User config: ' + repr(_hide_login_info(userConf)) + '\n')
            write_string(u'[debug] Command-line args: ' + repr(_hide_login_info(commandLineConf)) + '\n')

    return parser, opts, args

def _real_main(argv=None):
    # Compatibility fixes for Windows
    if sys.platform == 'win32':
        # https://github.com/rg3/youtube-dl/issues/820
        codecs.register(lambda name: codecs.lookup('utf-8') if name == 'cp65001' else None)

    parser, opts, args = parseOpts(argv)

    # Open appropriate CookieJar
    if opts.cookiefile is None:
        jar = compat_cookiejar.CookieJar()
    else:
        try:
            jar = compat_cookiejar.MozillaCookieJar(opts.cookiefile)
            if os.access(opts.cookiefile, os.R_OK):
                jar.load()
        except (IOError, OSError) as err:
            if opts.verbose:
                traceback.print_exc()
            write_string(u'ERROR: unable to open cookie file\n')
            sys.exit(101)
    # Set user agent
    if opts.user_agent is not None:
        std_headers['User-Agent'] = opts.user_agent

    # Set referer
    if opts.referer is not None:
        std_headers['Referer'] = opts.referer

    # Dump user agent
    if opts.dump_user_agent:
        compat_print(std_headers['User-Agent'])
        sys.exit(0)

    # Batch file verification
    batchurls = []
    if opts.batchfile is not None:
        try:
            if opts.batchfile == '-':
                batchfd = sys.stdin
            else:
                batchfd = open(opts.batchfile, 'r')
            batchurls = batchfd.readlines()
            batchurls = [x.strip() for x in batchurls]
            batchurls = [x for x in batchurls if len(x) > 0 and not re.search(r'^[#/;]', x)]
            if opts.verbose:
                write_string(u'[debug] Batch file urls: ' + repr(batchurls) + u'\n')
        except IOError:
            sys.exit(u'ERROR: batch file could not be read')
    all_urls = batchurls + args
    all_urls = [url.strip() for url in all_urls]

    # General configuration
    cookie_processor = compat_urllib_request.HTTPCookieProcessor(jar)
    if opts.proxy is not None:
        if opts.proxy == '':
            proxies = {}
        else:
            proxies = {'http': opts.proxy, 'https': opts.proxy}
    else:
        proxies = compat_urllib_request.getproxies()
        # Set HTTPS proxy to HTTP one if given (https://github.com/rg3/youtube-dl/issues/805)
        if 'http' in proxies and 'https' not in proxies:
            proxies['https'] = proxies['http']
    proxy_handler = compat_urllib_request.ProxyHandler(proxies)
    https_handler = make_HTTPS_handler(opts)
    opener = compat_urllib_request.build_opener(https_handler, proxy_handler, cookie_processor, YoutubeDLHandler())
    # Delete the default user-agent header, which would otherwise apply in
    # cases where our custom HTTP handler doesn't come into play
    # (See https://github.com/rg3/youtube-dl/issues/1309 for details)
    opener.addheaders =[]
    compat_urllib_request.install_opener(opener)
    socket.setdefaulttimeout(300) # 5 minutes should be enough (famous last words)

    extractors = gen_extractors()

    if opts.list_extractors:
        for ie in sorted(extractors, key=lambda ie: ie.IE_NAME.lower()):
            compat_print(ie.IE_NAME + (' (CURRENTLY BROKEN)' if not ie._WORKING else ''))
            matchedUrls = [url for url in all_urls if ie.suitable(url)]
            all_urls = [url for url in all_urls if url not in matchedUrls]
            for mu in matchedUrls:
                compat_print(u'  ' + mu)
        sys.exit(0)
    if opts.list_extractor_descriptions:
        for ie in sorted(extractors, key=lambda ie: ie.IE_NAME.lower()):
            if not ie._WORKING:
                continue
            desc = getattr(ie, 'IE_DESC', ie.IE_NAME)
            if hasattr(ie, 'SEARCH_KEY'):
                _SEARCHES = (u'cute kittens', u'slithering pythons', u'falling cat', u'angry poodle', u'purple fish', u'running tortoise')
                _COUNTS = (u'', u'5', u'10', u'all')
                desc += u' (Example: "%s%s:%s" )' % (ie.SEARCH_KEY, random.choice(_COUNTS), random.choice(_SEARCHES))
            compat_print(desc)
        sys.exit(0)


    # Conflicting, missing and erroneous options
    if opts.usenetrc and (opts.username is not None or opts.password is not None):
        parser.error(u'using .netrc conflicts with giving username/password')
    if opts.password is not None and opts.username is None:
        parser.error(u' account username missing\n')
    if opts.outtmpl is not None and (opts.usetitle or opts.autonumber or opts.useid):
        parser.error(u'using output template conflicts with using title, video ID or auto number')
    if opts.usetitle and opts.useid:
        parser.error(u'using title conflicts with using video ID')
    if opts.username is not None and opts.password is None:
        opts.password = getpass.getpass(u'Type account password and press return:')
    if opts.ratelimit is not None:
        numeric_limit = FileDownloader.parse_bytes(opts.ratelimit)
        if numeric_limit is None:
            parser.error(u'invalid rate limit specified')
        opts.ratelimit = numeric_limit
    if opts.min_filesize is not None:
        numeric_limit = FileDownloader.parse_bytes(opts.min_filesize)
        if numeric_limit is None:
            parser.error(u'invalid min_filesize specified')
        opts.min_filesize = numeric_limit
    if opts.max_filesize is not None:
        numeric_limit = FileDownloader.parse_bytes(opts.max_filesize)
        if numeric_limit is None:
            parser.error(u'invalid max_filesize specified')
        opts.max_filesize = numeric_limit
    if opts.retries is not None:
        try:
            opts.retries = int(opts.retries)
        except (TypeError, ValueError) as err:
            parser.error(u'invalid retry count specified')
    if opts.buffersize is not None:
        numeric_buffersize = FileDownloader.parse_bytes(opts.buffersize)
        if numeric_buffersize is None:
            parser.error(u'invalid buffer size specified')
        opts.buffersize = numeric_buffersize
    try:
        opts.playliststart = int(opts.playliststart)
        if opts.playliststart <= 0:
            raise ValueError(u'Playlist start must be positive')
    except (TypeError, ValueError) as err:
        parser.error(u'invalid playlist start number specified')
    try:
        opts.playlistend = int(opts.playlistend)
        if opts.playlistend != -1 and (opts.playlistend <= 0 or opts.playlistend < opts.playliststart):
            raise ValueError(u'Playlist end must be greater than playlist start')
    except (TypeError, ValueError) as err:
        parser.error(u'invalid playlist end number specified')
    if opts.extractaudio:
        if opts.audioformat not in ['best', 'aac', 'mp3', 'm4a', 'opus', 'vorbis', 'wav']:
            parser.error(u'invalid audio format specified')
    if opts.audioquality:
        opts.audioquality = opts.audioquality.strip('k').strip('K')
        if not opts.audioquality.isdigit():
            parser.error(u'invalid audio quality specified')
    if opts.recodevideo is not None:
        if opts.recodevideo not in ['mp4', 'flv', 'webm', 'ogg']:
            parser.error(u'invalid video recode format specified')
    if opts.date is not None:
        date = DateRange.day(opts.date)
    else:
        date = DateRange(opts.dateafter, opts.datebefore)

    # --all-sub automatically sets --write-sub if --write-auto-sub is not given
    # this was the old behaviour if only --all-sub was given.
    if opts.allsubtitles and (opts.writeautomaticsub == False):
        opts.writesubtitles = True

    if sys.version_info < (3,):
        # In Python 2, sys.argv is a bytestring (also note http://bugs.python.org/issue2128 for Windows systems)
        if opts.outtmpl is not None:
            opts.outtmpl = opts.outtmpl.decode(preferredencoding())
    outtmpl =((opts.outtmpl is not None and opts.outtmpl)
            or (opts.format == '-1' and opts.usetitle and u'%(title)s-%(id)s-%(format)s.%(ext)s')
            or (opts.format == '-1' and u'%(id)s-%(format)s.%(ext)s')
            or (opts.usetitle and opts.autonumber and u'%(autonumber)s-%(title)s-%(id)s.%(ext)s')
            or (opts.usetitle and u'%(title)s-%(id)s.%(ext)s')
            or (opts.useid and u'%(id)s.%(ext)s')
            or (opts.autonumber and u'%(autonumber)s-%(id)s.%(ext)s')
            or u'%(title)s-%(id)s.%(ext)s')
    if '%(ext)s' not in outtmpl and opts.extractaudio:
        parser.error(u'Cannot download a video and extract audio into the same'
                     u' file! Use "%%(ext)s" instead of %r' %
                     determine_ext(outtmpl, u''))

    # YoutubeDL
    ydl = YoutubeDL({
        'usenetrc': opts.usenetrc,
        'username': opts.username,
        'password': opts.password,
        'videopassword': opts.videopassword,
        'quiet': (opts.quiet or opts.geturl or opts.gettitle or opts.getid or opts.getthumbnail or opts.getdescription or opts.getfilename or opts.getformat),
        'forceurl': opts.geturl,
        'forcetitle': opts.gettitle,
        'forceid': opts.getid,
        'forcethumbnail': opts.getthumbnail,
        'forcedescription': opts.getdescription,
        'forcefilename': opts.getfilename,
        'forceformat': opts.getformat,
        'simulate': opts.simulate,
        'skip_download': (opts.skip_download or opts.simulate or opts.geturl or opts.gettitle or opts.getid or opts.getthumbnail or opts.getdescription or opts.getfilename or opts.getformat),
        'format': opts.format,
        'format_limit': opts.format_limit,
        'listformats': opts.listformats,
        'outtmpl': outtmpl,
        'autonumber_size': opts.autonumber_size,
        'restrictfilenames': opts.restrictfilenames,
        'ignoreerrors': opts.ignoreerrors,
        'ratelimit': opts.ratelimit,
        'nooverwrites': opts.nooverwrites,
        'retries': opts.retries,
        'buffersize': opts.buffersize,
        'noresizebuffer': opts.noresizebuffer,
        'continuedl': opts.continue_dl,
        'noprogress': opts.noprogress,
        'progress_with_newline': opts.progress_with_newline,
        'playliststart': opts.playliststart,
        'playlistend': opts.playlistend,
        'noplaylist': opts.noplaylist,
        'logtostderr': opts.outtmpl == '-',
        'consoletitle': opts.consoletitle,
        'nopart': opts.nopart,
        'updatetime': opts.updatetime,
        'writedescription': opts.writedescription,
        'writeinfojson': opts.writeinfojson,
        'writethumbnail': opts.writethumbnail,
        'writesubtitles': opts.writesubtitles,
        'writeautomaticsub': opts.writeautomaticsub,
        'allsubtitles': opts.allsubtitles,
        'listsubtitles': opts.listsubtitles,
        'subtitlesformat': opts.subtitlesformat,
        'subtitleslangs': opts.subtitleslangs,
        'matchtitle': decodeOption(opts.matchtitle),
        'rejecttitle': decodeOption(opts.rejecttitle),
        'max_downloads': opts.max_downloads,
        'prefer_free_formats': opts.prefer_free_formats,
        'verbose': opts.verbose,
        'dump_intermediate_pages': opts.dump_intermediate_pages,
        'test': opts.test,
        'keepvideo': opts.keepvideo,
        'min_filesize': opts.min_filesize,
        'max_filesize': opts.max_filesize,
        'daterange': date,
        'cachedir': opts.cachedir,
        'youtube_print_sig_code': opts.youtube_print_sig_code,
<<<<<<< HEAD
        'age_limit': opts.age_limit,
=======
        'download_archive': opts.download_archive,
>>>>>>> ee6c9f95
        })

    if opts.verbose:
        write_string(u'[debug] youtube-dl version ' + __version__ + u'\n')
        try:
            sp = subprocess.Popen(
                ['git', 'rev-parse', '--short', 'HEAD'],
                stdout=subprocess.PIPE, stderr=subprocess.PIPE,
                cwd=os.path.dirname(os.path.abspath(__file__)))
            out, err = sp.communicate()
            out = out.decode().strip()
            if re.match('[0-9a-f]+', out):
                write_string(u'[debug] Git HEAD: ' + out + u'\n')
        except:
            try:
                sys.exc_clear()
            except:
                pass
        write_string(u'[debug] Python version %s - %s' %(platform.python_version(), platform_name()) + u'\n')
        write_string(u'[debug] Proxy map: ' + str(proxy_handler.proxies) + u'\n')

    ydl.add_default_info_extractors()

    # PostProcessors
    if opts.extractaudio:
        ydl.add_post_processor(FFmpegExtractAudioPP(preferredcodec=opts.audioformat, preferredquality=opts.audioquality, nopostoverwrites=opts.nopostoverwrites))
    if opts.recodevideo:
        ydl.add_post_processor(FFmpegVideoConvertor(preferedformat=opts.recodevideo))
    if opts.embedsubtitles:
        ydl.add_post_processor(FFmpegEmbedSubtitlePP(subtitlesformat=opts.subtitlesformat))

    # Update version
    if opts.update_self:
        update_self(ydl.to_screen, opts.verbose)

    # Maybe do nothing
    if len(all_urls) < 1:
        if not opts.update_self:
            parser.error(u'you must provide at least one URL')
        else:
            sys.exit()

    try:
        retcode = ydl.download(all_urls)
    except MaxDownloadsReached:
        ydl.to_screen(u'--max-download limit reached, aborting.')
        retcode = 101

    # Dump cookie jar if requested
    if opts.cookiefile is not None:
        try:
            jar.save()
        except (IOError, OSError) as err:
            sys.exit(u'ERROR: unable to save cookie jar')

    sys.exit(retcode)

def main(argv=None):
    try:
        _real_main(argv)
    except DownloadError:
        sys.exit(1)
    except SameFileError:
        sys.exit(u'ERROR: fixed output name but more than one file to download')
    except KeyboardInterrupt:
        sys.exit(u'\nERROR: Interrupted by user')<|MERGE_RESOLUTION|>--- conflicted
+++ resolved
@@ -188,15 +188,12 @@
     selection.add_option('--datebefore', metavar='DATE', dest='datebefore', help='download only videos uploaded before this date', default=None)
     selection.add_option('--dateafter', metavar='DATE', dest='dateafter', help='download only videos uploaded after this date', default=None)
     selection.add_option('--no-playlist', action='store_true', dest='noplaylist', help='download only the currently playing video', default=False)
-<<<<<<< HEAD
     selection.add_option('--age-limit', metavar='YEARS', dest='age_limit',
                          help='download only videos suitable for the given age',
                          default=None, type=int)
-=======
     selection.add_option('--download-archive', metavar='FILE',
                          dest='download_archive',
                          help='Download only videos not present in the archive file. Record all downloaded videos in it.')
->>>>>>> ee6c9f95
 
 
     authentication.add_option('-u', '--username',
@@ -640,11 +637,8 @@
         'daterange': date,
         'cachedir': opts.cachedir,
         'youtube_print_sig_code': opts.youtube_print_sig_code,
-<<<<<<< HEAD
         'age_limit': opts.age_limit,
-=======
         'download_archive': opts.download_archive,
->>>>>>> ee6c9f95
         })
 
     if opts.verbose:
